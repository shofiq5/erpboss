--- conflicted
+++ resolved
@@ -2,40 +2,19 @@
  {
   "owner": "Administrator", 
   "docstatus": 0, 
-<<<<<<< HEAD
-  "creation": "2012-07-03 13:30:02", 
+  "creation": "2012-10-26 16:49:40", 
   "modified_by": "Administrator", 
-  "modified": "2012-10-26 16:42:29"
- }, 
- {
-  "section_style": "Tabbed", 
+  "modified": "2012-12-12 14:13:31"
+ }, 
+ {
   "in_create": 1, 
   "allow_print": 1, 
   "module": "Setup", 
-  "doctype": "DocType", 
-  "server_code_error": " ", 
-=======
-  "creation": "2012-10-26 16:49:40", 
-  "modified_by": "Administrator", 
-  "modified": "2012-12-12 14:13:31"
- }, 
- {
-  "in_create": 1, 
-  "allow_print": 1, 
-  "module": "Setup", 
->>>>>>> 72d2a627
   "read_only": 1, 
   "allow_email": 1, 
   "issingle": 1, 
   "name": "__common__", 
-<<<<<<< HEAD
-  "colour": "White:FFF", 
-  "_last_update": "1323855502", 
-  "show_in_menu": 1, 
-  "version": 1, 
-=======
   "doctype": "DocType", 
->>>>>>> 72d2a627
   "hide_toolbar": 0, 
   "allow_copy": 1
  }, 
@@ -61,11 +40,6 @@
  }, 
  {
   "doctype": "DocField", 
-<<<<<<< HEAD
-  "fieldname": "company", 
-  "fieldtype": "Section Break", 
-  "label": "Company"
-=======
   "label": "General", 
   "fieldname": "general", 
   "fieldtype": "Section Break"
@@ -82,7 +56,6 @@
   "label": "Company", 
   "fieldname": "company", 
   "fieldtype": "Section Break"
->>>>>>> 72d2a627
  }, 
  {
   "doctype": "DocField", 
@@ -108,17 +81,10 @@
   "options": "yyyy-mm-dd\ndd-mm-yyyy\ndd/mm/yyyy\nmm/dd/yyyy\nmm-dd-yyyy"
  }, 
  {
-<<<<<<< HEAD
+  "doctype": "DocField", 
   "width": "50%", 
   "fieldname": "column_break1", 
-  "fieldtype": "Column Break", 
-  "doctype": "DocField"
-=======
-  "doctype": "DocField", 
-  "width": "50%", 
-  "fieldname": "column_break1", 
-  "fieldtype": "Column Break"
->>>>>>> 72d2a627
+  "fieldtype": "Column Break"
  }, 
  {
   "default": "INR", 
@@ -138,23 +104,6 @@
  }, 
  {
   "doctype": "DocField", 
-<<<<<<< HEAD
-  "fieldname": "default_currency_fraction", 
-  "fieldtype": "Data", 
-  "label": "Default Currency Fraction"
- }, 
- {
-  "doctype": "DocField", 
-  "fieldname": "stock", 
-  "fieldtype": "Section Break", 
-  "label": "Stock"
- }, 
- {
-  "width": "50%", 
-  "fieldname": "column_break2", 
-  "fieldtype": "Column Break", 
-  "doctype": "DocField"
-=======
   "label": "Default Currency Fraction", 
   "fieldname": "default_currency_fraction", 
   "fieldtype": "Data"
@@ -170,7 +119,6 @@
   "width": "50%", 
   "fieldname": "column_break2", 
   "fieldtype": "Column Break"
->>>>>>> 72d2a627
  }, 
  {
   "doctype": "DocField", 
@@ -202,10 +150,6 @@
  }, 
  {
   "description": "Applicable only if valuation method is moving average", 
-<<<<<<< HEAD
-  "colour": "White:FFF", 
-=======
->>>>>>> 72d2a627
   "doctype": "DocField", 
   "label": "Allow Negative Stock", 
   "fieldname": "allow_negative_stock", 
@@ -220,15 +164,9 @@
  }, 
  {
   "doctype": "DocField", 
-<<<<<<< HEAD
-  "fieldname": "auto_indent", 
-  "fieldtype": "Check", 
-  "label": "Raise Purchase Request when stock reaches re-order level"
-=======
   "label": "Raise Purchase Request when stock reaches re-order level", 
   "fieldname": "auto_indent", 
   "fieldtype": "Check"
->>>>>>> 72d2a627
  }, 
  {
   "default": "1", 
@@ -239,10 +177,6 @@
  }, 
  {
   "description": "Percentage you are allowed to receive or deliver more against the quantity ordered. <p>For example: If you have ordered 100 units. and your Allowance is 10% then you are allowed to receive 110 units</p>", 
-<<<<<<< HEAD
-  "colour": "White:FFF", 
-=======
->>>>>>> 72d2a627
   "doctype": "DocField", 
   "label": "Allowance Percent", 
   "fieldname": "tolerance", 
@@ -250,10 +184,6 @@
  }, 
  {
   "description": "Stock level frozen up to this date, nobody can do / modify entry except authorized person", 
-<<<<<<< HEAD
-  "colour": "White:FFF", 
-=======
->>>>>>> 72d2a627
   "doctype": "DocField", 
   "label": "Stock Frozen Upto", 
   "fieldname": "stock_frozen_upto", 
@@ -261,10 +191,6 @@
  }, 
  {
   "description": "Users with this role are allowed to do / modify stock entry before frozen date", 
-<<<<<<< HEAD
-  "colour": "White:FFF", 
-=======
->>>>>>> 72d2a627
   "doctype": "DocField", 
   "label": "Authorized Role (Frozen Entry)", 
   "fieldname": "stock_auth_role", 
@@ -273,22 +199,12 @@
  }, 
  {
   "doctype": "DocField", 
-<<<<<<< HEAD
-  "fieldname": "accounts", 
-  "fieldtype": "Section Break", 
-  "label": "Accounts"
- }, 
- {
-  "description": "Accounting entry frozen up to this date, nobody can do / modify entry except authorized person", 
-  "colour": "White:FFF", 
-=======
   "label": "Accounts", 
   "fieldname": "accounts", 
   "fieldtype": "Section Break"
  }, 
  {
   "description": "Accounting entry frozen up to this date, nobody can do / modify entry except authorized person", 
->>>>>>> 72d2a627
   "doctype": "DocField", 
   "label": "Accounts Frozen Upto", 
   "fieldname": "acc_frozen_upto", 
@@ -296,10 +212,6 @@
  }, 
  {
   "description": "Users with this role are allowed to do / modify accounting entry before frozen date", 
-<<<<<<< HEAD
-  "colour": "White:FFF", 
-=======
->>>>>>> 72d2a627
   "doctype": "DocField", 
   "label": "Authourized Role (Frozen Entry)", 
   "fieldname": "bde_auth_role", 
@@ -314,15 +226,9 @@
   "options": "Role"
  }, 
  {
-<<<<<<< HEAD
+  "doctype": "DocField", 
   "fieldname": "column_break4", 
-  "fieldtype": "Column Break", 
-  "doctype": "DocField"
-=======
-  "doctype": "DocField", 
-  "fieldname": "column_break4", 
-  "fieldtype": "Column Break"
->>>>>>> 72d2a627
+  "fieldtype": "Column Break"
  }, 
  {
   "doctype": "DocField", 
@@ -333,22 +239,12 @@
  }, 
  {
   "doctype": "DocField", 
-<<<<<<< HEAD
-  "fieldname": "selling", 
-  "fieldtype": "Section Break", 
-  "label": "Selling"
- }, 
- {
-  "default": "Customer Name", 
-  "colour": "White:FFF", 
-=======
   "label": "Selling", 
   "fieldname": "selling", 
   "fieldtype": "Section Break"
  }, 
  {
   "default": "Customer Name", 
->>>>>>> 72d2a627
   "doctype": "DocField", 
   "label": "Customer Master created by ", 
   "fieldname": "cust_master_name", 
@@ -384,17 +280,10 @@
   "options": "<a href=\"#!Sales Browser/Territory\">To manage Territory, click here</a>"
  }, 
  {
-<<<<<<< HEAD
+  "doctype": "DocField", 
   "width": "50%", 
   "fieldname": "column_break5", 
-  "fieldtype": "Column Break", 
-  "doctype": "DocField"
-=======
-  "doctype": "DocField", 
-  "width": "50%", 
-  "fieldname": "column_break5", 
-  "fieldtype": "Column Break"
->>>>>>> 72d2a627
+  "fieldtype": "Column Break"
  }, 
  {
   "doctype": "DocField", 
@@ -412,10 +301,6 @@
  }, 
  {
   "default": "No", 
-<<<<<<< HEAD
-  "colour": "White:FFF", 
-=======
->>>>>>> 72d2a627
   "doctype": "DocField", 
   "label": "Sales Order Required", 
   "fieldname": "so_required", 
@@ -424,10 +309,6 @@
  }, 
  {
   "default": "No", 
-<<<<<<< HEAD
-  "colour": "White:FFF", 
-=======
->>>>>>> 72d2a627
   "doctype": "DocField", 
   "label": "Delivery Note Required", 
   "fieldname": "dn_required", 
@@ -436,15 +317,9 @@
  }, 
  {
   "doctype": "DocField", 
-<<<<<<< HEAD
-  "fieldname": "buying", 
-  "fieldtype": "Section Break", 
-  "label": "Buying"
-=======
   "label": "Buying", 
   "fieldname": "buying", 
   "fieldtype": "Section Break"
->>>>>>> 72d2a627
  }, 
  {
   "doctype": "DocField", 
@@ -455,10 +330,6 @@
  }, 
  {
   "default": "Supplier Name", 
-<<<<<<< HEAD
-  "colour": "White:FFF", 
-=======
->>>>>>> 72d2a627
   "doctype": "DocField", 
   "label": "Supplier Master created by ", 
   "fieldname": "supp_master_name", 
@@ -466,24 +337,13 @@
   "options": "Supplier Name\nNaming Series"
  }, 
  {
-<<<<<<< HEAD
+  "doctype": "DocField", 
   "width": "50%", 
   "fieldname": "column_break6", 
-  "fieldtype": "Column Break", 
-  "doctype": "DocField"
+  "fieldtype": "Column Break"
  }, 
  {
   "default": "No", 
-  "colour": "White:FFF", 
-=======
-  "doctype": "DocField", 
-  "width": "50%", 
-  "fieldname": "column_break6", 
-  "fieldtype": "Column Break"
- }, 
- {
-  "default": "No", 
->>>>>>> 72d2a627
   "doctype": "DocField", 
   "label": "Purchase Order Required", 
   "fieldname": "po_required", 
@@ -492,10 +352,6 @@
  }, 
  {
   "default": "No", 
-<<<<<<< HEAD
-  "colour": "White:FFF", 
-=======
->>>>>>> 72d2a627
   "doctype": "DocField", 
   "label": "Purchase Receipt Required", 
   "fieldname": "pr_required", 
@@ -504,15 +360,9 @@
  }, 
  {
   "doctype": "DocField", 
-<<<<<<< HEAD
-  "fieldname": "maintain_same_rate", 
-  "fieldtype": "Check", 
-  "label": "Maintain same rate throughout purchase cycle"
-=======
   "label": "Maintain same rate throughout purchase cycle", 
   "fieldname": "maintain_same_rate", 
   "fieldtype": "Check"
->>>>>>> 72d2a627
  }, 
  {
   "doctype": "DocField", 
@@ -523,10 +373,6 @@
  }, 
  {
   "description": "Employee record is created using selected field. ", 
-<<<<<<< HEAD
-  "colour": "White:FFF", 
-=======
->>>>>>> 72d2a627
   "doctype": "DocField", 
   "label": "Employee Records to be created by ", 
   "fieldname": "emp_created_by", 
@@ -535,17 +381,6 @@
  }, 
  {
   "doctype": "DocField", 
-<<<<<<< HEAD
-  "fieldname": "system", 
-  "fieldtype": "Section Break", 
-  "label": "System"
- }, 
- {
-  "doctype": "DocField", 
-  "fieldname": "sms_sender_name", 
-  "fieldtype": "Data", 
-  "label": "SMS Sender Name"
-=======
   "label": "System", 
   "fieldname": "system", 
   "fieldtype": "Section Break"
@@ -555,7 +390,6 @@
   "label": "SMS Sender Name", 
   "fieldname": "sms_sender_name", 
   "fieldtype": "Data"
->>>>>>> 72d2a627
  }, 
  {
   "amend": 0, 
@@ -575,23 +409,6 @@
   "permlevel": 0
  }, 
  {
-<<<<<<< HEAD
-  "role": "All", 
-  "permlevel": 1, 
-  "doctype": "DocPerm"
- }, 
- {
-  "write": 1, 
-  "role": "System Manager", 
-  "permlevel": 1, 
-  "doctype": "DocPerm"
- }, 
- {
-  "write": 1, 
-  "role": "System Manager", 
-  "permlevel": 2, 
-  "doctype": "DocPerm"
-=======
   "doctype": "DocPerm", 
   "write": 1, 
   "role": "System Manager", 
@@ -607,6 +424,5 @@
   "write": 1, 
   "role": "System Manager", 
   "permlevel": 2
->>>>>>> 72d2a627
  }
 ]