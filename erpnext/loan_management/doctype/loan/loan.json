{
 "actions": [],
 "allow_import": 1,
 "autoname": "ACC-LOAN-.YYYY.-.#####",
 "creation": "2019-08-29 17:29:18.176786",
 "doctype": "DocType",
 "document_type": "Document",
 "editable_grid": 1,
 "engine": "InnoDB",
 "field_order": [
  "applicant_type",
  "applicant",
  "applicant_name",
  "loan_application",
  "column_break_3",
  "company",
  "posting_date",
  "status",
  "repay_from_salary",
  "section_break_8",
  "loan_type",
  "loan_amount",
  "rate_of_interest",
  "is_secured_loan",
  "disbursement_date",
  "disbursed_amount",
  "column_break_11",
  "maximum_loan_amount",
  "repayment_method",
  "repayment_periods",
  "monthly_repayment_amount",
  "repayment_start_date",
  "is_term_loan",
  "account_info",
  "mode_of_payment",
  "payment_account",
  "column_break_9",
  "loan_account",
  "interest_income_account",
  "penalty_income_account",
  "section_break_15",
  "repayment_schedule",
  "section_break_17",
  "total_payment",
  "total_principal_paid",
  "written_off_amount",
  "column_break_19",
  "total_interest_payable",
  "total_amount_paid",
  "amended_from"
 ],
 "fields": [
  {
   "fieldname": "applicant_type",
   "fieldtype": "Select",
   "label": "Applicant Type",
   "options": "Employee\nMember\nCustomer",
   "reqd": 1
  },
  {
   "fieldname": "applicant",
   "fieldtype": "Dynamic Link",
   "in_standard_filter": 1,
   "label": "Applicant",
   "options": "applicant_type",
   "reqd": 1
  },
  {
   "fieldname": "applicant_name",
   "fieldtype": "Data",
   "in_global_search": 1,
   "label": "Applicant Name",
   "read_only": 1
  },
  {
   "fieldname": "loan_application",
   "fieldtype": "Link",
   "label": "Loan Application",
   "no_copy": 1,
   "options": "Loan Application"
  },
  {
   "fieldname": "loan_type",
   "fieldtype": "Link",
   "in_list_view": 1,
   "in_standard_filter": 1,
   "label": "Loan Type",
   "options": "Loan Type",
   "reqd": 1
  },
  {
   "fieldname": "column_break_3",
   "fieldtype": "Column Break"
  },
  {
   "default": "Today",
   "fieldname": "posting_date",
   "fieldtype": "Date",
   "in_list_view": 1,
   "label": "Posting Date",
   "no_copy": 1,
   "reqd": 1
  },
  {
   "fieldname": "company",
   "fieldtype": "Link",
   "in_standard_filter": 1,
   "label": "Company",
   "options": "Company",
   "remember_last_selected_value": 1,
   "reqd": 1
  },
  {
   "default": "Sanctioned",
   "fieldname": "status",
   "fieldtype": "Select",
   "in_standard_filter": 1,
   "label": "Status",
   "no_copy": 1,
   "options": "Sanctioned\nPartially Disbursed\nDisbursed\nLoan Closure Requested\nClosed",
   "read_only": 1
  },
  {
   "default": "0",
   "depends_on": "eval:doc.applicant_type==\"Employee\"",
   "fieldname": "repay_from_salary",
   "fieldtype": "Check",
   "label": "Repay From Salary"
  },
  {
   "fieldname": "section_break_8",
   "fieldtype": "Section Break",
   "label": "Loan Details"
  },
  {
   "fieldname": "loan_amount",
   "fieldtype": "Currency",
   "label": "Loan Amount",
   "non_negative": 1,
   "options": "Company:company:default_currency"
  },
  {
   "fetch_from": "loan_type.rate_of_interest",
   "fieldname": "rate_of_interest",
   "fieldtype": "Percent",
   "label": "Rate of Interest (%) / Year",
   "read_only": 1,
   "reqd": 1
  },
  {
   "depends_on": "eval:doc.status==\"Disbursed\"",
   "fieldname": "disbursement_date",
   "fieldtype": "Date",
   "label": "Disbursement Date",
   "no_copy": 1
  },
  {
   "depends_on": "is_term_loan",
   "fieldname": "repayment_start_date",
   "fieldtype": "Date",
   "label": "Repayment Start Date"
  },
  {
   "fieldname": "column_break_11",
   "fieldtype": "Column Break"
  },
  {
   "depends_on": "is_term_loan",
   "fieldname": "repayment_method",
   "fieldtype": "Select",
   "label": "Repayment Method",
   "options": "\nRepay Fixed Amount per Period\nRepay Over Number of Periods"
  },
  {
   "depends_on": "is_term_loan",
   "fieldname": "repayment_periods",
   "fieldtype": "Int",
   "label": "Repayment Period in Months"
  },
  {
   "depends_on": "is_term_loan",
   "fetch_from": "loan_application.repayment_amount",
   "fetch_if_empty": 1,
   "fieldname": "monthly_repayment_amount",
   "fieldtype": "Currency",
   "label": "Monthly Repayment Amount",
   "options": "Company:company:default_currency"
  },
  {
   "collapsible": 1,
   "fieldname": "account_info",
   "fieldtype": "Section Break",
   "label": "Account Info"
  },
  {
   "fetch_from": "loan_type.mode_of_payment",
   "fieldname": "mode_of_payment",
   "fieldtype": "Link",
   "label": "Mode of Payment",
   "options": "Mode of Payment",
   "read_only": 1,
   "reqd": 1
  },
  {
   "fetch_from": "loan_type.payment_account",
   "fieldname": "payment_account",
   "fieldtype": "Link",
   "label": "Payment Account",
   "options": "Account",
   "read_only": 1,
   "reqd": 1
  },
  {
   "fieldname": "column_break_9",
   "fieldtype": "Column Break"
  },
  {
   "fetch_from": "loan_type.loan_account",
   "fieldname": "loan_account",
   "fieldtype": "Link",
   "label": "Loan Account",
   "options": "Account",
   "read_only": 1,
   "reqd": 1
  },
  {
   "fetch_from": "loan_type.interest_income_account",
   "fieldname": "interest_income_account",
   "fieldtype": "Link",
   "label": "Interest Income Account",
   "options": "Account",
   "read_only": 1,
   "reqd": 1
  },
  {
   "depends_on": "is_term_loan",
   "fieldname": "section_break_15",
   "fieldtype": "Section Break",
   "label": "Repayment Schedule"
  },
  {
   "depends_on": "eval:doc.is_term_loan == 1",
   "fieldname": "repayment_schedule",
   "fieldtype": "Table",
   "label": "Repayment Schedule",
   "no_copy": 1,
   "options": "Repayment Schedule"
  },
  {
   "fieldname": "section_break_17",
   "fieldtype": "Section Break",
   "label": "Totals"
  },
  {
   "default": "0",
   "fieldname": "total_payment",
   "fieldtype": "Currency",
   "label": "Total Payable Amount",
   "no_copy": 1,
   "options": "Company:company:default_currency",
   "read_only": 1
  },
  {
   "fieldname": "column_break_19",
   "fieldtype": "Column Break"
  },
  {
   "default": "0",
   "depends_on": "is_term_loan",
   "fieldname": "total_interest_payable",
   "fieldtype": "Currency",
   "label": "Total Interest Payable",
   "no_copy": 1,
   "options": "Company:company:default_currency",
   "read_only": 1
  },
  {
   "allow_on_submit": 1,
   "fieldname": "total_amount_paid",
   "fieldtype": "Currency",
   "label": "Total Amount Paid",
   "no_copy": 1,
   "options": "Company:company:default_currency",
   "read_only": 1
  },
  {
   "fieldname": "amended_from",
   "fieldtype": "Link",
   "label": "Amended From",
   "no_copy": 1,
   "options": "Loan",
   "print_hide": 1,
   "read_only": 1
  },
  {
   "default": "0",
   "fieldname": "is_secured_loan",
   "fieldtype": "Check",
   "label": "Is Secured Loan"
  },
  {
   "default": "0",
   "fetch_from": "loan_type.is_term_loan",
   "fieldname": "is_term_loan",
   "fieldtype": "Check",
   "label": "Is Term Loan",
   "read_only": 1
  },
  {
   "fetch_from": "loan_type.penalty_income_account",
   "fieldname": "penalty_income_account",
   "fieldtype": "Link",
   "label": "Penalty Income Account",
   "options": "Account",
   "read_only": 1,
   "reqd": 1
  },
  {
   "fieldname": "total_principal_paid",
   "fieldtype": "Currency",
   "label": "Total Principal Paid",
   "no_copy": 1,
   "options": "Company:company:default_currency",
   "read_only": 1
  },
  {
   "fieldname": "disbursed_amount",
   "fieldtype": "Currency",
   "label": "Disbursed Amount",
   "no_copy": 1,
   "options": "Company:company:default_currency",
   "read_only": 1
  },
  {
   "depends_on": "eval:doc.is_secured_loan",
   "fetch_from": "loan_application.maximum_loan_amount",
   "fieldname": "maximum_loan_amount",
   "fieldtype": "Currency",
   "label": "Maximum Loan Amount",
   "no_copy": 1,
   "options": "Company:company:default_currency",
   "read_only": 1
  },
  {
   "fieldname": "written_off_amount",
   "fieldtype": "Currency",
   "label": "Written Off Amount",
   "no_copy": 1,
   "options": "Company:company:default_currency",
   "read_only": 1
  }
 ],
 "index_web_pages_for_search": 1,
 "is_submittable": 1,
 "links": [],
<<<<<<< HEAD
 "modified": "2020-11-05 10:04:00.762975",
=======
 "modified": "2020-11-24 12:27:23.208240",
>>>>>>> 0a4ac458
 "modified_by": "Administrator",
 "module": "Loan Management",
 "name": "Loan",
 "owner": "Administrator",
 "permissions": [
  {
   "cancel": 1,
   "create": 1,
   "delete": 1,
   "email": 1,
   "export": 1,
   "print": 1,
   "read": 1,
   "report": 1,
   "role": "Loan Manager",
   "share": 1,
   "submit": 1,
   "write": 1
  },
  {
   "read": 1,
   "role": "Employee"
  }
 ],
 "search_fields": "posting_date",
 "sort_field": "creation",
 "sort_order": "DESC",
 "track_changes": 1
}<|MERGE_RESOLUTION|>--- conflicted
+++ resolved
@@ -353,11 +353,7 @@
  "index_web_pages_for_search": 1,
  "is_submittable": 1,
  "links": [],
-<<<<<<< HEAD
- "modified": "2020-11-05 10:04:00.762975",
-=======
  "modified": "2020-11-24 12:27:23.208240",
->>>>>>> 0a4ac458
  "modified_by": "Administrator",
  "module": "Loan Management",
  "name": "Loan",
