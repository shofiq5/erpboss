--- conflicted
+++ resolved
@@ -11,12 +11,7 @@
 
 class InvalidWarehouseCompany(frappe.ValidationError): pass
 
-<<<<<<< HEAD
-def get_stock_value_from_bin (warehouse=None, item_code=None):
-
-=======
 def get_stock_value_from_bin(warehouse=None, item_code=None):
->>>>>>> d982e8fc
 	values = {}
 	conditions = ""
 	if warehouse:
@@ -32,24 +27,13 @@
 	if item_code:
 		conditions += " and item_code = %(item_code)s"
 
-<<<<<<< HEAD
-
 		values['item_code'] = item_code
 
-	query = "select sum(stock_value) from `tabBin` where 1 = 1" + conditions
+	query = "select sum(stock_value) from `tabBin` where 1 = 1 %s" % conditions
 
 	stock_value = frappe.db.sql(query, values)
 
-	return stock_value;
-=======
-		values['item_code'] = item_code
-
-	query = "select sum(stock_value) from `tabBin` where 1 = 1 %s" % conditions
-
-	stock_value = frappe.db.sql(query, values)
-
 	return stock_value
->>>>>>> d982e8fc
 
 def get_stock_value_on(warehouse=None, posting_date=None, item_code=None):
 	if not posting_date: posting_date = nowdate()
