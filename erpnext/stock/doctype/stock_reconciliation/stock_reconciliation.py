# Copyright (c) 2015, Frappe Technologies Pvt. Ltd. and Contributors
# License: GNU General Public License v3. See license.txt

from __future__ import unicode_literals
import frappe, erpnext
import frappe.defaults
from frappe import msgprint, _
from frappe.utils import cstr, flt, cint
from erpnext.controllers.stock_controller import StockController
from erpnext.accounts.utils import get_company_default
from erpnext.stock.doctype.serial_no.serial_no import get_serial_nos
from erpnext.stock.utils import get_stock_balance, get_incoming_rate, get_available_serial_nos
from erpnext.stock.doctype.batch.batch import get_batch_qty

class OpeningEntryAccountError(frappe.ValidationError): pass
class EmptyStockReconciliationItemsError(frappe.ValidationError): pass

class StockReconciliation(StockController):
	def __init__(self, *args, **kwargs):
		super(StockReconciliation, self).__init__(*args, **kwargs)
		self.head_row = ["Item Code", "Warehouse", "Quantity", "Valuation Rate"]

	def validate(self):
		if not self.expense_account:
			self.expense_account = frappe.get_cached_value('Company',  self.company,  "stock_adjustment_account")
		if not self.cost_center:
			self.cost_center = frappe.get_cached_value('Company',  self.company,  "cost_center")
		self.validate_posting_time()
		self.remove_items_with_no_change()
		self.validate_data()
		self.validate_expense_account()
		self.validate_customer_provided_item()
		self.set_zero_value_for_customer_provided_items()
		self.set_total_qty_and_amount()
		self.validate_putaway_capacity()

		if self._action=="submit":
			self.make_batches('warehouse')

	def on_submit(self):
		self.update_stock_ledger()
		self.make_gl_entries()
		self.repost_future_sle_and_gle()

		from erpnext.stock.doctype.serial_no.serial_no import update_serial_nos_after_submit
		update_serial_nos_after_submit(self, "items")

	def on_cancel(self):
		self.ignore_linked_doctypes = ('GL Entry', 'Stock Ledger Entry', 'Repost Item Valuation')
		self.make_sle_on_cancel()
		self.make_gl_entries_on_cancel()
		self.repost_future_sle_and_gle()

	def remove_items_with_no_change(self):
		"""Remove items if qty or rate is not changed"""
		self.difference_amount = 0.0
		def _changed(item):
			item_dict = get_stock_balance_for(item.item_code, item.warehouse,
				self.posting_date, self.posting_time, batch_no=item.batch_no)

			if ((item.qty is None or item.qty==item_dict.get("qty")) and
				(item.valuation_rate is None or item.valuation_rate==item_dict.get("rate")) and
				(not item.serial_no or (item.serial_no == item_dict.get("serial_nos")) )):
				return False
			else:
				# set default as current rates
				if item.qty is None:
					item.qty = item_dict.get("qty")

				if item.valuation_rate is None:
					item.valuation_rate = item_dict.get("rate")

				if item_dict.get("serial_nos"):
					item.current_serial_no = item_dict.get("serial_nos")
					if self.purpose == "Stock Reconciliation" and not item.serial_no:
						item.serial_no = item.current_serial_no

				item.current_qty = item_dict.get("qty")
				item.current_valuation_rate = item_dict.get("rate")
				self.difference_amount += (flt(item.qty, item.precision("qty")) * \
					flt(item.valuation_rate or item_dict.get("rate"), item.precision("valuation_rate")) \
					- flt(item_dict.get("qty"), item.precision("qty")) * flt(item_dict.get("rate"), item.precision("valuation_rate")))
				return True

		items = list(filter(lambda d: _changed(d), self.items))

		if not items:
			frappe.throw(_("None of the items have any change in quantity or value."),
				EmptyStockReconciliationItemsError)

		elif len(items) != len(self.items):
			self.items = items
			for i, item in enumerate(self.items):
				item.idx = i + 1
			frappe.msgprint(_("Removed items with no change in quantity or value."))

	def validate_data(self):
		def _get_msg(row_num, msg):
			return _("Row # {0}: ").format(row_num+1) + msg

		self.validation_messages = []
		item_warehouse_combinations = []

		default_currency = frappe.db.get_default("currency")

		for row_num, row in enumerate(self.items):
			# find duplicates
			key = [row.item_code, row.warehouse]
			for field in ['serial_no', 'batch_no']:
				if row.get(field):
					key.append(row.get(field))

			if key in item_warehouse_combinations:
				self.validation_messages.append(_get_msg(row_num, _("Duplicate entry")))
			else:
				item_warehouse_combinations.append(key)

			self.validate_item(row.item_code, row)

			# validate warehouse
			if not frappe.db.get_value("Warehouse", row.warehouse):
				self.validation_messages.append(_get_msg(row_num, _("Warehouse not found in the system")))

			# if both not specified
			if row.qty in ["", None] and row.valuation_rate in ["", None]:
				self.validation_messages.append(_get_msg(row_num,
					_("Please specify either Quantity or Valuation Rate or both")))

			# do not allow negative quantity
			if flt(row.qty) < 0:
				self.validation_messages.append(_get_msg(row_num,
					_("Negative Quantity is not allowed")))

			# do not allow negative valuation
			if flt(row.valuation_rate) < 0:
				self.validation_messages.append(_get_msg(row_num,
					_("Negative Valuation Rate is not allowed")))

			if row.qty and row.valuation_rate in ["", None]:
				row.valuation_rate = get_stock_balance(row.item_code, row.warehouse,
							self.posting_date, self.posting_time, with_valuation_rate=True)[1]
				if not row.valuation_rate:
					# try if there is a buying price list in default currency
					buying_rate = frappe.db.get_value("Item Price", {"item_code": row.item_code,
						"buying": 1, "currency": default_currency}, "price_list_rate")
					if buying_rate:
						row.valuation_rate = buying_rate

					else:
						# get valuation rate from Item
						row.valuation_rate = frappe.get_value('Item', row.item_code, 'valuation_rate')

		# throw all validation messages
		if self.validation_messages:
			for msg in self.validation_messages:
				msgprint(msg)

			raise frappe.ValidationError(self.validation_messages)

	def validate_item(self, item_code, row):
		from erpnext.stock.doctype.item.item import validate_end_of_life, \
			validate_is_stock_item, validate_cancelled_item

		# using try except to catch all validation msgs and display together

		try:
			item = frappe.get_doc("Item", item_code)

			# end of life and stock item
			validate_end_of_life(item_code, item.end_of_life, item.disabled, verbose=0)
			validate_is_stock_item(item_code, item.is_stock_item, verbose=0)

			# item should not be serialized
			if item.has_serial_no and not row.serial_no and not item.serial_no_series:
				raise frappe.ValidationError(_("Serial no(s) required for serialized item {0}").format(item_code))

			# item managed batch-wise not allowed
			if item.has_batch_no and not row.batch_no and not item.create_new_batch:
				raise frappe.ValidationError(_("Batch no is required for batched item {0}").format(item_code))

			# docstatus should be < 2
			validate_cancelled_item(item_code, item.docstatus, verbose=0)

		except Exception as e:
			self.validation_messages.append(_("Row # ") + ("%d: " % (row.idx)) + cstr(e))

	def update_stock_ledger(self):
		"""	find difference between current and expected entries
			and create stock ledger entries based on the difference"""
		from erpnext.stock.stock_ledger import get_previous_sle

		sl_entries = []
		has_serial_no = False
		has_batch_no = False
		for row in self.items:
			item = frappe.get_doc("Item", row.item_code)
			if item.has_batch_no:
				has_batch_no = True

			if item.has_serial_no or item.has_batch_no:
				has_serial_no = True
				self.get_sle_for_serialized_items(row, sl_entries)
			else:
				if row.serial_no or row.batch_no:
					frappe.throw(_("Row #{0}: Item {1} is not a Serialized/Batched Item. It cannot have a Serial No/Batch No against it.") \
						.format(row.idx, frappe.bold(row.item_code)))

				previous_sle = get_previous_sle({
					"item_code": row.item_code,
					"warehouse": row.warehouse,
					"posting_date": self.posting_date,
					"posting_time": self.posting_time
				})

				if previous_sle:
					if row.qty in ("", None):
						row.qty = previous_sle.get("qty_after_transaction", 0)

					if row.valuation_rate in ("", None):
						row.valuation_rate = previous_sle.get("valuation_rate", 0)

				if row.qty and not row.valuation_rate and not row.allow_zero_valuation_rate:
					frappe.throw(_("Valuation Rate required for Item {0} at row {1}").format(row.item_code, row.idx))

				if ((previous_sle and row.qty == previous_sle.get("qty_after_transaction")
					and (row.valuation_rate == previous_sle.get("valuation_rate") or row.qty == 0))
					or (not previous_sle and not row.qty)):
						continue

				sl_entries.append(self.get_sle_for_items(row))

		if sl_entries:
			if has_serial_no:
				sl_entries = self.merge_similar_item_serial_nos(sl_entries)

			allow_negative_stock = False
			if has_batch_no:
				allow_negative_stock = True

			self.make_sl_entries(sl_entries, allow_negative_stock=allow_negative_stock)

		if has_serial_no and sl_entries:
			self.update_valuation_rate_for_serial_no()

	def get_sle_for_serialized_items(self, row, sl_entries):
		from erpnext.stock.stock_ledger import get_previous_sle

		serial_nos = get_serial_nos(row.serial_no)


		# To issue existing serial nos
		if row.current_qty and (row.current_serial_no or row.batch_no):
			args = self.get_sle_for_items(row)
			args.update({
				'actual_qty': -1 * row.current_qty,
				'serial_no': row.current_serial_no,
				'batch_no': row.batch_no,
				'valuation_rate': row.current_valuation_rate
			})

			if row.current_serial_no:
				args.update({
					'qty_after_transaction': 0,
				})

			sl_entries.append(args)

		qty_after_transaction = 0
		for serial_no in serial_nos:
			args = self.get_sle_for_items(row, [serial_no])

			previous_sle = get_previous_sle({
				"item_code": row.item_code,
				"posting_date": self.posting_date,
				"posting_time": self.posting_time,
				"serial_no": serial_no
			})

			if previous_sle and row.warehouse != previous_sle.get("warehouse"):
				# If serial no exists in different warehouse

				warehouse = previous_sle.get("warehouse", '') or row.warehouse

				if not qty_after_transaction:
					qty_after_transaction = get_stock_balance(row.item_code,
						warehouse, self.posting_date, self.posting_time)

				qty_after_transaction -= 1

				new_args = args.copy()
				new_args.update({
					'actual_qty': -1,
					'qty_after_transaction': qty_after_transaction,
					'warehouse': warehouse,
					'valuation_rate': previous_sle.get("valuation_rate")
				})

				sl_entries.append(new_args)

		if row.qty:
			args = self.get_sle_for_items(row)

			args.update({
				'actual_qty': row.qty,
				'incoming_rate': row.valuation_rate,
				'valuation_rate': row.valuation_rate
			})

			sl_entries.append(args)

		if serial_nos == get_serial_nos(row.current_serial_no):
			# update valuation rate
			self.update_valuation_rate_for_serial_nos(row, serial_nos)

	def update_valuation_rate_for_serial_no(self):
		for d in self.items:
			if not d.serial_no: continue

			serial_nos = get_serial_nos(d.serial_no)
			self.update_valuation_rate_for_serial_nos(d, serial_nos)

	def update_valuation_rate_for_serial_nos(self, row, serial_nos):
		valuation_rate = row.valuation_rate if self.docstatus == 1 else row.current_valuation_rate
		if valuation_rate is None:
			return

		for d in serial_nos:
			frappe.db.set_value("Serial No", d, 'purchase_rate', valuation_rate)

	def get_sle_for_items(self, row, serial_nos=None):
		"""Insert Stock Ledger Entries"""

		if not serial_nos and row.serial_no:
			serial_nos = get_serial_nos(row.serial_no)

		data = frappe._dict({
			"doctype": "Stock Ledger Entry",
			"item_code": row.item_code,
			"warehouse": row.warehouse,
			"posting_date": self.posting_date,
			"posting_time": self.posting_time,
			"voucher_type": self.doctype,
			"voucher_no": self.name,
			"voucher_detail_no": row.name,
			"company": self.company,
			"stock_uom": frappe.db.get_value("Item", row.item_code, "stock_uom"),
			"is_cancelled": 1 if self.docstatus == 2 else 0,
			"serial_no": '\n'.join(serial_nos) if serial_nos else '',
			"batch_no": row.batch_no,
			"valuation_rate": flt(row.valuation_rate, row.precision("valuation_rate"))
		})

		if not row.batch_no:
			data.qty_after_transaction = flt(row.qty, row.precision("qty"))

		if self.docstatus == 2 and not row.batch_no:
			if row.current_qty:
				data.actual_qty = -1 * row.current_qty
				data.qty_after_transaction = flt(row.current_qty)
				data.valuation_rate = flt(row.current_valuation_rate)
				data.stock_value = data.qty_after_transaction * data.valuation_rate
				data.stock_value_difference = -1 * flt(row.amount_difference)
			else:
				data.actual_qty = row.qty
				data.qty_after_transaction = 0.0
				data.valuation_rate = flt(row.valuation_rate)
				data.stock_value_difference = -1 * flt(row.amount_difference)

		return data

	def make_sle_on_cancel(self):
		sl_entries = []

		has_serial_no = False
		for row in self.items:
			if row.serial_no or row.batch_no or row.current_serial_no:
				has_serial_no = True
				serial_nos = ''
				if row.current_serial_no:
					serial_nos = get_serial_nos(row.current_serial_no)

				sl_entries.append(self.get_sle_for_items(row, serial_nos))
			else:
				sl_entries.append(self.get_sle_for_items(row))

		if sl_entries:
			if has_serial_no:
				sl_entries = self.merge_similar_item_serial_nos(sl_entries)

			sl_entries.reverse()
			allow_negative_stock = frappe.db.get_value("Stock Settings", None, "allow_negative_stock")
			self.make_sl_entries(sl_entries, allow_negative_stock=allow_negative_stock)


	def merge_similar_item_serial_nos(self, sl_entries):
		# If user has put the same item in multiple row with different serial no
		new_sl_entries = []
		merge_similar_entries = {}

		for d in sl_entries:
			if not d.serial_no or flt(d.get("actual_qty")) < 0:
				new_sl_entries.append(d)
				continue

			key = (d.item_code, d.warehouse)
			if key not in merge_similar_entries:
				merge_similar_entries[key] = d
			elif d.serial_no:
				data = merge_similar_entries[key]
				data.actual_qty += d.actual_qty
				data.qty_after_transaction += d.qty_after_transaction

				data.valuation_rate = (data.valuation_rate + d.valuation_rate) / data.actual_qty
				data.serial_no += '\n' + d.serial_no

				if data.incoming_rate:
					data.incoming_rate = (data.incoming_rate + d.incoming_rate) / data.actual_qty

		for key, value in merge_similar_entries.items():
			new_sl_entries.append(value)

		return new_sl_entries

	def get_gl_entries(self, warehouse_account=None):
		if not self.cost_center:
			msgprint(_("Please enter Cost Center"), raise_exception=1)

		return super(StockReconciliation, self).get_gl_entries(warehouse_account,
			self.expense_account, self.cost_center)

	def validate_expense_account(self):
		if not cint(erpnext.is_perpetual_inventory_enabled(self.company)):
			return

		if not self.expense_account:
			frappe.throw(_("Please enter Expense Account"))
		elif self.purpose == "Opening Stock" or not frappe.db.sql("""select name from `tabStock Ledger Entry` limit 1"""):
			if frappe.db.get_value("Account", self.expense_account, "report_type") == "Profit and Loss":
				frappe.throw(_("Difference Account must be a Asset/Liability type account, since this Stock Reconciliation is an Opening Entry"), OpeningEntryAccountError)

	def set_zero_value_for_customer_provided_items(self):
		changed_any_values = False

		for d in self.get('items'):
			is_customer_item = frappe.db.get_value('Item', d.item_code, 'is_customer_provided_item')
			if is_customer_item and d.valuation_rate:
				d.valuation_rate = 0.0
				changed_any_values = True

		if changed_any_values:
			msgprint(_("Valuation rate for customer provided items has been set to zero."),
				title=_("Note"), indicator="blue")


	def set_total_qty_and_amount(self):
		for d in self.get("items"):
			d.amount = flt(d.qty, d.precision("qty")) * flt(d.valuation_rate, d.precision("valuation_rate"))
			d.current_amount = (flt(d.current_qty,
				d.precision("current_qty")) * flt(d.current_valuation_rate, d.precision("current_valuation_rate")))

			d.quantity_difference = flt(d.qty) - flt(d.current_qty)
			d.amount_difference = flt(d.amount) - flt(d.current_amount)

	def get_items_for(self, warehouse):
		self.items = []
		for item in get_items(warehouse, self.posting_date, self.posting_time, self.company):
			self.append("items", item)

	def submit(self):
		if len(self.items) > 100:
			msgprint(_("The task has been enqueued as a background job. In case there is any issue on processing in background, the system will add a comment about the error on this Stock Reconciliation and revert to the Draft stage"))
<<<<<<< HEAD
			self.queue_action('submit', timeout=4600)
=======
			self.queue_action('submit', timeout=2000)
>>>>>>> 6bae78f4
		else:
			self._submit()

@frappe.whitelist()
def get_items(warehouse, posting_date, posting_time, company):
	lft, rgt = frappe.db.get_value("Warehouse", warehouse, ["lft", "rgt"])
	items = frappe.db.sql("""
		select i.name, i.item_name, bin.warehouse
		from tabBin bin, tabItem i
		where i.name=bin.item_code and i.disabled=0 and i.is_stock_item = 1
		and i.has_variants = 0 and i.has_serial_no = 0 and i.has_batch_no = 0
		and exists(select name from `tabWarehouse` where lft >= %s and rgt <= %s and name=bin.warehouse)
	""", (lft, rgt))

	items += frappe.db.sql("""
		select i.name, i.item_name, id.default_warehouse
		from tabItem i, `tabItem Default` id
		where i.name = id.parent
			and exists(select name from `tabWarehouse` where lft >= %s and rgt <= %s and name=id.default_warehouse)
			and i.is_stock_item = 1 and i.has_serial_no = 0 and i.has_batch_no = 0
			and i.has_variants = 0 and i.disabled = 0 and id.company=%s
		group by i.name
	""", (lft, rgt, company))

	res = []
	for d in set(items):
		stock_bal = get_stock_balance(d[0], d[2], posting_date, posting_time,
			with_valuation_rate=True)

		if frappe.db.get_value("Item", d[0], "disabled") == 0:
			res.append({
				"item_code": d[0],
				"warehouse": d[2],
				"qty": stock_bal[0],
				"item_name": d[1],
				"valuation_rate": stock_bal[1],
				"current_qty": stock_bal[0],
				"current_valuation_rate": stock_bal[1]
			})

	return res

@frappe.whitelist()
def get_stock_balance_for(item_code, warehouse,
	posting_date, posting_time, batch_no=None, with_valuation_rate= True):
	frappe.has_permission("Stock Reconciliation", "write", throw = True)

	item_dict = frappe.db.get_value("Item", item_code,
		["has_serial_no", "has_batch_no"], as_dict=1)

	serial_nos = ""
	with_serial_no = True if item_dict.get("has_serial_no") else False
	data = get_stock_balance(item_code, warehouse, posting_date, posting_time,
		with_valuation_rate=with_valuation_rate, with_serial_no=with_serial_no)

	if with_serial_no:
		qty, rate, serial_nos = data
	else:
		qty, rate = data

	if item_dict.get("has_batch_no"):
		qty = get_batch_qty(batch_no, warehouse, posting_date=posting_date, posting_time=posting_time) or 0

	return {
		'qty': qty,
		'rate': rate,
		'serial_nos': serial_nos
	}

@frappe.whitelist()
def get_difference_account(purpose, company):
	if purpose == 'Stock Reconciliation':
		account = get_company_default(company, "stock_adjustment_account")
	else:
		account = frappe.db.get_value('Account', {'is_group': 0,
			'company': company, 'account_type': 'Temporary'}, 'name')

	return account<|MERGE_RESOLUTION|>--- conflicted
+++ resolved
@@ -469,11 +469,7 @@
 	def submit(self):
 		if len(self.items) > 100:
 			msgprint(_("The task has been enqueued as a background job. In case there is any issue on processing in background, the system will add a comment about the error on this Stock Reconciliation and revert to the Draft stage"))
-<<<<<<< HEAD
 			self.queue_action('submit', timeout=4600)
-=======
-			self.queue_action('submit', timeout=2000)
->>>>>>> 6bae78f4
 		else:
 			self._submit()
 
