// Copyright (c) 2015, Frappe Technologies Pvt. Ltd. and Contributors
// License: GNU General Public License v3. See license.txt

frappe.ui.form.on("Item Price", {
	onload: function (frm) {
		// Fetch price list details
		frm.add_fetch("price_list", "buying", "buying");
		frm.add_fetch("price_list", "selling", "selling");
		frm.add_fetch("price_list", "currency", "currency");

		// Fetch item details
		frm.add_fetch("item_code", "item_name", "item_name");
		frm.add_fetch("item_code", "description", "item_description");
		frm.add_fetch("item_code", "stock_uom", "uom");

		frm.set_df_property("bulk_import_help", "options",
<<<<<<< HEAD
			'<a href="/app/data-import-tool/Item Price">' + __("Import in Bulk") + '</a>');
=======
			'<a href="#data-import-tool/Item Price">' + __("Import in Bulk") + '</a>');

		frm.set_query('batch_no', function() {
			return {
				filters: {
					'item': frm.doc.item_code
				}
			}
		});
>>>>>>> 989c853e
	}
});<|MERGE_RESOLUTION|>--- conflicted
+++ resolved
@@ -14,18 +14,14 @@
 		frm.add_fetch("item_code", "stock_uom", "uom");
 
 		frm.set_df_property("bulk_import_help", "options",
-<<<<<<< HEAD
 			'<a href="/app/data-import-tool/Item Price">' + __("Import in Bulk") + '</a>');
-=======
-			'<a href="#data-import-tool/Item Price">' + __("Import in Bulk") + '</a>');
 
 		frm.set_query('batch_no', function() {
 			return {
 				filters: {
 					'item': frm.doc.item_code
 				}
-			}
+			};
 		});
->>>>>>> 989c853e
 	}
 });