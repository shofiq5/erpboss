--- conflicted
+++ resolved
@@ -101,12 +101,8 @@
 
 	def before_cancel(self):
 		# if MRQ is already closed, no point saving the document
-<<<<<<< HEAD
-		self.check_for_on_hold_or_closed_status("Sales Order", "sales_order")
-		check_for_closed_status(self.doctype, self.name)
-=======
 		check_on_hold_or_closed_status(self.doctype, self.name)
->>>>>>> 6472ed2c
+
 		self.set_status(update=True, status='Cancelled')
 
 	def check_modified_date(self):
