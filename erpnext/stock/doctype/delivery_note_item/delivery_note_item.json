--- conflicted
+++ resolved
@@ -521,11 +521,7 @@
  ], 
  "idx": 1, 
  "istable": 1, 
-<<<<<<< HEAD
- "modified": "2015-02-23 15:51:20.772564", 
-=======
  "modified": "2015-03-10 12:21:17.028911", 
->>>>>>> 7b4b31fd
  "modified_by": "Administrator", 
  "module": "Stock", 
  "name": "Delivery Note Item", 
