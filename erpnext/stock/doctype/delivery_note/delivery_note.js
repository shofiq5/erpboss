--- conflicted
+++ resolved
@@ -272,23 +272,13 @@
 		this.get_terms();
 	}
 
-<<<<<<< HEAD
 	items_on_form_rendered(doc, grid_row) {
-		erpnext.setup_serial_no();
+		erpnext.setup_serial_or_batch_no();
 	}
 
 	packed_items_on_form_rendered(doc, grid_row) {
-		erpnext.setup_serial_no();
-	}
-=======
-	items_on_form_rendered: function(doc, grid_row) {
 		erpnext.setup_serial_or_batch_no();
-	},
-
-	packed_items_on_form_rendered: function(doc, grid_row) {
-		erpnext.setup_serial_or_batch_no();
-	},
->>>>>>> 8b2fef11
+	}
 
 	close_delivery_note(doc){
 		this.update_status("Closed")
