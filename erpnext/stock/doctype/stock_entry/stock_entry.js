--- conflicted
+++ resolved
@@ -307,34 +307,6 @@
 	}
 }
 
-<<<<<<< HEAD
-cur_frm.cscript.delivery_note_no = function(doc, cdt, cdn) {
-	if(doc.delivery_note_no)
-		return get_server_fields('get_cust_values', '', '', doc, cdt, cdn, 1);
-}
-
-cur_frm.cscript.sales_invoice_no = function(doc, cdt, cdn) {
-	if(doc.sales_invoice_no) 
-		return get_server_fields('get_cust_values', '', '', doc, cdt, cdn, 1);
-}
-
-cur_frm.cscript.customer = function(doc, cdt, cdn) {
-	if(doc.customer) 
-		return get_server_fields('get_cust_addr', '', '', doc, cdt, cdn, 1);
-}
-
-cur_frm.cscript.purchase_receipt_no = function(doc, cdt, cdn) {
-	if(doc.purchase_receipt_no)	
-		return get_server_fields('get_supp_values', '', '', doc, cdt, cdn, 1);
-}
-
-cur_frm.cscript.supplier = function(doc, cdt, cdn) {
-	if(doc.supplier) 
-		return get_server_fields('get_supp_addr', '', '', doc, cdt, cdn, 1);
-}
-
-=======
->>>>>>> fa799f7d
 cur_frm.fields_dict['production_order'].get_query = function(doc) {
 	return {
 		filters: [
