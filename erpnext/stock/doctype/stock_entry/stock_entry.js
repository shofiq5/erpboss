--- conflicted
+++ resolved
@@ -99,7 +99,6 @@
 
 
 		frm.add_fetch("bom_no", "inspection_required", "inspection_required");
-<<<<<<< HEAD
 
 		frappe.db.get_single_value('Stock Settings', 'disable_serial_no_and_batch_selector')
 		.then((value) => {
@@ -107,9 +106,8 @@
 				frappe.flags.hide_serial_batch_dialog = true;
 			}
 		});
-=======
+
 		erpnext.accounts.dimensions.setup_dimension_filters(frm, frm.doctype);
->>>>>>> ff3aa14f
 	},
 
 	setup_quality_inspection: function(frm) {
@@ -699,11 +697,7 @@
 							no_batch_serial_number_value = !d.batch_no;
 						}
 
-<<<<<<< HEAD
 						if (no_batch_serial_number_value && !frappe.flags.hide_serial_batch_dialog) {
-=======
-						if (no_batch_serial_number_value) {
->>>>>>> ff3aa14f
 							erpnext.stock.select_batch_and_serial_no(frm, d);
 						}
 					}
