--- conflicted
+++ resolved
@@ -109,23 +109,16 @@
 
 	cf_field = cf_join = ""
 	if include_uom:
-		cf_field = ", ucd.conversion_factor"
-		cf_join = "left join `tabUOM Conversion Detail` ucd on ucd.parent=item.name and ucd.uom=%(include_uom)s"
+		cf_field = ", ucd.`conversion_factor`"
+		cf_join = "LEFT JOIN `tabUOM Conversion Detail` ucd ON ucd.`parent`=item.`name` and ucd.`uom`=%(include_uom)s"
 
 	for item in frappe.db.sql("""
-<<<<<<< HEAD
-		select name, item_name, description, item_group, brand, stock_uom
-		from `tabItem`
-		where name in ({0})
-		""".format(', '.join([frappe.db.escape(i,percent=False) for i in items])), as_dict=1):
-=======
-		select item.name, item.item_name, item.description, item.item_group, item.brand, item.stock_uom{cf_field}
-		from `tabItem` item
+		SELECT item.`name`, item.`item_name`, item.`description`, item.`item_group`, item.`brand`, item.`stock_uom` {cf_field}
+		FROM `tabItem` item
 		{cf_join}
-		where item.name in ({names})
-		""".format(cf_field=cf_field, cf_join=cf_join, names=', '.join(['"' + frappe.db.escape(i, percent=False) + '"' for i in items])),
+		where item.`name` in ({names})
+		""".format(cf_field=cf_field, cf_join=cf_join, names=', '.join([frappe.db.escape(i, percent=False) for i in items])),
 		{"include_uom": include_uom}, as_dict=1):
->>>>>>> 4215b85e
 			item_details.setdefault(item.name, item)
 
 	return item_details
