--- conflicted
+++ resolved
@@ -43,11 +43,7 @@
  "idx": 0,
  "is_standard": 1,
  "label": "CRM",
-<<<<<<< HEAD
- "modified": "2020-06-30 18:37:48.961922",
-=======
  "modified": "2020-08-11 18:55:18.238900",
->>>>>>> 2fa2a40b
  "modified_by": "Administrator",
  "module": "CRM",
  "name": "CRM",
