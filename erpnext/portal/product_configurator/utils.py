--- conflicted
+++ resolved
@@ -250,12 +250,8 @@
 
 	optional_attributes = item_cache.get_optional_attributes()
 	exact_match = []
-<<<<<<< HEAD
-	allow_items_not_in_stock = False
-=======
 	shopping_cart_settings = get_shopping_cart_settings()
 	allow_items_not_in_stock = cint(shopping_cart_settings.allow_items_not_in_stock)
->>>>>>> 00e09527
 	# search for exact match if all selected attributes are required attributes
 	if len(selected_attributes.keys()) >= (len(attribute_list) - len(optional_attributes)):
 		item_attribute_value_map = item_cache.get_item_attribute_value_map()
@@ -270,10 +266,6 @@
 	if exact_match:
 		data = get_product_info_for_website(exact_match[0])
 		product_info = data.product_info
-<<<<<<< HEAD
-		allow_items_not_in_stock = cint(data.cart_settings.allow_items_not_in_stock)
-=======
->>>>>>> 00e09527
 		if not data.cart_settings.show_price:
 			product_info = None
 	else:
