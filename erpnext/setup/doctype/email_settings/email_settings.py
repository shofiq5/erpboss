# ERPNext - web based ERP (http://erpnext.com)
# Copyright (C) 2012 Web Notes Technologies Pvt Ltd
# 
# This program is free software: you can redistribute it and/or modify
# it under the terms of the GNU General Public License as published by
# the Free Software Foundation, either version 3 of the License, or
# (at your option) any later version.
# 
# This program is distributed in the hope that it will be useful,
# but WITHOUT ANY WARRANTY; without even the implied warranty of
# MERCHANTABILITY or FITNESS FOR A PARTICULAR PURPOSE.  See the
# GNU General Public License for more details.
# 
# You should have received a copy of the GNU General Public License
# along with this program.  If not, see <http://www.gnu.org/licenses/>.

from __future__ import unicode_literals
import webnotes
sql = webnotes.conn.sql
	
from webnotes.utils import cint, cstr

class DocType:
	def __init__(self,doc,doclist):
		self.doc,self.doclist = doc,doclist

	def validate(self):
		"""Checks connectivity to email servers before saving"""
		self.validate_outgoing()
		self.validate_incoming()

	def validate_outgoing(self):
		"""Checks incoming email settings"""
		if self.doc.outgoing_mail_server:
<<<<<<< HEAD
			from webnotes.utils import cint, get_encoded_string
			import _socket
			from webnotes.utils.email_lib.send import EMail
			import smtplib
			out_email = EMail()
			out_email.server = get_encoded_string(self.doc.outgoing_mail_server)
			out_email.port = cint(self.doc.mail_port)
			out_email.use_ssl = self.doc.use_ssl
			try:
				err_msg = "Login Id or Mail Password missing. Please enter and try again."
				if not (self.doc.mail_login and self.doc.mail_password):
					raise AttributeError, err_msg
				out_email.login = get_encoded_string(self.doc.mail_login)
				out_email.password =  get_encoded_string(self.doc.mail_password)
			except AttributeError, e:
				webnotes.msgprint(err_msg)
				raise e
			
			# exceptions are handled in smtp_connect
			sess = out_email.smtp_connect()
=======
			from webnotes.utils import cint
			from webnotes.utils.email_lib.smtp import SMTPServer
			smtpserver = SMTPServer(login = self.doc.mail_login,
				password = self.doc.mail_password,
				server = self.doc.outgoing_mail_server,
				port = cint(self.doc.mail_port),
				use_ssl = self.doc.use_ssl
			)
>>>>>>> c0fded82
			
			# exceptions are handled in session connect
			sess = smtpserver.sess

	def validate_incoming(self):
		"""
			Checks support ticket email settings
		"""
		if self.doc.sync_support_mails and self.doc.support_host:
			from webnotes.utils.email_lib.receive import POP3Mailbox
			from webnotes.model.doc import Document
			import _socket, poplib
			from webnotes.utils import get_encoded_string
			
			inc_email = Document('Incoming Email Settings')
			inc_email.host = get_encoded_string(self.doc.support_host)
			inc_email.use_ssl = self.doc.support_use_ssl
			try:
				err_msg = 'User Name or Support Password missing. Please enter and try again.'
				if not (self.doc.support_username and self.doc.support_password):
					raise AttributeError, err_msg
				inc_email.username = get_encoded_string(self.doc.support_username)
				inc_email.password = get_encoded_string(self.doc.support_password)
			except AttributeError, e:
				webnotes.msgprint(err_msg)
				raise e

			pop_mb = POP3Mailbox(inc_email)
			
			try:
				pop_mb.connect()
			except _socket.error, e:
				# Invalid mail server -- due to refusing connection
				webnotes.msgprint('Invalid POP3 Mail Server. Please rectify and try again.')
				raise e
			except poplib.error_proto, e:
				webnotes.msgprint('Invalid User Name or Support Password. Please rectify and try again.')
				raise e<|MERGE_RESOLUTION|>--- conflicted
+++ resolved
@@ -31,29 +31,8 @@
 
 	def validate_outgoing(self):
 		"""Checks incoming email settings"""
+		self.doc.encode()
 		if self.doc.outgoing_mail_server:
-<<<<<<< HEAD
-			from webnotes.utils import cint, get_encoded_string
-			import _socket
-			from webnotes.utils.email_lib.send import EMail
-			import smtplib
-			out_email = EMail()
-			out_email.server = get_encoded_string(self.doc.outgoing_mail_server)
-			out_email.port = cint(self.doc.mail_port)
-			out_email.use_ssl = self.doc.use_ssl
-			try:
-				err_msg = "Login Id or Mail Password missing. Please enter and try again."
-				if not (self.doc.mail_login and self.doc.mail_password):
-					raise AttributeError, err_msg
-				out_email.login = get_encoded_string(self.doc.mail_login)
-				out_email.password =  get_encoded_string(self.doc.mail_password)
-			except AttributeError, e:
-				webnotes.msgprint(err_msg)
-				raise e
-			
-			# exceptions are handled in smtp_connect
-			sess = out_email.smtp_connect()
-=======
 			from webnotes.utils import cint
 			from webnotes.utils.email_lib.smtp import SMTPServer
 			smtpserver = SMTPServer(login = self.doc.mail_login,
@@ -62,8 +41,7 @@
 				port = cint(self.doc.mail_port),
 				use_ssl = self.doc.use_ssl
 			)
->>>>>>> c0fded82
-			
+						
 			# exceptions are handled in session connect
 			sess = smtpserver.sess
 
@@ -75,17 +53,17 @@
 			from webnotes.utils.email_lib.receive import POP3Mailbox
 			from webnotes.model.doc import Document
 			import _socket, poplib
-			from webnotes.utils import get_encoded_string
 			
 			inc_email = Document('Incoming Email Settings')
-			inc_email.host = get_encoded_string(self.doc.support_host)
+			inc_email.encode()
+			inc_email.host = self.doc.support_host
 			inc_email.use_ssl = self.doc.support_use_ssl
 			try:
 				err_msg = 'User Name or Support Password missing. Please enter and try again.'
 				if not (self.doc.support_username and self.doc.support_password):
 					raise AttributeError, err_msg
-				inc_email.username = get_encoded_string(self.doc.support_username)
-				inc_email.password = get_encoded_string(self.doc.support_password)
+				inc_email.username = self.doc.support_username
+				inc_email.password = self.doc.support_password
 			except AttributeError, e:
 				webnotes.msgprint(err_msg)
 				raise e
