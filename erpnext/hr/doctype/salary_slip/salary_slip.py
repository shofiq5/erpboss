--- conflicted
+++ resolved
@@ -188,15 +188,7 @@
 		receiver = frappe.db.get_value("Employee", self.employee, "company_email")
 		if receiver:
 			subj = 'Salary Slip - ' + cstr(self.month) +'/'+cstr(self.fiscal_year)
-<<<<<<< HEAD
 			frappe.sendmail([receiver], subject=subj, msg = _("Please see attachment"),
-				attachments=[{
-					"fname": self.name + ".pdf",
-					"fcontent": frappe.get_print_format(self.doctype, self.name, as_pdf = True)
-				}])
-=======
-			sendmail([receiver], subject=subj, msg = _("Please see attachment"),
 				attachments=[frappe.attach_print(self.doctype, self.name, file_name=self.name)])
->>>>>>> b02788b9
 		else:
 			msgprint(_("Company Email ID not found, hence mail not sent"))