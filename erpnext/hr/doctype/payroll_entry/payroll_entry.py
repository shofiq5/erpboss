# -*- coding: utf-8 -*-
# Copyright (c) 2017, Frappe Technologies Pvt. Ltd. and contributors
# For license information, please see license.txt

from __future__ import unicode_literals
import frappe
from frappe.model.document import Document
from dateutil.relativedelta import relativedelta
from frappe.utils import cint, flt, nowdate, add_days, getdate, fmt_money, add_to_date, DATE_FORMAT, date_diff
from frappe import _
from erpnext.accounts.utils import get_fiscal_year
from erpnext.hr.doctype.employee.employee import get_holiday_list_for_employee

class PayrollEntry(Document):
	def onload(self):
<<<<<<< HEAD
		if not self.docstatus==1 or self.salary_slips_submitted:
=======
		if not self.docstatus==1:
>>>>>>> bf2b712f
			return

		# check if salary slips were manually submitted
		entries = frappe.db.count("Salary Slip", {'payroll_entry': self.name, 'docstatus': 1}, ['name'])
<<<<<<< HEAD
		if cint(entries) == len(self.employees):
			self.set_onload("submitted_ss", True)
=======
		if cint(entries) == len(self.employees) and not self.salary_slips_submitted:
			self.db_set("salary_slips_submitted", 1)
			self.reload()
>>>>>>> bf2b712f

	def on_submit(self):
		self.create_salary_slips()

	def before_submit(self):
		if self.validate_attendance:
			if self.validate_employee_attendance():
				frappe.throw(_("Cannot Submit, Employees left to mark attendance"))

	def on_cancel(self):
		frappe.delete_doc("Salary Slip", frappe.db.sql_list("""select name from `tabSalary Slip`
			where payroll_entry=%s """, (self.name)))

	def get_emp_list(self):
		"""
			Returns list of active employees based on selected criteria
			and for which salary structure exists
		"""
		cond = self.get_filter_condition()
		cond += self.get_joining_releiving_condition()

		condition = ''
		if self.payroll_frequency:
			condition = """and payroll_frequency = '%(payroll_frequency)s'"""% {"payroll_frequency": self.payroll_frequency}

		sal_struct = frappe.db.sql_list("""
				select
					name from `tabSalary Structure`
				where
					docstatus = 1 and
					is_active = 'Yes'
					and company = %(company)s and
					ifnull(salary_slip_based_on_timesheet,0) = %(salary_slip_based_on_timesheet)s
					{condition}""".format(condition=condition),
				{"company": self.company, "salary_slip_based_on_timesheet":self.salary_slip_based_on_timesheet})
		if sal_struct:
			cond += "and t2.salary_structure IN %(sal_struct)s "
			cond += "and %(from_date)s >= t2.from_date"
			emp_list = frappe.db.sql("""
				select
					distinct t1.name as employee, t1.employee_name, t1.department, t1.designation
				from
					`tabEmployee` t1, `tabSalary Structure Assignment` t2
				where
					t1.name = t2.employee
					and t2.docstatus = 1
			%s order by t2.from_date desc
			""" % cond, {"sal_struct": tuple(sal_struct), "from_date": self.end_date}, as_dict=True)
			return emp_list

	def fill_employee_details(self):
		self.set('employees', [])
		employees = self.get_emp_list()
		if not employees:
			frappe.throw(_("No employees for the mentioned criteria"))

		for d in employees:
			self.append('employees', d)

		self.number_of_employees = len(employees)
		if self.validate_attendance:
			return self.validate_employee_attendance()

	def get_filter_condition(self):
		self.check_mandatory()

		cond = ''
		for f in ['company', 'branch', 'department', 'designation']:
			if self.get(f):
				cond += " and t1." + f + " = '" + self.get(f).replace("'", "\'") + "'"

		return cond

	def get_joining_releiving_condition(self):
		cond = """
			and ifnull(t1.date_of_joining, '0000-00-00') <= '%(end_date)s'
			and ifnull(t1.relieving_date, '2199-12-31') >= '%(start_date)s'
		""" % {"start_date": self.start_date, "end_date": self.end_date}
		return cond

	def check_mandatory(self):
		for fieldname in ['company', 'start_date', 'end_date']:
			if not self.get(fieldname):
				frappe.throw(_("Please set {0}").format(self.meta.get_label(fieldname)))

	def create_salary_slips(self):
		"""
			Creates salary slip for selected employees if already not created
		"""
		self.check_permission('write')
		self.created = 1
		emp_list = [d.employee for d in self.get_emp_list()]
		if emp_list:
			args = frappe._dict({
				"salary_slip_based_on_timesheet": self.salary_slip_based_on_timesheet,
				"payroll_frequency": self.payroll_frequency,
				"start_date": self.start_date,
				"end_date": self.end_date,
				"company": self.company,
				"posting_date": self.posting_date,
				"deduct_tax_for_unclaimed_employee_benefits": self.deduct_tax_for_unclaimed_employee_benefits,
				"deduct_tax_for_unsubmitted_tax_exemption_proof": self.deduct_tax_for_unsubmitted_tax_exemption_proof,
				"payroll_entry": self.name
			})
			if len(emp_list) > 30:
				frappe.enqueue(create_salary_slips_for_employees, timeout=600, employees=emp_list, args=args)
			else:
				create_salary_slips_for_employees(emp_list, args, publish_progress=False)
				# since this method is called via frm.call this doc needs to be updated manually
				self.reload()

	def get_sal_slip_list(self, ss_status, as_dict=False):
		"""
			Returns list of salary slips based on selected criteria
		"""
		cond = self.get_filter_condition()

		ss_list = frappe.db.sql("""
			select t1.name, t1.salary_structure from `tabSalary Slip` t1
			where t1.docstatus = %s and t1.start_date >= %s and t1.end_date <= %s
			and (t1.journal_entry is null or t1.journal_entry = "") and ifnull(salary_slip_based_on_timesheet,0) = %s %s
		""" % ('%s', '%s', '%s','%s', cond), (ss_status, self.start_date, self.end_date, self.salary_slip_based_on_timesheet), as_dict=as_dict)
		return ss_list

	def submit_salary_slips(self):
		self.check_permission('write')
		ss_list = self.get_sal_slip_list(ss_status=0)
		if len(ss_list) > 30:
			frappe.enqueue(submit_salary_slips_for_employees, timeout=600, payroll_entry=self, salary_slips=ss_list)
		else:
			submit_salary_slips_for_employees(self, ss_list, publish_progress=False)

	def email_salary_slip(self, submitted_ss):
		if frappe.db.get_single_value("HR Settings", "email_salary_slip_to_employee"):
			for ss in submitted_ss:
				ss.email_salary_slip()

	def get_loan_details(self):
		"""
			Get loan details from submitted salary slip based on selected criteria
		"""
		cond = self.get_filter_condition()
		return frappe.db.sql(""" select eld.loan_account, eld.loan,
				eld.interest_income_account, eld.principal_amount, eld.interest_amount, eld.total_payment
			from
				`tabSalary Slip` t1, `tabSalary Slip Loan` eld
			where
				t1.docstatus = 1 and t1.name = eld.parent and start_date >= %s and end_date <= %s %s
			""" % ('%s', '%s', cond), (self.start_date, self.end_date), as_dict=True) or []

	def get_salary_component_account(self, salary_component):
		account = frappe.db.get_value("Salary Component Account",
			{"parent": salary_component, "company": self.company}, "default_account")

		if not account:
			frappe.throw(_("Please set default account in Salary Component {0}")
				.format(salary_component))

		return account

	def get_salary_components(self, component_type):
		salary_slips = self.get_sal_slip_list(ss_status = 1, as_dict = True)
		if salary_slips:
			salary_components = frappe.db.sql("""select salary_component, amount, parentfield
				from `tabSalary Detail` where parentfield = '%s' and parent in (%s)""" %
				(component_type, ', '.join(['%s']*len(salary_slips))), tuple([d.name for d in salary_slips]), as_dict=True)
			return salary_components

	def get_salary_component_total(self, component_type = None):
		salary_components = self.get_salary_components(component_type)
		if salary_components:
			component_dict = {}
			for item in salary_components:
				add_component_to_accrual_jv_entry = True
				if component_type == "earnings":
					is_flexible_benefit, only_tax_impact = frappe.db.get_value("Salary Component", item['salary_component'], ['is_flexible_benefit', 'only_tax_impact'])
					if is_flexible_benefit == 1 and only_tax_impact ==1:
						add_component_to_accrual_jv_entry = False
				if add_component_to_accrual_jv_entry:
					component_dict[item['salary_component']] = component_dict.get(item['salary_component'], 0) + item['amount']
			account_details = self.get_account(component_dict = component_dict)
			return account_details

	def get_account(self, component_dict = None):
		account_dict = {}
		for s, a in component_dict.items():
			account = self.get_salary_component_account(s)
			account_dict[account] = account_dict.get(account, 0) + a
		return account_dict

	def get_default_payroll_payable_account(self):
		payroll_payable_account = frappe.get_cached_value('Company',
			{"company_name": self.company},  "default_payroll_payable_account")

		if not payroll_payable_account:
			frappe.throw(_("Please set Default Payroll Payable Account in Company {0}")
				.format(self.company))

		return payroll_payable_account

	def make_accrual_jv_entry(self):
		self.check_permission('write')
		earnings = self.get_salary_component_total(component_type = "earnings") or {}
		deductions = self.get_salary_component_total(component_type = "deductions") or {}
		default_payroll_payable_account = self.get_default_payroll_payable_account()
		loan_details = self.get_loan_details()
		jv_name = ""
		precision = frappe.get_precision("Journal Entry Account", "debit_in_account_currency")

		if earnings or deductions:
			journal_entry = frappe.new_doc('Journal Entry')
			journal_entry.voucher_type = 'Journal Entry'
			journal_entry.user_remark = _('Accrual Journal Entry for salaries from {0} to {1}')\
				.format(self.start_date, self.end_date)
			journal_entry.company = self.company
			journal_entry.posting_date = self.posting_date

			accounts = []
			payable_amount = 0

			# Earnings
			for acc, amount in earnings.items():
				payable_amount += flt(amount, precision)
				accounts.append({
						"account": acc,
						"debit_in_account_currency": flt(amount, precision),
						"cost_center": self.cost_center,
						"project": self.project
					})

			# Deductions
			for acc, amount in deductions.items():
				payable_amount -= flt(amount, precision)
				accounts.append({
						"account": acc,
						"credit_in_account_currency": flt(amount, precision),
						"cost_center": self.cost_center,
						"project": self.project
					})

			# Loan
			for data in loan_details:
				accounts.append({
						"account": data.loan_account,
						"credit_in_account_currency": data.principal_amount
					})

				if data.interest_amount and not data.interest_income_account:
					frappe.throw(_("Select interest income account in loan {0}").format(data.loan))

				if data.interest_income_account and data.interest_amount:
					accounts.append({
						"account": data.interest_income_account,
						"credit_in_account_currency": data.interest_amount,
						"cost_center": self.cost_center,
						"project": self.project
					})
				payable_amount -= flt(data.total_payment, precision)

			# Payable amount
			accounts.append({
				"account": default_payroll_payable_account,
				"credit_in_account_currency": flt(payable_amount, precision)
			})

			journal_entry.set("accounts", accounts)
			journal_entry.title = default_payroll_payable_account
			journal_entry.save()

			try:
				journal_entry.submit()
				jv_name = journal_entry.name
				self.update_salary_slip_status(jv_name = jv_name)
			except Exception as e:
				frappe.msgprint(e)

		return jv_name

	def make_payment_entry(self):
		self.check_permission('write')

		cond = self.get_filter_condition()
		salary_slip_name_list = frappe.db.sql(""" select t1.name from `tabSalary Slip` t1
			where t1.docstatus = 1 and start_date >= %s and end_date <= %s %s
			""" % ('%s', '%s', cond), (self.start_date, self.end_date), as_list = True)

		if salary_slip_name_list and len(salary_slip_name_list) > 0:
			salary_slip_total = 0
			for salary_slip_name in salary_slip_name_list:
				salary_slip = frappe.get_doc("Salary Slip", salary_slip_name[0])
				for sal_detail in salary_slip.earnings:
					is_flexible_benefit, only_tax_impact, creat_separate_je, statistical_component = frappe.db.get_value("Salary Component", sal_detail.salary_component,
						['is_flexible_benefit', 'only_tax_impact', 'create_separate_payment_entry_against_benefit_claim', 'statistical_component'])
					if only_tax_impact != 1 and statistical_component != 1:
						if is_flexible_benefit == 1 and creat_separate_je == 1:
							self.create_journal_entry(sal_detail.amount, sal_detail.salary_component)
						else:
							salary_slip_total += sal_detail.amount
				for sal_detail in salary_slip.deductions:
					statistical_component = frappe.db.get_value("Salary Component", sal_detail.salary_component, 'statistical_component')
					if statistical_component != 1:
						salary_slip_total -= sal_detail.amount
			if salary_slip_total > 0:
				self.create_journal_entry(salary_slip_total, "salary")

	def create_journal_entry(self, je_payment_amount, user_remark):
		default_payroll_payable_account = self.get_default_payroll_payable_account()
		precision = frappe.get_precision("Journal Entry Account", "debit_in_account_currency")

		journal_entry = frappe.new_doc('Journal Entry')
		journal_entry.voucher_type = 'Bank Entry'
		journal_entry.user_remark = _('Payment of {0} from {1} to {2}')\
			.format(user_remark, self.start_date, self.end_date)
		journal_entry.company = self.company
		journal_entry.posting_date = self.posting_date

		payment_amount = flt(je_payment_amount, precision)

		journal_entry.set("accounts", [
			{
				"account": self.payment_account,
				"credit_in_account_currency": payment_amount
			},
			{
				"account": default_payroll_payable_account,
				"debit_in_account_currency": payment_amount,
				"reference_type": self.doctype,
				"reference_name": self.name
			}
		])
		journal_entry.save(ignore_permissions = True)

	def update_salary_slip_status(self, jv_name = None):
		ss_list = self.get_sal_slip_list(ss_status=1)
		for ss in ss_list:
			ss_obj = frappe.get_doc("Salary Slip",ss[0])
			frappe.db.set_value("Salary Slip", ss_obj.name, "journal_entry", jv_name)

	def set_start_end_dates(self):
		self.update(get_start_end_dates(self.payroll_frequency,
			self.start_date or self.posting_date, self.company))

	def validate_employee_attendance(self):
		employees_to_mark_attendance = []
		days_in_payroll, days_holiday, days_attendance_marked = 0, 0, 0
		for employee_detail in self.employees:
			days_holiday = self.get_count_holidays_of_employee(employee_detail.employee)
			days_attendance_marked = self.get_count_employee_attendance(employee_detail.employee)
			days_in_payroll = date_diff(self.end_date, self.start_date) + 1
			if days_in_payroll > days_holiday + days_attendance_marked:
				employees_to_mark_attendance.append({
					"employee": employee_detail.employee,
					"employee_name": employee_detail.employee_name
					})
		return employees_to_mark_attendance

	def get_count_holidays_of_employee(self, employee):
		holiday_list = get_holiday_list_for_employee(employee)
		holidays = 0
		if holiday_list:
			days = frappe.db.sql("""select count(*) from tabHoliday where
				parent=%s and holiday_date between %s and %s""", (holiday_list,
				self.start_date, self.end_date))
			if days and days[0][0]:
				holidays = days[0][0]
		return holidays

	def get_count_employee_attendance(self, employee):
		marked_days = 0
		attendances = frappe.db.sql("""select count(*) from tabAttendance where
			employee=%s and docstatus=1 and attendance_date between %s and %s""",
			(employee, self.start_date, self.end_date))
		if attendances and attendances[0][0]:
			marked_days = attendances[0][0]
		return marked_days

@frappe.whitelist()
def get_start_end_dates(payroll_frequency, start_date=None, company=None):
	'''Returns dict of start and end dates for given payroll frequency based on start_date'''

	if payroll_frequency == "Monthly" or payroll_frequency == "Bimonthly" or payroll_frequency == "":
		fiscal_year = get_fiscal_year(start_date, company=company)[0]
		month = "%02d" % getdate(start_date).month
		m = get_month_details(fiscal_year, month)
		if payroll_frequency == "Bimonthly":
			if getdate(start_date).day <= 15:
				start_date = m['month_start_date']
				end_date = m['month_mid_end_date']
			else:
				start_date = m['month_mid_start_date']
				end_date = m['month_end_date']
		else:
			start_date = m['month_start_date']
			end_date = m['month_end_date']

	if payroll_frequency == "Weekly":
		end_date = add_days(start_date, 6)

	if payroll_frequency == "Fortnightly":
		end_date = add_days(start_date, 13)

	if payroll_frequency == "Daily":
		end_date = start_date

	return frappe._dict({
		'start_date': start_date, 'end_date': end_date
	})

def get_frequency_kwargs(frequency_name):
	frequency_dict = {
		'monthly': {'months': 1},
		'fortnightly': {'days': 14},
		'weekly': {'days': 7},
		'daily': {'days': 1}
	}
	return frequency_dict.get(frequency_name)


@frappe.whitelist()
def get_end_date(start_date, frequency):
	start_date = getdate(start_date)
	frequency = frequency.lower() if frequency else 'monthly'
	kwargs = get_frequency_kwargs(frequency) if frequency != 'bimonthly' else get_frequency_kwargs('monthly')

	# weekly, fortnightly and daily intervals have fixed days so no problems
	end_date = add_to_date(start_date, **kwargs) - relativedelta(days=1)
	if frequency != 'bimonthly':
		return dict(end_date=end_date.strftime(DATE_FORMAT))

	else:
		return dict(end_date='')


def get_month_details(year, month):
	ysd = frappe.db.get_value("Fiscal Year", year, "year_start_date")
	if ysd:
		import calendar, datetime
		diff_mnt = cint(month)-cint(ysd.month)
		if diff_mnt<0:
			diff_mnt = 12-int(ysd.month)+cint(month)
		msd = ysd + relativedelta(months=diff_mnt) # month start date
		month_days = cint(calendar.monthrange(cint(msd.year) ,cint(month))[1]) # days in month
		mid_start = datetime.date(msd.year, cint(month), 16) # month mid start date
		mid_end = datetime.date(msd.year, cint(month), 15) # month mid end date
		med = datetime.date(msd.year, cint(month), month_days) # month end date
		return frappe._dict({
			'year': msd.year,
			'month_start_date': msd,
			'month_end_date': med,
			'month_mid_start_date': mid_start,
			'month_mid_end_date': mid_end,
			'month_days': month_days
		})
	else:
		frappe.throw(_("Fiscal Year {0} not found").format(year))

def get_payroll_entry_bank_entries(payroll_entry_name):
	journal_entries = frappe.db.sql(
		'select name from `tabJournal Entry Account` '
		'where reference_type="Payroll Entry" '
		'and reference_name=%s and docstatus=1',
		payroll_entry_name,
		as_dict=1
	)

	return journal_entries


@frappe.whitelist()
def payroll_entry_has_bank_entries(name):
	response = {}
	bank_entries = get_payroll_entry_bank_entries(name)
	response['submitted'] = 1 if bank_entries else 0

	return response

def create_salary_slips_for_employees(employees, args, publish_progress=True):
	salary_slips_exists_for = get_existing_salary_slips(employees, args)
	count=0
	for emp in employees:
		if emp not in salary_slips_exists_for:
			args.update({
				"doctype": "Salary Slip",
				"employee": emp
			})
			ss = frappe.get_doc(args)
			ss.insert()
			count+=1
			if publish_progress:
				frappe.publish_progress(count*100/len(set(employees) - set(salary_slips_exists_for)),
					title = _("Creating Salary Slips..."))

	payroll_entry = frappe.get_doc("Payroll Entry", args.payroll_entry)
	payroll_entry.db_set("salary_slips_created", 1)
	payroll_entry.notify_update()

def get_existing_salary_slips(employees, args):
	return frappe.db.sql_list("""
		select distinct employee from `tabSalary Slip`
		where docstatus!= 2 and company = %s
			and start_date >= %s and end_date <= %s
			and employee in (%s)
	""" % ('%s', '%s', '%s', ', '.join(['%s']*len(employees))),
		[args.company, args.start_date, args.end_date] + employees)

def submit_salary_slips_for_employees(payroll_entry, salary_slips, publish_progress=True):
	submitted_ss = []
	not_submitted_ss = []
	frappe.flags.via_payroll_entry = True

	count = 0
	for ss in salary_slips:
		ss_obj = frappe.get_doc("Salary Slip",ss[0])
		if ss_obj.net_pay<0:
			not_submitted_ss.append(ss[0])
		else:
			try:
				ss_obj.submit()
				submitted_ss.append(ss_obj)
			except frappe.ValidationError:
				not_submitted_ss.append(ss[0])

		count += 1
		if publish_progress:
			frappe.publish_progress(count*100/len(salary_slips), title = _("Submitting Salary Slips..."))

	if submitted_ss:
		payroll_entry.make_accrual_jv_entry()
		frappe.msgprint(_("Salary Slip submitted for period from {0} to {1}")
			.format(ss_obj.start_date, ss_obj.end_date))

		payroll_entry.email_salary_slip(submitted_ss)

		payroll_entry.db_set("salary_slips_submitted", 1)
		payroll_entry.notify_update()

	if not submitted_ss and not not_submitted_ss:
		frappe.msgprint(_("No salary slip found to submit for the above selected criteria OR salary slip already submitted"))

	if not_submitted_ss:
		frappe.msgprint(_("Could not submit some Salary Slips"))

def get_payroll_entries_for_jv(doctype, txt, searchfield, start, page_len, filters):
	return frappe.db.sql("""
		select name from `tabPayroll Entry`
		where `{key}` LIKE %(txt)s
		and name not in
			(select reference_name from `tabJournal Entry Account`
				where reference_type="Payroll Entry")
		order by name limit %(start)s, %(page_len)s"""
		.format(key=searchfield), {
			'txt': "%%%s%%" % frappe.db.escape(txt),
			'start': start, 'page_len': page_len
		})<|MERGE_RESOLUTION|>--- conflicted
+++ resolved
@@ -13,23 +13,13 @@
 
 class PayrollEntry(Document):
 	def onload(self):
-<<<<<<< HEAD
 		if not self.docstatus==1 or self.salary_slips_submitted:
-=======
-		if not self.docstatus==1:
->>>>>>> bf2b712f
-			return
+    			return
 
 		# check if salary slips were manually submitted
 		entries = frappe.db.count("Salary Slip", {'payroll_entry': self.name, 'docstatus': 1}, ['name'])
-<<<<<<< HEAD
 		if cint(entries) == len(self.employees):
-			self.set_onload("submitted_ss", True)
-=======
-		if cint(entries) == len(self.employees) and not self.salary_slips_submitted:
-			self.db_set("salary_slips_submitted", 1)
-			self.reload()
->>>>>>> bf2b712f
+    			self.set_onload("submitted_ss", True)
 
 	def on_submit(self):
 		self.create_salary_slips()
