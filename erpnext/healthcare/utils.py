--- conflicted
+++ resolved
@@ -17,33 +17,15 @@
 	items_to_invoice = []
 	if patient:
 		validate_customer_created(patient)
-<<<<<<< HEAD
 		# Customer validated, build a list of billable services
 		items_to_invoice += get_appointments_to_invoice(patient, company)
 		items_to_invoice += get_encounters_to_invoice(patient, company)
 		items_to_invoice += get_lab_tests_to_invoice(patient, company)
 		items_to_invoice += get_clinical_procedures_to_invoice(patient, company)
 		items_to_invoice += get_inpatient_services_to_invoice(patient, company)
-
-=======
-		items_to_invoice = []
-		patient_appointments = frappe.get_list(
-			'Patient Appointment',
-			fields='*',
-			filters={'patient': patient.name, 'invoiced': 0},
-			order_by='appointment_date'
-		)
-		if patient_appointments:
-			items_to_invoice = get_fee_validity(patient_appointments)
-
-		encounters = get_encounters_to_invoice(patient)
-		lab_tests = get_lab_tests_to_invoice(patient)
-		clinical_procedures = get_clinical_procedures_to_invoice(patient)
-		inpatient_services = get_inpatient_services_to_invoice(patient)
-		therapy_sessions = get_therapy_sessions_to_invoice(patient)
-
-		items_to_invoice += encounters + lab_tests + clinical_procedures + inpatient_services + therapy_sessions
->>>>>>> eaa956b9
+		items_to_invoice += get_therapy_sessions_to_invoice(patient, company)
+
+
 		return items_to_invoice
 
 
@@ -265,12 +247,12 @@
 	return services_to_invoice
 
 
-def get_therapy_sessions_to_invoice(patient):
+def get_therapy_sessions_to_invoice(patient, company):
 	therapy_sessions_to_invoice = []
 	therapy_sessions = frappe.get_list(
 		'Therapy Session',
 		fields='*',
-		filters={'patient': patient.name, 'invoiced': False}
+		filters={'patient': patient.name, 'invoiced': 0, 'company': company}
 	)
 	for therapy in therapy_sessions:
 		if not therapy.appointment:
