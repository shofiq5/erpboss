--- conflicted
+++ resolved
@@ -802,11 +802,7 @@
  "index_web_pages_for_search": 1,
  "is_submittable": 1,
  "links": [],
-<<<<<<< HEAD
- "modified": "2020-10-16 15:18:29.073368",
-=======
- "modified": "2020-10-30 13:58:33.043971",
->>>>>>> c1885046
+ "modified": "2020-12-03 15:18:29.073368",
  "modified_by": "Administrator",
  "module": "Buying",
  "name": "Supplier Quotation",
