--- conflicted
+++ resolved
@@ -540,10 +540,7 @@
 		frappe.msgprint(_("Could not submit some Salary Slips"))
 
 @frappe.whitelist()
-<<<<<<< HEAD
-=======
 @frappe.validate_and_sanitize_search_inputs
->>>>>>> 8aeb20ca
 def get_payroll_entries_for_jv(doctype, txt, searchfield, start, page_len, filters):
 	return frappe.db.sql("""
 		select name from `tabPayroll Entry`
