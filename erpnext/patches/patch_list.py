--- conflicted
+++ resolved
@@ -269,7 +269,6 @@
 	},
 	{
 		'patch_module': 'patches.april_2012',
-<<<<<<< HEAD
 		'patch_file': 'naming_series_patch',
 		'description': 'Move naming series options into property setter'
 	},
@@ -283,7 +282,8 @@
 		'patch_file': 'change_cacheitem_schema',
 		'description': 'Modified datatype of `value` column from text to longtext'
 	},
-=======
+	{
+		'patch_module': 'patches.april_2012',
 		'patch_file': 'remove_default_from_rv_detail',
 		'description': ''
 	},
@@ -308,5 +308,4 @@
 		'description': 'fixes for sle creation while import'
 	},
 
->>>>>>> 50c79988
 ]