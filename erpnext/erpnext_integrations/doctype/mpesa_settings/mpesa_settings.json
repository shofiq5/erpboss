{
 "actions": [],
 "autoname": "field:payment_gateway_name",
 "creation": "2020-09-10 13:21:27.398088",
 "doctype": "DocType",
 "editable_grid": 1,
 "engine": "InnoDB",
 "field_order": [
  "payment_gateway_name",
  "consumer_key",
  "consumer_secret",
  "initiator_name",
  "till_number",
  "transaction_limit",
  "sandbox",
  "column_break_4",
  "business_shortcode",
  "online_passkey",
  "security_credential",
  "get_account_balance",
  "account_balance"
 ],
 "fields": [
  {
   "fieldname": "payment_gateway_name",
   "fieldtype": "Data",
   "label": "Payment Gateway Name",
   "reqd": 1,
   "unique": 1
  },
  {
   "fieldname": "consumer_key",
   "fieldtype": "Data",
   "in_list_view": 1,
   "label": "Consumer Key",
   "reqd": 1
  },
  {
   "fieldname": "consumer_secret",
   "fieldtype": "Password",
   "in_list_view": 1,
   "label": "Consumer Secret",
   "reqd": 1
  },
  {
   "fieldname": "till_number",
   "fieldtype": "Data",
   "in_list_view": 1,
   "label": "Till Number",
   "reqd": 1
  },
  {
   "default": "0",
   "fieldname": "sandbox",
   "fieldtype": "Check",
   "label": "Sandbox"
  },
  {
   "fieldname": "column_break_4",
   "fieldtype": "Column Break"
  },
  {
   "fieldname": "online_passkey",
   "fieldtype": "Password",
   "label": " Online PassKey",
   "reqd": 1
  },
  {
   "fieldname": "initiator_name",
   "fieldtype": "Data",
   "label": "Initiator Name"
  },
  {
   "fieldname": "security_credential",
   "fieldtype": "Small Text",
   "label": "Security Credential"
  },
  {
   "fieldname": "account_balance",
   "fieldtype": "Long Text",
   "hidden": 1,
   "label": "Account Balance",
   "read_only": 1
  },
  {
   "fieldname": "get_account_balance",
   "fieldtype": "Button",
   "label": "Get Account Balance"
  },
  {
   "depends_on": "eval:(doc.sandbox==0)",
   "fieldname": "business_shortcode",
   "fieldtype": "Data",
   "label": "Business Shortcode",
   "mandatory_depends_on": "eval:(doc.sandbox==0)"
  },
  {
   "default": "150000",
   "fieldname": "transaction_limit",
   "fieldtype": "Float",
   "label": "Transaction Limit",
   "non_negative": 1
  }
 ],
 "links": [],
<<<<<<< HEAD
 "modified": "2021-01-29 12:02:16.106942",
=======
 "modified": "2021-03-02 17:35:14.084342",
>>>>>>> b5792872
 "modified_by": "Administrator",
 "module": "ERPNext Integrations",
 "name": "Mpesa Settings",
 "owner": "Administrator",
 "permissions": [
  {
   "create": 1,
   "delete": 1,
   "email": 1,
   "export": 1,
   "print": 1,
   "read": 1,
   "report": 1,
   "role": "System Manager",
   "share": 1,
   "write": 1
  },
  {
   "create": 1,
   "delete": 1,
   "email": 1,
   "export": 1,
   "print": 1,
   "read": 1,
   "report": 1,
   "role": "Accounts Manager",
   "share": 1,
   "write": 1
  },
  {
   "create": 1,
   "delete": 1,
   "email": 1,
   "export": 1,
   "print": 1,
   "read": 1,
   "report": 1,
   "role": "Accounts User",
   "share": 1,
   "write": 1
  }
 ],
 "sort_field": "modified",
 "sort_order": "DESC",
 "track_changes": 1
}<|MERGE_RESOLUTION|>--- conflicted
+++ resolved
@@ -103,11 +103,7 @@
   }
  ],
  "links": [],
-<<<<<<< HEAD
- "modified": "2021-01-29 12:02:16.106942",
-=======
  "modified": "2021-03-02 17:35:14.084342",
->>>>>>> b5792872
  "modified_by": "Administrator",
  "module": "ERPNext Integrations",
  "name": "Mpesa Settings",
