# Copyright (c) 2020, Frappe Technologies Pvt. Ltd. and Contributors
# License: GNU General Public License v3. See license.txt

import frappe
import json
from frappe.utils import nowdate, add_months, get_date_str
from frappe import _
from erpnext.accounts.utils import get_fiscal_year, get_account_name, FiscalYearError

def _get_fiscal_year(date=None):
	try:
		fiscal_year = get_fiscal_year(date=nowdate(), as_dict=True)
		return fiscal_year

	except FiscalYearError:
		#if no fiscal year for current date then get default fiscal year
		try:
			fiscal_year = get_fiscal_year(as_dict=True)
			return fiscal_year

		except FiscalYearError:
			#if still no fiscal year found then no accounting data created, return
			return None

def get_company_for_dashboards():
	company = frappe.defaults.get_defaults().company
	if company:
		return company
	else:
		company_list = frappe.get_list("Company")
		if company_list:
			return company_list[0].name
	return None

def get_data():

	fiscal_year = _get_fiscal_year(nowdate())

	if not fiscal_year:
		return frappe._dict()

	return frappe._dict({
		"dashboards": get_dashboards(),
		"charts": get_charts(fiscal_year),
		"number_cards": get_number_cards(fiscal_year)
	})

def get_dashboards():
	return [{
		"name": "Accounts",
		"dashboard_name": "Accounts",
		"doctype": "Dashboard",
		"charts": [
			{ "chart": "Profit and Loss" , "width": "Full"},
			{ "chart": "Incoming Bills (Purchase Invoice)", "width": "Half"},
			{ "chart": "Outgoing Bills (Sales Invoice)", "width": "Half"},
			{ "chart": "Accounts Receivable Ageing", "width": "Half"},
			{ "chart": "Accounts Payable Ageing", "width": "Half"},
			{ "chart": "Budget Variance", "width": "Full"},
			{ "chart": "Bank Balance", "width": "Full"}
		],
		"cards": [
			{"card": "Total Outgoing Bills"},
			{"card": "Total Incoming Bills"},
			{"card": "Total Incoming Payment"},
			{"card": "Total Outgoing Payment"}
		]
	}]

def get_charts(fiscal_year):
	company = frappe.get_doc("Company", get_company_for_dashboards())
	bank_account = company.default_bank_account or get_account_name("Bank", company=company.name)
	default_cost_center = company.cost_center

	return [
		{
			"doctype": "Dashboard Charts",
			"name": "Profit and Loss",
			"owner": "Administrator",
			"report_name": "Profit and Loss Statement",
			"filters_json": json.dumps({
				"company": company.name,
				"filter_based_on": "Fiscal Year",
<<<<<<< HEAD
				"from_fiscal_year": fiscal_year[0],
				"to_fiscal_year": fiscal_year[0],
=======
				"from_fiscal_year": fiscal_year.get('name'),
				"to_fiscal_year": fiscal_year.get('name'),
>>>>>>> 7af7bb83
				"periodicity": "Monthly",
				"include_default_book_entries": 1
			}),
			"type": "Bar",
			'timeseries': 0,
			"chart_type": "Report",
			"chart_name": _("Profit and Loss"),
			"is_custom": 1,
			"is_public": 1
		},
		{
			"doctype": "Dashboard Chart",
			"time_interval": "Monthly",
			"name": "Incoming Bills (Purchase Invoice)",
			"chart_name": _("Incoming Bills (Purchase Invoice)"),
			"timespan": "Last Year",
			"color": "#a83333",
			"value_based_on": "base_net_total",
			"filters_json": json.dumps([["Purchase Invoice", "docstatus", "=", 1]]),
			"chart_type": "Sum",
			"timeseries": 1,
			"based_on": "posting_date",
			"owner": "Administrator",
			"document_type": "Purchase Invoice",
			"type": "Bar",
			"width": "Half",
			"is_public": 1
		},
		{
			"doctype": "Dashboard Chart",
			"name": "Outgoing Bills (Sales Invoice)",
			"time_interval": "Monthly",
			"chart_name": _("Outgoing Bills (Sales Invoice)"),
			"timespan": "Last Year",
			"color": "#7b933d",
			"value_based_on": "base_net_total",
			"filters_json": json.dumps([["Sales Invoice", "docstatus", "=", 1]]),
			"chart_type": "Sum",
			"timeseries": 1,
			"based_on": "posting_date",
			"owner": "Administrator",
			"document_type": "Sales Invoice",
			"type": "Bar",
			"width": "Half",
			"is_public": 1
		},
		{
			"doctype": "Dashboard Charts",
			"name": "Accounts Receivable Ageing",
			"owner": "Administrator",
			"report_name": "Accounts Receivable",
			"filters_json": json.dumps({
				"company": company.name,
				"report_date": nowdate(),
				"ageing_based_on": "Due Date",
				"range1": 30,
				"range2": 60,
				"range3": 90,
				"range4": 120
				}),
			"type": "Donut",
			'timeseries': 0,
			"chart_type": "Report",
			"chart_name": _("Accounts Receivable Ageing"),
			"is_custom": 1,
			"is_public": 1
		},
		{
			"doctype": "Dashboard Charts",
			"name": "Accounts Payable Ageing",
			"owner": "Administrator",
			"report_name": "Accounts Payable",
			"filters_json": json.dumps({
				"company": company.name,
				"report_date": nowdate(),
				"ageing_based_on": "Due Date",
				"range1": 30,
				"range2": 60,
				"range3": 90,
				"range4": 120
			}),
			"type": "Donut",
			'timeseries': 0,
			"chart_type": "Report",
			"chart_name": _("Accounts Payable Ageing"),
			"is_custom": 1,
			"is_public": 1
		},
		{
			"doctype": "Dashboard Charts",
			"name": "Budget Variance",
			"owner": "Administrator",
			"report_name": "Budget Variance Report",
			"filters_json": json.dumps({
				"company": company.name,
				"from_fiscal_year": fiscal_year.get('name'),
				"to_fiscal_year": fiscal_year.get('name'),
				"period": "Monthly",
				"budget_against": "Cost Center"
			}),
			"type": "Bar",
			"timeseries": 0,
			"chart_type": "Report",
			"chart_name": _("Budget Variance"),
			"is_custom": 1,
			"is_public": 1
		},
		{
			"doctype": "Dashboard Charts",
			"name": "Bank Balance",
			"time_interval": "Quarterly",
			"chart_name": "Bank Balance",
			"timespan": "Last Year",
			"filters_json": json.dumps({
				"company": company.name,
				"account": bank_account
			}),
			"source": "Account Balance Timeline",
			"chart_type": "Custom",
			"timeseries": 1,
			"owner": "Administrator",
			"type": "Line",
			"width": "Half",
			"is_public": 1
		},
	]

def get_number_cards(fiscal_year):

	year_start_date = get_date_str(fiscal_year.get("year_start_date"))
	year_end_date = get_date_str(fiscal_year.get("year_end_date"))
	return [
		{
			"doctype": "Number Card",
			"document_type": "Payment Entry",
			"name": "Total Incoming Payment",
			"filters_json": json.dumps([
				['Payment Entry', 'docstatus', '=', 1],
				['Payment Entry', 'posting_date', 'between', [year_start_date, year_end_date]],
				['Payment Entry', 'payment_type', '=', 'Receive']
			]),
			"label": _("Total Incoming Payment"),
			"function": "Sum",
			"aggregate_function_based_on": "base_received_amount",
			"is_public": 1,
			"is_custom": 1,
			"show_percentage_stats": 1,
			"stats_time_interval": "Monthly"
		},
		{
			"doctype": "Number Card",
			"document_type": "Payment Entry",
			"name": "Total Outgoing Payment",
			"filters_json": json.dumps([
				['Payment Entry', 'docstatus', '=', 1],
				['Payment Entry', 'posting_date', 'between', [year_start_date, year_end_date]],
				['Payment Entry', 'payment_type', '=', 'Pay']
			]),
			"label": _("Total Outgoing Payment"),
			"function": "Sum",
			"aggregate_function_based_on": "base_paid_amount",
			"is_public": 1,
			"is_custom": 1,
			"show_percentage_stats": 1,
			"stats_time_interval": "Monthly"
		},
		{
			"doctype": "Number Card",
			"document_type": "Sales Invoice",
			"name": "Total Outgoing Bills",
			"filters_json": json.dumps([
				['Sales Invoice', 'docstatus', '=', 1],
				['Sales Invoice', 'posting_date', 'between', [year_start_date, year_end_date]]
			]),
			"label": _("Total Outgoing Bills"),
			"function": "Sum",
			"aggregate_function_based_on": "base_net_total",
			"is_public": 1,
			"is_custom": 1,
			"show_percentage_stats": 1,
			"stats_time_interval": "Monthly"
		},
		{
			"doctype": "Number Card",
			"document_type": "Purchase Invoice",
			"name": "Total Incoming Bills",
			"filters_json": json.dumps([
				['Purchase Invoice', 'docstatus', '=', 1],
				['Purchase Invoice', 'posting_date', 'between', [year_start_date, year_end_date]]
			]),
			"label": _("Total Incoming Bills"),
			"function": "Sum",
			"aggregate_function_based_on": "base_net_total",
			"is_public": 1,
			"is_custom": 1,
			"show_percentage_stats": 1,
			"stats_time_interval": "Monthly"
		}
	]<|MERGE_RESOLUTION|>--- conflicted
+++ resolved
@@ -81,13 +81,8 @@
 			"filters_json": json.dumps({
 				"company": company.name,
 				"filter_based_on": "Fiscal Year",
-<<<<<<< HEAD
-				"from_fiscal_year": fiscal_year[0],
-				"to_fiscal_year": fiscal_year[0],
-=======
 				"from_fiscal_year": fiscal_year.get('name'),
 				"to_fiscal_year": fiscal_year.get('name'),
->>>>>>> 7af7bb83
 				"periodicity": "Monthly",
 				"include_default_book_entries": 1
 			}),
