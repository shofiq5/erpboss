# Copyright (c) 2015, Frappe Technologies Pvt. Ltd. and Contributors
# License: GNU General Public License v3. See license.txt

from __future__ import unicode_literals
import frappe, erpnext
from frappe import _
from frappe.utils import flt, getdate, formatdate, cstr
from erpnext.accounts.report.financial_statements \
	import filter_accounts, set_gl_entries_by_account, filter_out_zero_value_rows

value_fields = ("opening_debit", "opening_credit", "debit", "credit", "closing_debit", "closing_credit")

def execute(filters=None):
	validate_filters(filters)
	data = get_data(filters)
	columns = get_columns()
	return columns, data

def validate_filters(filters):
	if not filters.fiscal_year:
		frappe.throw(_("Fiscal Year {0} is required").format(filters.fiscal_year))

	fiscal_year = frappe.db.get_value("Fiscal Year", filters.fiscal_year, ["year_start_date", "year_end_date"], as_dict=True)
	if not fiscal_year:
		frappe.throw(_("Fiscal Year {0} does not exist").format(filters.fiscal_year))
	else:
		filters.year_start_date = getdate(fiscal_year.year_start_date)
		filters.year_end_date = getdate(fiscal_year.year_end_date)

	if not filters.from_date:
		filters.from_date = filters.year_start_date

	if not filters.to_date:
		filters.to_date = filters.year_end_date

	filters.from_date = getdate(filters.from_date)
	filters.to_date = getdate(filters.to_date)

	if filters.from_date > filters.to_date:
		frappe.throw(_("From Date cannot be greater than To Date"))

	if (filters.from_date < filters.year_start_date) or (filters.from_date > filters.year_end_date):
		frappe.msgprint(_("From Date should be within the Fiscal Year. Assuming From Date = {0}")\
			.format(formatdate(filters.year_start_date)))

		filters.from_date = filters.year_start_date

	if (filters.to_date < filters.year_start_date) or (filters.to_date > filters.year_end_date):
		frappe.msgprint(_("To Date should be within the Fiscal Year. Assuming To Date = {0}")\
			.format(formatdate(filters.year_end_date)))
		filters.to_date = filters.year_end_date

def get_data(filters):
<<<<<<< HEAD
	accounts = frappe.db.sql("""select name, parent_account, account_name, account_number, root_type, report_type, lft, rgt
		from `tabAccount` where company=%s order by account_name, lft""", filters.company, as_dict=True)
=======
	accounts = frappe.db.sql("""select name, account_number, parent_account, account_name, root_type, report_type, lft, rgt
		from `tabAccount` where company=%s order by lft""", filters.company, as_dict=True)
>>>>>>> ebdefade
	company_currency = erpnext.get_company_currency(filters.company)

	if not accounts:
		return None

	accounts, accounts_by_name, parent_children_map = filter_accounts(accounts)

	min_lft, max_rgt = frappe.db.sql("""select min(lft), max(rgt) from `tabAccount`
		where company=%s""", (filters.company,))[0]

	gl_entries_by_account = {}

	set_gl_entries_by_account(filters.company, filters.from_date,
		filters.to_date, min_lft, max_rgt, filters, gl_entries_by_account, ignore_closing_entries=not flt(filters.with_period_closing_entry))

	opening_balances = get_opening_balances(filters)

	total_row = calculate_values(accounts, gl_entries_by_account, opening_balances, filters, company_currency)
	accumulate_values_into_parents(accounts, accounts_by_name)

	data = prepare_data(accounts, filters, total_row, parent_children_map, company_currency)
	data = filter_out_zero_value_rows(data, parent_children_map, 
		show_zero_values=filters.get("show_zero_values"))
		
	return data

def get_opening_balances(filters):
	balance_sheet_opening = get_rootwise_opening_balances(filters, "Balance Sheet")
	pl_opening = get_rootwise_opening_balances(filters, "Profit and Loss")

	balance_sheet_opening.update(pl_opening)
	return balance_sheet_opening


def get_rootwise_opening_balances(filters, report_type):
	additional_conditions = ""
	if not filters.show_unclosed_fy_pl_balances:
		additional_conditions = " and posting_date >= %(year_start_date)s" \
			if report_type == "Profit and Loss" else ""

	if not flt(filters.with_period_closing_entry):
		additional_conditions += " and ifnull(voucher_type, '')!='Period Closing Voucher'"

	gle = frappe.db.sql("""
		select
			account, sum(debit) as opening_debit, sum(credit) as opening_credit
		from `tabGL Entry`
		where
			company=%(company)s
			{additional_conditions}
			and (posting_date < %(from_date)s or ifnull(is_opening, 'No') = 'Yes')
			and account in (select name from `tabAccount` where report_type=%(report_type)s)
		group by account""".format(additional_conditions=additional_conditions),
		{
			"company": filters.company,
			"from_date": filters.from_date,
			"report_type": report_type,
			"year_start_date": filters.year_start_date
		},
		as_dict=True)

	opening = frappe._dict()
	for d in gle:
		opening.setdefault(d.account, d)

	return opening

def calculate_values(accounts, gl_entries_by_account, opening_balances, filters, company_currency):
	init = {
		"opening_debit": 0.0,
		"opening_credit": 0.0,
		"debit": 0.0,
		"credit": 0.0,
		"closing_debit": 0.0,
		"closing_credit": 0.0
	}

	total_row = {
		"account": "'" + _("Total") + "'",
		"account_name": "'" + _("Total") + "'",
		"warn_if_negative": True,
		"opening_debit": 0.0,
		"opening_credit": 0.0,
		"debit": 0.0,
		"credit": 0.0,
		"closing_debit": 0.0,
		"closing_credit": 0.0,
		"parent_account": None,
		"indent": 0,
		"has_value": True,
		"currency": company_currency
	}

	for d in accounts:
		d.update(init.copy())

		# add opening
		d["opening_debit"] = opening_balances.get(d.name, {}).get("opening_debit", 0)
		d["opening_credit"] = opening_balances.get(d.name, {}).get("opening_credit", 0)

		for entry in gl_entries_by_account.get(d.name, []):
			if cstr(entry.is_opening) != "Yes":
				d["debit"] += flt(entry.debit)
				d["credit"] += flt(entry.credit)

		total_row["debit"] += d["debit"]
		total_row["credit"] += d["credit"]
		total_row["opening_debit"] += d["opening_debit"]
		total_row["opening_credit"] += d["opening_credit"]

	return total_row

def accumulate_values_into_parents(accounts, accounts_by_name):
	for d in reversed(accounts):
		if d.parent_account:
			for key in value_fields:
				accounts_by_name[d.parent_account][key] += d[key]

def prepare_data(accounts, filters, total_row, parent_children_map, company_currency):
	data = []
	tmpaccnt = sorted(accounts, key = lambda account: account.name)
	if not (accounts[0].account_number is None):
		accounts = tmpaccnt
	
	total_row["closing_debit"] = total_row["closing_credit"] = 0

	for d in accounts:
		has_value = False
		row = {
			"account": d.name,
			"parent_account": d.parent_account,
			"indent": d.indent,
			"from_date": filters.from_date,
			"to_date": filters.to_date,
			"currency": company_currency,
			"account_name": ('{} - {}'.format(d.account_number, d.account_name)
				if d.account_number else d.account_name)
		}

		prepare_opening_and_closing(d)

		for key in value_fields:
			row[key] = flt(d.get(key, 0.0), 3)
			
			if abs(row[key]) >= 0.005:
				# ignore zero values
				has_value = True

		row["has_value"] = has_value
		data.append(row)
		
		if not d.parent_account:
		    total_row["closing_debit"] += (d["debit"] - d["credit"]) if (d["debit"] - d["credit"]) > 0 else 0
		    total_row["closing_credit"] += abs(d["debit"] - d["credit"]) if (d["debit"] - d["credit"]) < 0 else 0
		
	data.extend([{},total_row])

	return data

def get_columns():
	return [
		{
			"fieldname": "account",
			"label": _("Account"),
			"fieldtype": "Link",
			"options": "Account",
			"width": 300
		},
		{
			"fieldname": "opening_debit",
			"label": _("Opening (Dr)"),
			"fieldtype": "Currency",
			"options": "currency",
			"width": 120
		},
		{
			"fieldname": "opening_credit",
			"label": _("Opening (Cr)"),
			"fieldtype": "Currency",
			"options": "currency",
			"width": 120
		},
		{
			"fieldname": "debit",
			"label": _("Debit"),
			"fieldtype": "Currency",
			"options": "currency",
			"width": 120
		},
		{
			"fieldname": "credit",
			"label": _("Credit"),
			"fieldtype": "Currency",
			"options": "currency",
			"width": 120
		},
		{
			"fieldname": "closing_debit",
			"label": _("Closing (Dr)"),
			"fieldtype": "Currency",
			"options": "currency",
			"width": 120
		},
		{
			"fieldname": "closing_credit",
			"label": _("Closing (Cr)"),
			"fieldtype": "Currency",
			"options": "currency",
			"width": 120
		},
		{
			"fieldname": "currency",
			"label": _("Currency"),
			"fieldtype": "Link",
			"options": "Currency",
			"hidden": 1
		}
	]

def prepare_opening_and_closing(d):
	d["closing_debit"] = d["opening_debit"] + d["debit"]
	d["closing_credit"] = d["opening_credit"] + d["credit"]

	if d["closing_debit"] > d["closing_credit"]:
		d["closing_debit"] -= d["closing_credit"]
		d["closing_credit"] = 0.0

	else:
		d["closing_credit"] -= d["closing_debit"]
		d["closing_debit"] = 0.0

	if d["opening_debit"] > d["opening_credit"]:
		d["opening_debit"] -= d["opening_credit"]
		d["opening_credit"] = 0.0

	else:
		d["opening_credit"] -= d["opening_debit"]
		d["opening_debit"] = 0.0<|MERGE_RESOLUTION|>--- conflicted
+++ resolved
@@ -51,13 +51,9 @@
 		filters.to_date = filters.year_end_date
 
 def get_data(filters):
-<<<<<<< HEAD
-	accounts = frappe.db.sql("""select name, parent_account, account_name, account_number, root_type, report_type, lft, rgt
-		from `tabAccount` where company=%s order by account_name, lft""", filters.company, as_dict=True)
-=======
-	accounts = frappe.db.sql("""select name, account_number, parent_account, account_name, root_type, report_type, lft, rgt
+	accounts = frappe.db.sql("""
+		select name, account_number, parent_account, account_name, root_type, report_type, lft, rgt
 		from `tabAccount` where company=%s order by lft""", filters.company, as_dict=True)
->>>>>>> ebdefade
 	company_currency = erpnext.get_company_currency(filters.company)
 
 	if not accounts:
