--- conflicted
+++ resolved
@@ -656,11 +656,7 @@
 				or (voucher_type not in ('Journal Entry', 'Payment Entry')))
 		group by voucher_type, voucher_no
 		having (invoice_amount - payment_amount) > 0.005
-<<<<<<< HEAD
-		order by posting_date, creation""".format(
-=======
 		order by posting_date, name {limit_cond}""".format(
->>>>>>> f74e28bc
 			dr_or_cr=dr_or_cr,
 			invoice = invoice,
 			payment_dr_or_cr=payment_dr_or_cr,
