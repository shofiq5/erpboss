--- conflicted
+++ resolved
@@ -355,23 +355,13 @@
 		this.frm.events.hide_fields(this.frm)
 	}
 
-<<<<<<< HEAD
 	items_on_form_rendered() {
-		erpnext.setup_serial_no();
+		erpnext.setup_serial_or_batch_no();
 	}
 
 	packed_items_on_form_rendered(doc, grid_row) {
-		erpnext.setup_serial_no();
-	}
-=======
-	items_on_form_rendered: function() {
 		erpnext.setup_serial_or_batch_no();
-	},
-
-	packed_items_on_form_rendered: function(doc, grid_row) {
-		erpnext.setup_serial_or_batch_no();
-	},
->>>>>>> 8b2fef11
+	}
 
 	make_sales_return() {
 		frappe.model.open_mapped_doc({
