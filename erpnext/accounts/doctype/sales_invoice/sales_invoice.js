--- conflicted
+++ resolved
@@ -575,8 +575,6 @@
 			};
 		});
 
-<<<<<<< HEAD
-=======
 		frm.set_query("cost_center", function() {
 			return {
 				filters: {
@@ -596,7 +594,6 @@
 			};
 		});
 
->>>>>>> b184d43e
 		frm.custom_make_buttons = {
 			'Delivery Note': 'Delivery',
 			'Sales Invoice': 'Sales Return',
