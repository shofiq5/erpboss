{
<<<<<<< HEAD
 "allow_import": 1,
 "autoname": "naming_series:",
 "creation": "2013-05-24 19:29:05",
 "doctype": "DocType",
 "engine": "InnoDB",
 "field_order": [
  "customer_section",
  "title",
  "naming_series",
  "customer",
  "customer_name",
  "tax_id",
  "is_pos",
  "pos_profile",
  "offline_pos_name",
  "is_return",
  "column_break1",
  "company",
  "posting_date",
  "posting_time",
  "set_posting_time",
  "due_date",
  "amended_from",
  "returns",
  "return_against",
  "column_break_21",
  "update_billed_amount_in_sales_order",
  "accounting_dimensions_section",
  "project",
  "dimension_col_break",
  "cost_center",
  "customer_po_details",
  "po_no",
  "column_break_23",
  "po_date",
  "address_and_contact",
  "customer_address",
  "address_display",
  "contact_person",
  "contact_display",
  "contact_mobile",
  "contact_email",
  "territory",
  "col_break4",
  "shipping_address_name",
  "shipping_address",
  "company_address",
  "company_address_display",
  "currency_and_price_list",
  "currency",
  "conversion_rate",
  "column_break2",
  "selling_price_list",
  "price_list_currency",
  "plc_conversion_rate",
  "ignore_pricing_rule",
  "sec_warehouse",
  "set_warehouse",
  "items_section",
  "update_stock",
  "scan_barcode",
  "items",
  "pricing_rule_details",
  "pricing_rules",
  "packing_list",
  "packed_items",
  "product_bundle_help",
  "time_sheet_list",
  "timesheets",
  "total_billing_amount",
  "section_break_30",
  "total_qty",
  "base_total",
  "base_net_total",
  "column_break_32",
  "total",
  "net_total",
  "total_net_weight",
  "taxes_section",
  "taxes_and_charges",
  "column_break_38",
  "shipping_rule",
  "tax_category",
  "section_break_40",
  "taxes",
  "sec_tax_breakup",
  "other_charges_calculation",
  "section_break_43",
  "base_total_taxes_and_charges",
  "column_break_47",
  "total_taxes_and_charges",
  "loyalty_points_redemption",
  "loyalty_points",
  "loyalty_amount",
  "redeem_loyalty_points",
  "column_break_77",
  "loyalty_program",
  "loyalty_redemption_account",
  "loyalty_redemption_cost_center",
  "section_break_49",
  "apply_discount_on",
  "base_discount_amount",
  "column_break_51",
  "additional_discount_percentage",
  "discount_amount",
  "totals",
  "base_grand_total",
  "base_rounding_adjustment",
  "base_rounded_total",
  "base_in_words",
  "column_break5",
  "grand_total",
  "rounding_adjustment",
  "rounded_total",
  "in_words",
  "total_advance",
  "outstanding_amount",
  "advances_section",
  "allocate_advances_automatically",
  "get_advances",
  "advances",
  "payment_schedule_section",
  "payment_terms_template",
  "payment_schedule",
  "payments_section",
  "cash_bank_account",
  "payments",
  "section_break_84",
  "base_paid_amount",
  "column_break_86",
  "paid_amount",
  "section_break_88",
  "base_change_amount",
  "column_break_90",
  "change_amount",
  "account_for_change_amount",
  "column_break4",
  "write_off_amount",
  "base_write_off_amount",
  "write_off_outstanding_amount_automatically",
  "column_break_74",
  "write_off_account",
  "write_off_cost_center",
  "terms_section_break",
  "tc_name",
  "terms",
  "edit_printing_settings",
  "letter_head",
  "group_same_items",
  "language",
  "column_break_84",
  "select_print_heading",
  "more_information",
  "inter_company_invoice_reference",
  "customer_group",
  "campaign",
  "is_discounted",
  "col_break23",
  "status",
  "source",
  "more_info",
  "debit_to",
  "party_account_currency",
  "is_opening",
  "c_form_applicable",
  "c_form_no",
  "column_break8",
  "remarks",
  "sales_team_section_break",
  "sales_partner",
  "column_break10",
  "commission_rate",
  "total_commission",
  "section_break2",
  "sales_team",
  "subscription_section",
  "from_date",
  "to_date",
  "column_break_140",
  "auto_repeat",
  "update_auto_repeat_reference",
  "against_income_account",
  "pos_total_qty"
 ],
 "fields": [
  {
   "fieldname": "customer_section",
   "fieldtype": "Section Break",
   "options": "fa fa-user"
  },
  {
   "allow_on_submit": 1,
   "default": "{customer_name}",
   "fieldname": "title",
   "fieldtype": "Data",
   "hidden": 1,
   "label": "Title",
   "no_copy": 1,
   "print_hide": 1
  },
  {
   "bold": 1,
   "fieldname": "naming_series",
   "fieldtype": "Select",
   "label": "Series",
   "no_copy": 1,
   "oldfieldname": "naming_series",
   "oldfieldtype": "Select",
   "options": "ACC-SINV-.YYYY.-",
   "print_hide": 1,
   "reqd": 1,
   "set_only_once": 1
  },
  {
   "bold": 1,
   "fieldname": "customer",
   "fieldtype": "Link",
   "in_standard_filter": 1,
   "label": "Customer",
   "oldfieldname": "customer",
   "oldfieldtype": "Link",
   "options": "Customer",
   "print_hide": 1,
   "search_index": 1
  },
  {
   "bold": 1,
   "depends_on": "customer",
   "fetch_from": "customer.customer_name",
   "fieldname": "customer_name",
   "fieldtype": "Data",
   "in_global_search": 1,
   "label": "Customer Name",
   "oldfieldname": "customer_name",
   "oldfieldtype": "Data",
   "read_only": 1
  },
  {
   "fieldname": "tax_id",
   "fieldtype": "Data",
   "label": "Tax Id",
   "print_hide": 1,
   "read_only": 1
  },
  {
   "fieldname": "project",
   "fieldtype": "Link",
   "in_global_search": 1,
   "label": "Project",
   "oldfieldname": "project_name",
   "oldfieldtype": "Link",
   "options": "Project",
   "print_hide": 1
  },
  {
   "default": "0",
   "fieldname": "is_pos",
   "fieldtype": "Check",
   "label": "Include Payment (POS)",
   "oldfieldname": "is_pos",
   "oldfieldtype": "Check",
   "print_hide": 1
  },
  {
   "depends_on": "is_pos",
   "fieldname": "pos_profile",
   "fieldtype": "Link",
   "label": "POS Profile",
   "options": "POS Profile",
   "print_hide": 1
  },
  {
   "fieldname": "offline_pos_name",
   "fieldtype": "Data",
   "hidden": 1,
   "label": "Offline POS Name",
   "print_hide": 1,
   "read_only": 1
  },
  {
   "default": "0",
   "fieldname": "is_return",
   "fieldtype": "Check",
   "label": "Is Return (Credit Note)",
   "no_copy": 1,
   "print_hide": 1
  },
  {
   "fieldname": "column_break1",
   "fieldtype": "Column Break",
   "oldfieldtype": "Column Break"
  },
  {
   "fieldname": "company",
   "fieldtype": "Link",
   "in_standard_filter": 1,
   "label": "Company",
   "oldfieldname": "company",
   "oldfieldtype": "Link",
   "options": "Company",
   "print_hide": 1,
   "remember_last_selected_value": 1,
   "reqd": 1
  },
  {
   "fieldname": "cost_center",
   "fieldtype": "Link",
   "label": "Cost Center",
   "options": "Cost Center"
  },
  {
   "bold": 1,
   "default": "Today",
   "fieldname": "posting_date",
   "fieldtype": "Date",
   "label": "Date",
   "no_copy": 1,
   "oldfieldname": "posting_date",
   "oldfieldtype": "Date",
   "reqd": 1,
   "search_index": 1
  },
  {
   "fieldname": "posting_time",
   "fieldtype": "Time",
   "label": "Posting Time",
   "no_copy": 1,
   "oldfieldname": "posting_time",
   "oldfieldtype": "Time",
   "print_hide": 1
  },
  {
   "default": "0",
   "depends_on": "eval:doc.docstatus==0",
   "fieldname": "set_posting_time",
   "fieldtype": "Check",
   "label": "Edit Posting Date and Time",
   "print_hide": 1
  },
  {
   "fieldname": "due_date",
   "fieldtype": "Date",
   "label": "Payment Due Date",
   "no_copy": 1,
   "oldfieldname": "due_date",
   "oldfieldtype": "Date"
  },
  {
   "fieldname": "amended_from",
   "fieldtype": "Link",
   "ignore_user_permissions": 1,
   "label": "Amended From",
   "no_copy": 1,
   "oldfieldname": "amended_from",
   "oldfieldtype": "Link",
   "options": "Sales Invoice",
   "print_hide": 1,
   "read_only": 1
  },
  {
   "depends_on": "return_against",
   "fieldname": "returns",
   "fieldtype": "Section Break",
   "label": "Returns"
  },
  {
   "depends_on": "return_against",
   "fieldname": "return_against",
   "fieldtype": "Link",
   "label": "Return Against Sales Invoice",
   "no_copy": 1,
   "options": "Sales Invoice",
   "print_hide": 1,
   "read_only": 1
  },
  {
   "fieldname": "column_break_21",
   "fieldtype": "Column Break"
  },
  {
   "default": "0",
   "depends_on": "eval: doc.is_return && doc.return_against",
   "fieldname": "update_billed_amount_in_sales_order",
   "fieldtype": "Check",
   "label": "Update Billed Amount in Sales Order"
  },
  {
   "collapsible": 1,
   "collapsible_depends_on": "po_no",
   "fieldname": "customer_po_details",
   "fieldtype": "Section Break",
   "label": "Customer PO Details"
  },
  {
   "allow_on_submit": 1,
   "fieldname": "po_no",
   "fieldtype": "Data",
   "label": "Customer's Purchase Order",
   "no_copy": 1,
   "print_hide": 1
  },
  {
   "fieldname": "column_break_23",
   "fieldtype": "Column Break"
  },
  {
   "allow_on_submit": 1,
   "fieldname": "po_date",
   "fieldtype": "Date",
   "label": "Customer's Purchase Order Date"
  },
  {
   "collapsible": 1,
   "fieldname": "address_and_contact",
   "fieldtype": "Section Break",
   "label": "Address and Contact"
  },
  {
   "fieldname": "customer_address",
   "fieldtype": "Link",
   "label": "Customer Address",
   "options": "Address",
   "print_hide": 1
  },
  {
   "fieldname": "address_display",
   "fieldtype": "Small Text",
   "label": "Address",
   "read_only": 1
  },
  {
   "fieldname": "contact_person",
   "fieldtype": "Link",
   "in_global_search": 1,
   "label": "Contact Person",
   "options": "Contact",
   "print_hide": 1
  },
  {
   "fieldname": "contact_display",
   "fieldtype": "Small Text",
   "label": "Contact",
   "read_only": 1
  },
  {
   "fieldname": "contact_mobile",
   "fieldtype": "Small Text",
   "hidden": 1,
   "label": "Mobile No",
   "read_only": 1
  },
  {
   "fieldname": "contact_email",
   "fieldtype": "Data",
   "hidden": 1,
   "label": "Contact Email",
   "options": "Email",
   "print_hide": 1,
   "read_only": 1
  },
  {
   "fieldname": "territory",
   "fieldtype": "Link",
   "label": "Territory",
   "options": "Territory",
   "print_hide": 1
  },
  {
   "fieldname": "col_break4",
   "fieldtype": "Column Break"
  },
  {
   "fieldname": "shipping_address_name",
   "fieldtype": "Link",
   "label": "Shipping Address Name",
   "options": "Address",
   "print_hide": 1
  },
  {
   "fieldname": "shipping_address",
   "fieldtype": "Small Text",
   "label": "Shipping Address",
   "print_hide": 1,
   "read_only": 1
  },
  {
   "fieldname": "company_address",
   "fieldtype": "Link",
   "label": "Company Address Name",
   "options": "Address",
   "print_hide": 1
  },
  {
   "fieldname": "company_address_display",
   "fieldtype": "Small Text",
   "hidden": 1,
   "label": "Company Address",
   "print_hide": 1,
   "read_only": 1
  },
  {
   "collapsible": 1,
   "depends_on": "customer",
   "fieldname": "currency_and_price_list",
   "fieldtype": "Section Break",
   "label": "Currency and Price List"
  },
  {
   "fieldname": "currency",
   "fieldtype": "Link",
   "label": "Currency",
   "oldfieldname": "currency",
   "oldfieldtype": "Select",
   "options": "Currency",
   "print_hide": 1,
   "reqd": 1
  },
  {
   "description": "Rate at which Customer Currency is converted to customer's base currency",
   "fieldname": "conversion_rate",
   "fieldtype": "Float",
   "label": "Exchange Rate",
   "oldfieldname": "conversion_rate",
   "oldfieldtype": "Currency",
   "precision": "9",
   "print_hide": 1,
   "reqd": 1
  },
  {
   "fieldname": "column_break2",
   "fieldtype": "Column Break",
   "width": "50%"
  },
  {
   "fieldname": "selling_price_list",
   "fieldtype": "Link",
   "label": "Price List",
   "oldfieldname": "price_list_name",
   "oldfieldtype": "Select",
   "options": "Price List",
   "print_hide": 1,
   "reqd": 1
  },
  {
   "fieldname": "price_list_currency",
   "fieldtype": "Link",
   "label": "Price List Currency",
   "options": "Currency",
   "print_hide": 1,
   "read_only": 1,
   "reqd": 1
  },
  {
   "description": "Rate at which Price list currency is converted to customer's base currency",
   "fieldname": "plc_conversion_rate",
   "fieldtype": "Float",
   "label": "Price List Exchange Rate",
   "precision": "9",
   "print_hide": 1,
   "reqd": 1
  },
  {
   "default": "0",
   "fieldname": "ignore_pricing_rule",
   "fieldtype": "Check",
   "label": "Ignore Pricing Rule",
   "no_copy": 1,
   "permlevel": 1,
   "print_hide": 1
  },
  {
   "fieldname": "sec_warehouse",
   "fieldtype": "Section Break"
  },
  {
   "depends_on": "update_stock",
   "fieldname": "set_warehouse",
   "fieldtype": "Link",
   "label": "Set Source Warehouse",
   "options": "Warehouse",
   "print_hide": 1
  },
  {
   "fieldname": "items_section",
   "fieldtype": "Section Break",
   "oldfieldtype": "Section Break",
   "options": "fa fa-shopping-cart"
  },
  {
   "default": "0",
   "fieldname": "update_stock",
   "fieldtype": "Check",
   "label": "Update Stock",
   "oldfieldname": "update_stock",
   "oldfieldtype": "Check",
   "print_hide": 1
  },
  {
   "fieldname": "scan_barcode",
   "fieldtype": "Data",
   "label": "Scan Barcode"
  },
  {
   "allow_bulk_edit": 1,
   "fieldname": "items",
   "fieldtype": "Table",
   "label": "Items",
   "oldfieldname": "entries",
   "oldfieldtype": "Table",
   "options": "Sales Invoice Item",
   "reqd": 1
  },
  {
   "fieldname": "pricing_rule_details",
   "fieldtype": "Section Break",
   "label": "Pricing Rules"
  },
  {
   "fieldname": "pricing_rules",
   "fieldtype": "Table",
   "label": "Pricing Rule Detail",
   "options": "Pricing Rule Detail",
   "read_only": 1
  },
  {
   "fieldname": "packing_list",
   "fieldtype": "Section Break",
   "label": "Packing List",
   "options": "fa fa-suitcase",
   "print_hide": 1
  },
  {
   "fieldname": "packed_items",
   "fieldtype": "Table",
   "label": "Packed Items",
   "options": "Packed Item",
   "print_hide": 1
  },
  {
   "fieldname": "product_bundle_help",
   "fieldtype": "HTML",
   "label": "Product Bundle Help",
   "print_hide": 1
  },
  {
   "collapsible": 1,
   "collapsible_depends_on": "eval:doc.total_billing_amount > 0",
   "fieldname": "time_sheet_list",
   "fieldtype": "Section Break",
   "label": "Time Sheet List"
  },
  {
   "fieldname": "timesheets",
   "fieldtype": "Table",
   "label": "Time Sheets",
   "options": "Sales Invoice Timesheet",
   "print_hide": 1
  },
  {
   "default": "0",
   "fieldname": "total_billing_amount",
   "fieldtype": "Currency",
   "label": "Total Billing Amount",
   "print_hide": 1,
   "read_only": 1
  },
  {
   "fieldname": "section_break_30",
   "fieldtype": "Section Break"
  },
  {
   "fieldname": "total_qty",
   "fieldtype": "Float",
   "label": "Total Quantity",
   "read_only": 1
  },
  {
   "fieldname": "base_total",
   "fieldtype": "Currency",
   "label": "Total (Company Currency)",
   "options": "Company:company:default_currency",
   "print_hide": 1,
   "read_only": 1
  },
  {
   "fieldname": "base_net_total",
   "fieldtype": "Currency",
   "label": "Net Total (Company Currency)",
   "oldfieldname": "net_total",
   "oldfieldtype": "Currency",
   "options": "Company:company:default_currency",
   "print_hide": 1,
   "read_only": 1,
   "reqd": 1
  },
  {
   "fieldname": "column_break_32",
   "fieldtype": "Column Break"
  },
  {
   "fieldname": "total",
   "fieldtype": "Currency",
   "label": "Total",
   "options": "currency",
   "read_only": 1
  },
  {
   "fieldname": "net_total",
   "fieldtype": "Currency",
   "label": "Net Total",
   "options": "currency",
   "print_hide": 1,
   "read_only": 1
  },
  {
   "fieldname": "total_net_weight",
   "fieldtype": "Float",
   "label": "Total Net Weight",
   "print_hide": 1,
   "read_only": 1
  },
  {
   "fieldname": "taxes_section",
   "fieldtype": "Section Break",
   "oldfieldtype": "Section Break",
   "options": "fa fa-money"
  },
  {
   "fieldname": "taxes_and_charges",
   "fieldtype": "Link",
   "label": "Sales Taxes and Charges Template",
   "oldfieldname": "charge",
   "oldfieldtype": "Link",
   "options": "Sales Taxes and Charges Template",
   "print_hide": 1
  },
  {
   "fieldname": "column_break_38",
   "fieldtype": "Column Break"
  },
  {
   "fieldname": "shipping_rule",
   "fieldtype": "Link",
   "label": "Shipping Rule",
   "oldfieldtype": "Button",
   "options": "Shipping Rule",
   "print_hide": 1
  },
  {
   "fieldname": "tax_category",
   "fieldtype": "Link",
   "label": "Tax Category",
   "options": "Tax Category",
   "print_hide": 1
  },
  {
   "fieldname": "section_break_40",
   "fieldtype": "Section Break"
  },
  {
   "fieldname": "taxes",
   "fieldtype": "Table",
   "label": "Sales Taxes and Charges",
   "oldfieldname": "other_charges",
   "oldfieldtype": "Table",
   "options": "Sales Taxes and Charges"
  },
  {
   "collapsible": 1,
   "fieldname": "sec_tax_breakup",
   "fieldtype": "Section Break",
   "label": "Tax Breakup"
  },
  {
   "fieldname": "other_charges_calculation",
   "fieldtype": "Text",
   "label": "Taxes and Charges Calculation",
   "no_copy": 1,
   "oldfieldtype": "HTML",
   "print_hide": 1,
   "read_only": 1
  },
  {
   "fieldname": "section_break_43",
   "fieldtype": "Section Break"
  },
  {
   "fieldname": "base_total_taxes_and_charges",
   "fieldtype": "Currency",
   "label": "Total Taxes and Charges (Company Currency)",
   "oldfieldname": "other_charges_total",
   "oldfieldtype": "Currency",
   "options": "Company:company:default_currency",
   "print_hide": 1,
   "read_only": 1
  },
  {
   "fieldname": "column_break_47",
   "fieldtype": "Column Break"
  },
  {
   "fieldname": "total_taxes_and_charges",
   "fieldtype": "Currency",
   "label": "Total Taxes and Charges",
   "options": "currency",
   "print_hide": 1,
   "read_only": 1
  },
  {
   "collapsible": 1,
   "fieldname": "loyalty_points_redemption",
   "fieldtype": "Section Break",
   "label": "Loyalty Points Redemption"
  },
  {
   "depends_on": "redeem_loyalty_points",
   "fieldname": "loyalty_points",
   "fieldtype": "Int",
   "label": "Loyalty Points",
   "no_copy": 1,
   "print_hide": 1
  },
  {
   "depends_on": "redeem_loyalty_points",
   "fieldname": "loyalty_amount",
   "fieldtype": "Currency",
   "label": "Loyalty Amount",
   "no_copy": 1,
   "options": "Company:company:default_currency",
   "print_hide": 1,
   "read_only": 1
  },
  {
   "default": "0",
   "fieldname": "redeem_loyalty_points",
   "fieldtype": "Check",
   "label": "Redeem Loyalty Points",
   "no_copy": 1,
   "print_hide": 1
  },
  {
   "fieldname": "column_break_77",
   "fieldtype": "Column Break"
  },
  {
   "fetch_from": "customer.loyalty_program",
   "fieldname": "loyalty_program",
   "fieldtype": "Link",
   "label": "Loyalty Program",
   "no_copy": 1,
   "options": "Loyalty Program",
   "print_hide": 1,
   "read_only": 1
  },
  {
   "depends_on": "redeem_loyalty_points",
   "fieldname": "loyalty_redemption_account",
   "fieldtype": "Link",
   "label": "Redemption Account",
   "no_copy": 1,
   "options": "Account"
  },
  {
   "depends_on": "redeem_loyalty_points",
   "fieldname": "loyalty_redemption_cost_center",
   "fieldtype": "Link",
   "label": "Redemption Cost Center",
   "no_copy": 1,
   "options": "Cost Center"
  },
  {
   "collapsible": 1,
   "collapsible_depends_on": "discount_amount",
   "fieldname": "section_break_49",
   "fieldtype": "Section Break",
   "label": "Additional Discount"
  },
  {
   "default": "Grand Total",
   "fieldname": "apply_discount_on",
   "fieldtype": "Select",
   "label": "Apply Additional Discount On",
   "options": "\nGrand Total\nNet Total",
   "print_hide": 1
  },
  {
   "fieldname": "base_discount_amount",
   "fieldtype": "Currency",
   "label": "Additional Discount Amount (Company Currency)",
   "options": "Company:company:default_currency",
   "print_hide": 1,
   "read_only": 1
  },
  {
   "fieldname": "column_break_51",
   "fieldtype": "Column Break"
  },
  {
   "fieldname": "additional_discount_percentage",
   "fieldtype": "Float",
   "label": "Additional Discount Percentage",
   "print_hide": 1
  },
  {
   "fieldname": "discount_amount",
   "fieldtype": "Currency",
   "label": "Additional Discount Amount",
   "options": "currency",
   "print_hide": 1
  },
  {
   "fieldname": "totals",
   "fieldtype": "Section Break",
   "oldfieldtype": "Section Break",
   "options": "fa fa-money",
   "print_hide": 1
  },
  {
   "fieldname": "base_grand_total",
   "fieldtype": "Currency",
   "label": "Grand Total (Company Currency)",
   "oldfieldname": "grand_total",
   "oldfieldtype": "Currency",
   "options": "Company:company:default_currency",
   "print_hide": 1,
   "read_only": 1,
   "reqd": 1
  },
  {
   "fieldname": "base_rounding_adjustment",
   "fieldtype": "Currency",
   "label": "Rounding Adjustment (Company Currency)",
   "no_copy": 1,
   "options": "Company:company:default_currency",
   "print_hide": 1,
   "read_only": 1
  },
  {
   "fieldname": "base_rounded_total",
   "fieldtype": "Currency",
   "label": "Rounded Total (Company Currency)",
   "oldfieldname": "rounded_total",
   "oldfieldtype": "Currency",
   "options": "Company:company:default_currency",
   "print_hide": 1,
   "read_only": 1
  },
  {
   "description": "In Words will be visible once you save the Sales Invoice.",
   "fieldname": "base_in_words",
   "fieldtype": "Data",
   "label": "In Words (Company Currency)",
   "oldfieldname": "in_words",
   "oldfieldtype": "Data",
   "print_hide": 1,
   "read_only": 1
  },
  {
   "fieldname": "column_break5",
   "fieldtype": "Column Break",
   "oldfieldtype": "Column Break",
   "print_hide": 1,
   "width": "50%"
  },
  {
   "bold": 1,
   "fieldname": "grand_total",
   "fieldtype": "Currency",
   "in_list_view": 1,
   "label": "Grand Total",
   "oldfieldname": "grand_total_export",
   "oldfieldtype": "Currency",
   "options": "currency",
   "read_only": 1,
   "reqd": 1
  },
  {
   "fieldname": "rounding_adjustment",
   "fieldtype": "Currency",
   "label": "Rounding Adjustment",
   "no_copy": 1,
   "options": "currency",
   "print_hide": 1,
   "read_only": 1
  },
  {
   "bold": 1,
   "fieldname": "rounded_total",
   "fieldtype": "Currency",
   "label": "Rounded Total",
   "oldfieldname": "rounded_total_export",
   "oldfieldtype": "Currency",
   "options": "currency",
   "read_only": 1
  },
  {
   "fieldname": "in_words",
   "fieldtype": "Data",
   "label": "In Words",
   "oldfieldname": "in_words_export",
   "oldfieldtype": "Data",
   "print_hide": 1,
   "read_only": 1
  },
  {
   "fieldname": "total_advance",
   "fieldtype": "Currency",
   "label": "Total Advance",
   "oldfieldname": "total_advance",
   "oldfieldtype": "Currency",
   "options": "party_account_currency",
   "print_hide": 1,
   "read_only": 1
  },
  {
   "fieldname": "outstanding_amount",
   "fieldtype": "Currency",
   "label": "Outstanding Amount",
   "no_copy": 1,
   "oldfieldname": "outstanding_amount",
   "oldfieldtype": "Currency",
   "options": "party_account_currency",
   "print_hide": 1,
   "read_only": 1
  },
  {
   "collapsible": 1,
   "collapsible_depends_on": "advances",
   "fieldname": "advances_section",
   "fieldtype": "Section Break",
   "label": "Advance Payments",
   "oldfieldtype": "Section Break",
   "options": "fa fa-money",
   "print_hide": 1
  },
  {
   "default": "0",
   "fieldname": "allocate_advances_automatically",
   "fieldtype": "Check",
   "label": "Allocate Advances Automatically (FIFO)"
  },
  {
   "depends_on": "eval:!doc.allocate_advances_automatically",
   "fieldname": "get_advances",
   "fieldtype": "Button",
   "label": "Get Advances Received",
   "options": "set_advances"
  },
  {
   "fieldname": "advances",
   "fieldtype": "Table",
   "label": "Advances",
   "oldfieldname": "advance_adjustment_details",
   "oldfieldtype": "Table",
   "options": "Sales Invoice Advance",
   "print_hide": 1
  },
  {
   "collapsible": 1,
   "collapsible_depends_on": "eval:(!doc.is_pos && !doc.is_return)",
   "fieldname": "payment_schedule_section",
   "fieldtype": "Section Break",
   "label": "Payment Terms"
  },
  {
   "depends_on": "eval:(!doc.is_pos && !doc.is_return)",
   "fieldname": "payment_terms_template",
   "fieldtype": "Link",
   "label": "Payment Terms Template",
   "no_copy": 1,
   "options": "Payment Terms Template",
   "print_hide": 1
  },
  {
   "depends_on": "eval:(!doc.is_pos && !doc.is_return)",
   "fieldname": "payment_schedule",
   "fieldtype": "Table",
   "label": "Payment Schedule",
   "no_copy": 1,
   "options": "Payment Schedule",
   "print_hide": 1
  },
  {
   "depends_on": "eval:doc.is_pos===1||(doc.advances && doc.advances.length>0)",
   "fieldname": "payments_section",
   "fieldtype": "Section Break",
   "label": "Payments",
   "options": "fa fa-money"
  },
  {
   "depends_on": "is_pos",
   "fieldname": "cash_bank_account",
   "fieldtype": "Link",
   "hidden": 1,
   "label": "Cash/Bank Account",
   "oldfieldname": "cash_bank_account",
   "oldfieldtype": "Link",
   "options": "Account",
   "print_hide": 1
  },
  {
   "depends_on": "eval:doc.is_pos===1",
   "fieldname": "payments",
   "fieldtype": "Table",
   "label": "Sales Invoice Payment",
   "options": "Sales Invoice Payment",
   "print_hide": 1
  },
  {
   "fieldname": "section_break_84",
   "fieldtype": "Section Break"
  },
  {
   "fieldname": "base_paid_amount",
   "fieldtype": "Currency",
   "label": "Paid Amount (Company Currency)",
   "no_copy": 1,
   "options": "Company:company:default_currency",
   "print_hide": 1,
   "read_only": 1
  },
  {
   "fieldname": "column_break_86",
   "fieldtype": "Column Break"
  },
  {
   "depends_on": "eval: doc.is_pos || doc.redeem_loyalty_points",
   "fieldname": "paid_amount",
   "fieldtype": "Currency",
   "label": "Paid Amount",
   "no_copy": 1,
   "oldfieldname": "paid_amount",
   "oldfieldtype": "Currency",
   "options": "currency",
   "print_hide": 1,
   "read_only": 1
  },
  {
   "fieldname": "section_break_88",
   "fieldtype": "Section Break"
  },
  {
   "depends_on": "is_pos",
   "fieldname": "base_change_amount",
   "fieldtype": "Currency",
   "label": "Base Change Amount (Company Currency)",
   "no_copy": 1,
   "options": "Company:company:default_currency",
   "print_hide": 1,
   "read_only": 1
  },
  {
   "fieldname": "column_break_90",
   "fieldtype": "Column Break"
  },
  {
   "depends_on": "is_pos",
   "fieldname": "change_amount",
   "fieldtype": "Currency",
   "label": "Change Amount",
   "no_copy": 1,
   "options": "currency",
   "print_hide": 1
  },
  {
   "depends_on": "is_pos",
   "fieldname": "account_for_change_amount",
   "fieldtype": "Link",
   "label": "Account for Change Amount",
   "options": "Account",
   "print_hide": 1
  },
  {
   "collapsible": 1,
   "collapsible_depends_on": "write_off_amount",
   "depends_on": "grand_total",
   "fieldname": "column_break4",
   "fieldtype": "Section Break",
   "label": "Write Off",
   "width": "50%"
  },
  {
   "fieldname": "write_off_amount",
   "fieldtype": "Currency",
   "label": "Write Off Amount",
   "no_copy": 1,
   "options": "currency",
   "print_hide": 1
  },
  {
   "fieldname": "base_write_off_amount",
   "fieldtype": "Currency",
   "label": "Write Off Amount (Company Currency)",
   "no_copy": 1,
   "options": "Company:company:default_currency",
   "print_hide": 1,
   "read_only": 1
  },
  {
   "default": "0",
   "depends_on": "is_pos",
   "fieldname": "write_off_outstanding_amount_automatically",
   "fieldtype": "Check",
   "label": "Write Off Outstanding Amount",
   "print_hide": 1
  },
  {
   "fieldname": "column_break_74",
   "fieldtype": "Column Break"
  },
  {
   "fieldname": "write_off_account",
   "fieldtype": "Link",
   "label": "Write Off Account",
   "options": "Account",
   "print_hide": 1
  },
  {
   "fieldname": "write_off_cost_center",
   "fieldtype": "Link",
   "label": "Write Off Cost Center",
   "options": "Cost Center",
   "print_hide": 1
  },
  {
   "collapsible": 1,
   "collapsible_depends_on": "terms",
   "fieldname": "terms_section_break",
   "fieldtype": "Section Break",
   "label": "Terms",
   "oldfieldtype": "Section Break"
  },
  {
   "fieldname": "tc_name",
   "fieldtype": "Link",
   "label": "Terms",
   "oldfieldname": "tc_name",
   "oldfieldtype": "Link",
   "options": "Terms and Conditions",
   "print_hide": 1
  },
  {
   "fieldname": "terms",
   "fieldtype": "Text Editor",
   "label": "Terms and Conditions Details",
   "oldfieldname": "terms",
   "oldfieldtype": "Text Editor"
  },
  {
   "collapsible": 1,
   "fieldname": "edit_printing_settings",
   "fieldtype": "Section Break",
   "label": "Printing Settings"
  },
  {
   "allow_on_submit": 1,
   "fieldname": "letter_head",
   "fieldtype": "Link",
   "label": "Letter Head",
   "oldfieldname": "letter_head",
   "oldfieldtype": "Select",
   "options": "Letter Head",
   "print_hide": 1
  },
  {
   "allow_on_submit": 1,
   "default": "0",
   "fieldname": "group_same_items",
   "fieldtype": "Check",
   "label": "Group same items",
   "print_hide": 1
  },
  {
   "fieldname": "language",
   "fieldtype": "Data",
   "label": "Print Language",
   "print_hide": 1,
   "read_only": 1
  },
  {
   "fieldname": "column_break_84",
   "fieldtype": "Column Break"
  },
  {
   "allow_on_submit": 1,
   "fieldname": "select_print_heading",
   "fieldtype": "Link",
   "label": "Print Heading",
   "no_copy": 1,
   "oldfieldname": "select_print_heading",
   "oldfieldtype": "Link",
   "options": "Print Heading",
   "print_hide": 1,
   "report_hide": 1
  },
  {
   "collapsible": 1,
   "depends_on": "customer",
   "fieldname": "more_information",
   "fieldtype": "Section Break",
   "label": "More Information"
  },
  {
   "fieldname": "inter_company_invoice_reference",
   "fieldtype": "Link",
   "label": "Inter Company Invoice Reference",
   "options": "Purchase Invoice",
   "read_only": 1
  },
  {
   "fieldname": "customer_group",
   "fieldtype": "Link",
   "hidden": 1,
   "label": "Customer Group",
   "options": "Customer Group",
   "print_hide": 1
  },
  {
   "fieldname": "campaign",
   "fieldtype": "Link",
   "label": "Campaign",
   "oldfieldname": "campaign",
   "oldfieldtype": "Link",
   "options": "Campaign",
   "print_hide": 1
  },
  {
   "fieldname": "col_break23",
   "fieldtype": "Column Break",
   "width": "50%"
  },
  {
   "default": "Draft",
   "fieldname": "status",
   "fieldtype": "Select",
   "in_standard_filter": 1,
   "label": "Status",
   "no_copy": 1,
   "options": "\nDraft\nReturn\nCredit Note Issued\nSubmitted\nPaid\nUnpaid\nUnpaid and Discounted\nOverdue and Discounted\nOverdue\nOverdue\nCancelled",
   "print_hide": 1,
   "read_only": 1
  },
  {
   "fieldname": "source",
   "fieldtype": "Link",
   "label": "Source",
   "oldfieldname": "source",
   "oldfieldtype": "Select",
   "options": "Lead Source",
   "print_hide": 1
  },
  {
   "collapsible": 1,
   "fieldname": "more_info",
   "fieldtype": "Section Break",
   "label": "Accounting Details",
   "oldfieldtype": "Section Break",
   "options": "fa fa-file-text",
   "print_hide": 1
  },
  {
   "fieldname": "debit_to",
   "fieldtype": "Link",
   "label": "Debit To",
   "oldfieldname": "debit_to",
   "oldfieldtype": "Link",
   "options": "Account",
   "print_hide": 1,
   "reqd": 1,
   "search_index": 1
  },
  {
   "fieldname": "party_account_currency",
   "fieldtype": "Link",
   "hidden": 1,
   "label": "Party Account Currency",
   "no_copy": 1,
   "options": "Currency",
   "print_hide": 1,
   "read_only": 1
  },
  {
   "default": "No",
   "fieldname": "is_opening",
   "fieldtype": "Select",
   "label": "Is Opening Entry",
   "oldfieldname": "is_opening",
   "oldfieldtype": "Select",
   "options": "No\nYes",
   "print_hide": 1
  },
  {
   "fieldname": "c_form_applicable",
   "fieldtype": "Select",
   "label": "C-Form Applicable",
   "no_copy": 1,
   "options": "No\nYes",
   "print_hide": 1
  },
  {
   "fieldname": "c_form_no",
   "fieldtype": "Link",
   "label": "C-Form No",
   "no_copy": 1,
   "options": "C-Form",
   "print_hide": 1,
   "read_only": 1
  },
  {
   "fieldname": "column_break8",
   "fieldtype": "Column Break",
   "oldfieldtype": "Column Break",
   "print_hide": 1
  },
  {
   "fieldname": "remarks",
   "fieldtype": "Small Text",
   "label": "Remarks",
   "no_copy": 1,
   "oldfieldname": "remarks",
   "oldfieldtype": "Text",
   "print_hide": 1
  },
  {
   "collapsible": 1,
   "collapsible_depends_on": "sales_partner",
   "fieldname": "sales_team_section_break",
   "fieldtype": "Section Break",
   "label": "Commission",
   "oldfieldtype": "Section Break",
   "options": "fa fa-group",
   "print_hide": 1
  },
  {
   "fieldname": "sales_partner",
   "fieldtype": "Link",
   "label": "Sales Partner",
   "oldfieldname": "sales_partner",
   "oldfieldtype": "Link",
   "options": "Sales Partner",
   "print_hide": 1
  },
  {
   "fieldname": "column_break10",
   "fieldtype": "Column Break",
   "oldfieldtype": "Column Break",
   "print_hide": 1,
   "width": "50%"
  },
  {
   "fieldname": "commission_rate",
   "fieldtype": "Float",
   "label": "Commission Rate (%)",
   "oldfieldname": "commission_rate",
   "oldfieldtype": "Currency",
   "print_hide": 1
  },
  {
   "fieldname": "total_commission",
   "fieldtype": "Currency",
   "label": "Total Commission",
   "oldfieldname": "total_commission",
   "oldfieldtype": "Currency",
   "options": "Company:company:default_currency",
   "print_hide": 1
  },
  {
   "collapsible": 1,
   "collapsible_depends_on": "sales_team",
   "fieldname": "section_break2",
   "fieldtype": "Section Break",
   "label": "Sales Team",
   "print_hide": 1
  },
  {
   "allow_on_submit": 1,
   "fieldname": "sales_team",
   "fieldtype": "Table",
   "label": "Sales Team1",
   "oldfieldname": "sales_team",
   "oldfieldtype": "Table",
   "options": "Sales Team",
   "print_hide": 1
  },
  {
   "fieldname": "subscription_section",
   "fieldtype": "Section Break",
   "label": "Subscription Section"
  },
  {
   "allow_on_submit": 1,
   "fieldname": "from_date",
   "fieldtype": "Date",
   "label": "From Date",
   "no_copy": 1,
   "print_hide": 1
  },
  {
   "allow_on_submit": 1,
   "fieldname": "to_date",
   "fieldtype": "Date",
   "label": "To Date",
   "no_copy": 1,
   "print_hide": 1
  },
  {
   "fieldname": "column_break_140",
   "fieldtype": "Column Break"
  },
  {
   "allow_on_submit": 1,
   "fieldname": "auto_repeat",
   "fieldtype": "Link",
   "label": "Auto Repeat",
   "no_copy": 1,
   "options": "Auto Repeat",
   "print_hide": 1,
   "read_only": 1
  },
  {
   "allow_on_submit": 1,
   "depends_on": "eval: doc.auto_repeat",
   "fieldname": "update_auto_repeat_reference",
   "fieldtype": "Button",
   "label": "Update Auto Repeat Reference"
  },
  {
   "fieldname": "against_income_account",
   "fieldtype": "Small Text",
   "hidden": 1,
   "label": "Against Income Account",
   "no_copy": 1,
   "oldfieldname": "against_income_account",
   "oldfieldtype": "Small Text",
   "print_hide": 1,
   "report_hide": 1
  },
  {
   "fieldname": "pos_total_qty",
   "fieldtype": "Float",
   "hidden": 1,
   "label": "Total Qty",
   "print_hide": 1,
   "print_hide_if_no_value": 1,
   "read_only": 1
  },
  {
   "collapsible": 1,
   "fieldname": "accounting_dimensions_section",
   "fieldtype": "Section Break",
   "label": "Accounting Dimensions"
  },
  {
   "fieldname": "dimension_col_break",
   "fieldtype": "Column Break"
  },
  {
   "default": "0",
   "fieldname": "is_discounted",
   "fieldtype": "Check",
   "label": "Is Discounted",
   "no_copy": 1,
   "read_only": 1
  }
 ],
 "icon": "fa fa-file-text",
 "idx": 181,
 "is_submittable": 1,
 "modified": "2019-07-02 15:21:40.257028",
 "modified_by": "Administrator",
 "module": "Accounts",
 "name": "Sales Invoice",
 "name_case": "Title Case",
 "owner": "Administrator",
 "permissions": [
  {
   "amend": 1,
   "cancel": 1,
   "create": 1,
   "delete": 1,
   "email": 1,
   "print": 1,
   "read": 1,
   "report": 1,
   "role": "Accounts Manager",
   "share": 1,
   "submit": 1,
   "write": 1
  },
  {
   "amend": 1,
   "create": 1,
   "email": 1,
   "print": 1,
   "read": 1,
   "report": 1,
   "role": "Accounts User",
   "share": 1,
   "submit": 1,
   "write": 1
  },
  {
   "permlevel": 1,
   "read": 1,
   "role": "Accounts Manager",
   "write": 1
  },
  {
   "permlevel": 1,
   "read": 1,
   "role": "All"
  }
 ],
 "quick_entry": 1,
 "search_fields": "posting_date, due_date, customer, base_grand_total, outstanding_amount",
 "show_name_in_global_search": 1,
 "sort_field": "modified",
 "sort_order": "DESC",
 "timeline_field": "customer",
 "title_field": "title",
 "track_changes": 1,
 "track_seen": 1
}
=======
   "allow_import": 1,
   "autoname": "naming_series:",
   "creation": "2013-05-24 19:29:05",
   "doctype": "DocType",
   "engine": "InnoDB",
   "field_order": [
    "customer_section",
    "title",
    "naming_series",
    "customer",
    "customer_name",
    "tax_id",
    "is_pos",
    "pos_profile",
    "offline_pos_name",
    "is_return",
    "column_break1",
    "company",
    "posting_date",
    "posting_time",
    "set_posting_time",
    "due_date",
    "amended_from",
    "returns",
    "return_against",
    "column_break_21",
    "update_billed_amount_in_sales_order",
    "accounting_dimensions_section",
    "project",
    "dimension_col_break",
    "cost_center",
    "customer_po_details",
    "po_no",
    "column_break_23",
    "po_date",
    "address_and_contact",
    "customer_address",
    "address_display",
    "contact_person",
    "contact_display",
    "contact_mobile",
    "contact_email",
    "territory",
    "col_break4",
    "shipping_address_name",
    "shipping_address",
    "company_address",
    "company_address_display",
    "currency_and_price_list",
    "currency",
    "conversion_rate",
    "column_break2",
    "selling_price_list",
    "price_list_currency",
    "plc_conversion_rate",
    "ignore_pricing_rule",
    "sec_warehouse",
    "set_warehouse",
    "items_section",
    "update_stock",
    "scan_barcode",
    "items",
    "pricing_rule_details",
    "pricing_rules",
    "packing_list",
    "packed_items",
    "product_bundle_help",
    "time_sheet_list",
    "timesheets",
    "total_billing_amount",
    "section_break_30",
    "total_qty",
    "base_total",
    "base_net_total",
    "column_break_32",
    "total",
    "net_total",
    "total_net_weight",
    "taxes_section",
    "taxes_and_charges",
    "column_break_38",
    "shipping_rule",
    "tax_category",
    "section_break_40",
    "taxes",
    "sec_tax_breakup",
    "other_charges_calculation",
    "section_break_43",
    "base_total_taxes_and_charges",
    "column_break_47",
    "total_taxes_and_charges",
    "loyalty_points_redemption",
    "loyalty_points",
    "loyalty_amount",
    "redeem_loyalty_points",
    "column_break_77",
    "loyalty_program",
    "loyalty_redemption_account",
    "loyalty_redemption_cost_center",
    "section_break_49",
    "apply_discount_on",
    "base_discount_amount",
    "column_break_51",
    "additional_discount_percentage",
    "discount_amount",
    "totals",
    "base_grand_total",
    "base_rounding_adjustment",
    "base_rounded_total",
    "base_in_words",
    "column_break5",
    "grand_total",
    "rounding_adjustment",
    "rounded_total",
    "in_words",
    "total_advance",
    "outstanding_amount",
    "advances_section",
    "allocate_advances_automatically",
    "get_advances",
    "advances",
    "payment_schedule_section",
    "payment_terms_template",
    "payment_schedule",
    "payments_section",
    "cash_bank_account",
    "payments",
    "section_break_84",
    "base_paid_amount",
    "column_break_86",
    "paid_amount",
    "section_break_88",
    "base_change_amount",
    "column_break_90",
    "change_amount",
    "account_for_change_amount",
    "column_break4",
    "write_off_amount",
    "base_write_off_amount",
    "write_off_outstanding_amount_automatically",
    "column_break_74",
    "write_off_account",
    "write_off_cost_center",
    "terms_section_break",
    "tc_name",
    "terms",
    "edit_printing_settings",
    "letter_head",
    "group_same_items",
    "language",
    "column_break_84",
    "select_print_heading",
    "more_information",
    "inter_company_invoice_reference",
    "customer_group",
    "campaign",
    "col_break23",
    "status",
    "source",
    "more_info",
    "debit_to",
    "party_account_currency",
    "is_opening",
    "c_form_applicable",
    "c_form_no",
    "column_break8",
    "remarks",
    "sales_team_section_break",
    "sales_partner",
    "column_break10",
    "commission_rate",
    "total_commission",
    "section_break2",
    "sales_team",
    "subscription_section",
    "from_date",
    "to_date",
    "column_break_140",
    "auto_repeat",
    "update_auto_repeat_reference",
    "against_income_account",
    "pos_total_qty"
   ],
   "fields": [
    {
     "fieldname": "customer_section",
     "fieldtype": "Section Break",
     "options": "fa fa-user"
    },
    {
     "allow_on_submit": 1,
     "default": "{customer_name}",
     "fieldname": "title",
     "fieldtype": "Data",
     "hidden": 1,
     "label": "Title",
     "no_copy": 1,
     "print_hide": 1
    },
    {
     "bold": 1,
     "fieldname": "naming_series",
     "fieldtype": "Select",
     "label": "Series",
     "no_copy": 1,
     "oldfieldname": "naming_series",
     "oldfieldtype": "Select",
     "options": "ACC-SINV-.YYYY.-",
     "print_hide": 1,
     "reqd": 1,
     "set_only_once": 1
    },
    {
     "bold": 1,
     "fieldname": "customer",
     "fieldtype": "Link",
     "in_standard_filter": 1,
     "label": "Customer",
     "oldfieldname": "customer",
     "oldfieldtype": "Link",
     "options": "Customer",
     "print_hide": 1,
     "search_index": 1
    },
    {
     "bold": 1,
     "depends_on": "customer",
     "fetch_from": "customer.customer_name",
     "fieldname": "customer_name",
     "fieldtype": "Data",
     "in_global_search": 1,
     "label": "Customer Name",
     "oldfieldname": "customer_name",
     "oldfieldtype": "Data",
     "read_only": 1
    },
    {
     "fieldname": "tax_id",
     "fieldtype": "Data",
     "label": "Tax Id",
     "print_hide": 1,
     "read_only": 1
    },
    {
     "fieldname": "project",
     "fieldtype": "Link",
     "in_global_search": 1,
     "label": "Project",
     "oldfieldname": "project_name",
     "oldfieldtype": "Link",
     "options": "Project",
     "print_hide": 1
    },
    {
     "default": "0",
     "fieldname": "is_pos",
     "fieldtype": "Check",
     "label": "Include Payment (POS)",
     "oldfieldname": "is_pos",
     "oldfieldtype": "Check",
     "print_hide": 1
    },
    {
     "depends_on": "is_pos",
     "fieldname": "pos_profile",
     "fieldtype": "Link",
     "label": "POS Profile",
     "options": "POS Profile",
     "print_hide": 1
    },
    {
     "fieldname": "offline_pos_name",
     "fieldtype": "Data",
     "hidden": 1,
     "label": "Offline POS Name",
     "print_hide": 1,
     "read_only": 1
    },
    {
     "default": "0",
     "fieldname": "is_return",
     "fieldtype": "Check",
     "label": "Is Return (Credit Note)",
     "no_copy": 1,
     "print_hide": 1
    },
    {
     "fieldname": "column_break1",
     "fieldtype": "Column Break",
     "oldfieldtype": "Column Break"
    },
    {
     "fieldname": "company",
     "fieldtype": "Link",
     "in_standard_filter": 1,
     "label": "Company",
     "oldfieldname": "company",
     "oldfieldtype": "Link",
     "options": "Company",
     "print_hide": 1,
     "remember_last_selected_value": 1,
     "reqd": 1
    },
    {
     "fieldname": "cost_center",
     "fieldtype": "Link",
     "label": "Cost Center",
     "options": "Cost Center"
    },
    {
     "bold": 1,
     "default": "Today",
     "fieldname": "posting_date",
     "fieldtype": "Date",
     "label": "Date",
     "no_copy": 1,
     "oldfieldname": "posting_date",
     "oldfieldtype": "Date",
     "reqd": 1,
     "search_index": 1
    },
    {
     "fieldname": "posting_time",
     "fieldtype": "Time",
     "label": "Posting Time",
     "no_copy": 1,
     "oldfieldname": "posting_time",
     "oldfieldtype": "Time",
     "print_hide": 1
    },
    {
     "default": "0",
     "depends_on": "eval:doc.docstatus==0",
     "fieldname": "set_posting_time",
     "fieldtype": "Check",
     "label": "Edit Posting Date and Time",
     "print_hide": 1
    },
    {
     "fieldname": "due_date",
     "fieldtype": "Date",
     "label": "Payment Due Date",
     "no_copy": 1,
     "oldfieldname": "due_date",
     "oldfieldtype": "Date"
    },
    {
     "fieldname": "amended_from",
     "fieldtype": "Link",
     "ignore_user_permissions": 1,
     "label": "Amended From",
     "no_copy": 1,
     "oldfieldname": "amended_from",
     "oldfieldtype": "Link",
     "options": "Sales Invoice",
     "print_hide": 1,
     "read_only": 1
    },
    {
     "depends_on": "return_against",
     "fieldname": "returns",
     "fieldtype": "Section Break",
     "label": "Returns"
    },
    {
     "depends_on": "return_against",
     "fieldname": "return_against",
     "fieldtype": "Link",
     "label": "Return Against Sales Invoice",
     "no_copy": 1,
     "options": "Sales Invoice",
     "print_hide": 1,
     "read_only": 1
    },
    {
     "fieldname": "column_break_21",
     "fieldtype": "Column Break"
    },
    {
     "default": "0",
     "depends_on": "eval: doc.is_return && doc.return_against",
     "fieldname": "update_billed_amount_in_sales_order",
     "fieldtype": "Check",
     "label": "Update Billed Amount in Sales Order"
    },
    {
     "collapsible": 1,
     "collapsible_depends_on": "po_no",
     "fieldname": "customer_po_details",
     "fieldtype": "Section Break",
     "label": "Customer PO Details"
    },
    {
     "allow_on_submit": 1,
     "fieldname": "po_no",
     "fieldtype": "Data",
     "label": "Customer's Purchase Order",
     "no_copy": 1,
     "print_hide": 1
    },
    {
     "fieldname": "column_break_23",
     "fieldtype": "Column Break"
    },
    {
     "allow_on_submit": 1,
     "fieldname": "po_date",
     "fieldtype": "Date",
     "label": "Customer's Purchase Order Date"
    },
    {
     "collapsible": 1,
     "fieldname": "address_and_contact",
     "fieldtype": "Section Break",
     "label": "Address and Contact"
    },
    {
     "fieldname": "customer_address",
     "fieldtype": "Link",
     "label": "Customer Address",
     "options": "Address",
     "print_hide": 1
    },
    {
     "fieldname": "address_display",
     "fieldtype": "Small Text",
     "label": "Address",
     "read_only": 1
    },
    {
     "fieldname": "contact_person",
     "fieldtype": "Link",
     "in_global_search": 1,
     "label": "Contact Person",
     "options": "Contact",
     "print_hide": 1
    },
    {
     "fieldname": "contact_display",
     "fieldtype": "Small Text",
     "label": "Contact",
     "read_only": 1
    },
    {
     "fieldname": "contact_mobile",
     "fieldtype": "Small Text",
     "hidden": 1,
     "label": "Mobile No",
     "read_only": 1
    },
    {
     "fieldname": "contact_email",
     "fieldtype": "Data",
     "hidden": 1,
     "label": "Contact Email",
     "options": "Email",
     "print_hide": 1,
     "read_only": 1
    },
    {
     "fieldname": "territory",
     "fieldtype": "Link",
     "label": "Territory",
     "options": "Territory",
     "print_hide": 1
    },
    {
     "fieldname": "col_break4",
     "fieldtype": "Column Break"
    },
    {
     "fieldname": "shipping_address_name",
     "fieldtype": "Link",
     "label": "Shipping Address Name",
     "options": "Address",
     "print_hide": 1
    },
    {
     "fieldname": "shipping_address",
     "fieldtype": "Small Text",
     "label": "Shipping Address",
     "print_hide": 1,
     "read_only": 1
    },
    {
     "fieldname": "company_address",
     "fieldtype": "Link",
     "label": "Company Address Name",
     "options": "Address",
     "print_hide": 1
    },
    {
     "fieldname": "company_address_display",
     "fieldtype": "Small Text",
     "hidden": 1,
     "label": "Company Address",
     "print_hide": 1,
     "read_only": 1
    },
    {
     "collapsible": 1,
     "depends_on": "customer",
     "fieldname": "currency_and_price_list",
     "fieldtype": "Section Break",
     "label": "Currency and Price List"
    },
    {
     "fieldname": "currency",
     "fieldtype": "Link",
     "label": "Currency",
     "oldfieldname": "currency",
     "oldfieldtype": "Select",
     "options": "Currency",
     "print_hide": 1,
     "reqd": 1
    },
    {
     "description": "Rate at which Customer Currency is converted to customer's base currency",
     "fieldname": "conversion_rate",
     "fieldtype": "Float",
     "label": "Exchange Rate",
     "oldfieldname": "conversion_rate",
     "oldfieldtype": "Currency",
     "precision": "9",
     "print_hide": 1,
     "reqd": 1
    },
    {
     "fieldname": "column_break2",
     "fieldtype": "Column Break",
     "width": "50%"
    },
    {
     "fieldname": "selling_price_list",
     "fieldtype": "Link",
     "label": "Price List",
     "oldfieldname": "price_list_name",
     "oldfieldtype": "Select",
     "options": "Price List",
     "print_hide": 1,
     "reqd": 1
    },
    {
     "fieldname": "price_list_currency",
     "fieldtype": "Link",
     "label": "Price List Currency",
     "options": "Currency",
     "print_hide": 1,
     "read_only": 1,
     "reqd": 1
    },
    {
     "description": "Rate at which Price list currency is converted to customer's base currency",
     "fieldname": "plc_conversion_rate",
     "fieldtype": "Float",
     "label": "Price List Exchange Rate",
     "precision": "9",
     "print_hide": 1,
     "reqd": 1
    },
    {
     "default": "0",
     "fieldname": "ignore_pricing_rule",
     "fieldtype": "Check",
     "label": "Ignore Pricing Rule",
     "no_copy": 1,
     "permlevel": 1,
     "print_hide": 1
    },
    {
     "fieldname": "sec_warehouse",
     "fieldtype": "Section Break"
    },
    {
     "depends_on": "update_stock",
     "fieldname": "set_warehouse",
     "fieldtype": "Link",
     "label": "Set Source Warehouse",
     "options": "Warehouse",
     "print_hide": 1
    },
    {
     "fieldname": "items_section",
     "fieldtype": "Section Break",
     "oldfieldtype": "Section Break",
     "options": "fa fa-shopping-cart"
    },
    {
     "default": "0",
     "fieldname": "update_stock",
     "fieldtype": "Check",
     "label": "Update Stock",
     "oldfieldname": "update_stock",
     "oldfieldtype": "Check",
     "print_hide": 1
    },
    {
     "fieldname": "scan_barcode",
     "fieldtype": "Data",
     "label": "Scan Barcode"
    },
    {
     "allow_bulk_edit": 1,
     "fieldname": "items",
     "fieldtype": "Table",
     "label": "Items",
     "oldfieldname": "entries",
     "oldfieldtype": "Table",
     "options": "Sales Invoice Item",
     "reqd": 1
    },
    {
     "fieldname": "pricing_rule_details",
     "fieldtype": "Section Break",
     "label": "Pricing Rules"
    },
    {
     "fieldname": "pricing_rules",
     "fieldtype": "Table",
     "label": "Pricing Rule Detail",
     "options": "Pricing Rule Detail",
     "read_only": 1
    },
    {
     "fieldname": "packing_list",
     "fieldtype": "Section Break",
     "label": "Packing List",
     "options": "fa fa-suitcase",
     "print_hide": 1
    },
    {
     "fieldname": "packed_items",
     "fieldtype": "Table",
     "label": "Packed Items",
     "options": "Packed Item",
     "print_hide": 1
    },
    {
     "fieldname": "product_bundle_help",
     "fieldtype": "HTML",
     "label": "Product Bundle Help",
     "print_hide": 1
    },
    {
     "collapsible": 1,
     "collapsible_depends_on": "eval:doc.total_billing_amount > 0",
     "fieldname": "time_sheet_list",
     "fieldtype": "Section Break",
     "label": "Time Sheet List"
    },
    {
     "fieldname": "timesheets",
     "fieldtype": "Table",
     "label": "Time Sheets",
     "options": "Sales Invoice Timesheet",
     "print_hide": 1
    },
    {
     "default": "0",
     "fieldname": "total_billing_amount",
     "fieldtype": "Currency",
     "label": "Total Billing Amount",
     "print_hide": 1,
     "read_only": 1
    },
    {
     "fieldname": "section_break_30",
     "fieldtype": "Section Break"
    },
    {
     "fieldname": "total_qty",
     "fieldtype": "Float",
     "label": "Total Quantity",
     "read_only": 1
    },
    {
     "fieldname": "base_total",
     "fieldtype": "Currency",
     "label": "Total (Company Currency)",
     "options": "Company:company:default_currency",
     "print_hide": 1,
     "read_only": 1
    },
    {
     "fieldname": "base_net_total",
     "fieldtype": "Currency",
     "label": "Net Total (Company Currency)",
     "oldfieldname": "net_total",
     "oldfieldtype": "Currency",
     "options": "Company:company:default_currency",
     "print_hide": 1,
     "read_only": 1,
     "reqd": 1
    },
    {
     "fieldname": "column_break_32",
     "fieldtype": "Column Break"
    },
    {
     "fieldname": "total",
     "fieldtype": "Currency",
     "label": "Total",
     "options": "currency",
     "read_only": 1
    },
    {
     "fieldname": "net_total",
     "fieldtype": "Currency",
     "label": "Net Total",
     "options": "currency",
     "print_hide": 1,
     "read_only": 1
    },
    {
     "fieldname": "total_net_weight",
     "fieldtype": "Float",
     "label": "Total Net Weight",
     "print_hide": 1,
     "read_only": 1
    },
    {
     "fieldname": "taxes_section",
     "fieldtype": "Section Break",
     "oldfieldtype": "Section Break",
     "options": "fa fa-money"
    },
    {
     "fieldname": "taxes_and_charges",
     "fieldtype": "Link",
     "label": "Sales Taxes and Charges Template",
     "oldfieldname": "charge",
     "oldfieldtype": "Link",
     "options": "Sales Taxes and Charges Template",
     "print_hide": 1
    },
    {
     "fieldname": "column_break_38",
     "fieldtype": "Column Break"
    },
    {
     "fieldname": "shipping_rule",
     "fieldtype": "Link",
     "label": "Shipping Rule",
     "oldfieldtype": "Button",
     "options": "Shipping Rule",
     "print_hide": 1
    },
    {
     "fieldname": "tax_category",
     "fieldtype": "Link",
     "label": "Tax Category",
     "options": "Tax Category",
     "print_hide": 1
    },
    {
     "fieldname": "section_break_40",
     "fieldtype": "Section Break"
    },
    {
     "fieldname": "taxes",
     "fieldtype": "Table",
     "label": "Sales Taxes and Charges",
     "oldfieldname": "other_charges",
     "oldfieldtype": "Table",
     "options": "Sales Taxes and Charges"
    },
    {
     "collapsible": 1,
     "fieldname": "sec_tax_breakup",
     "fieldtype": "Section Break",
     "label": "Tax Breakup"
    },
    {
     "fieldname": "other_charges_calculation",
     "fieldtype": "Text",
     "label": "Taxes and Charges Calculation",
     "no_copy": 1,
     "oldfieldtype": "HTML",
     "print_hide": 1,
     "read_only": 1
    },
    {
     "fieldname": "section_break_43",
     "fieldtype": "Section Break"
    },
    {
     "fieldname": "base_total_taxes_and_charges",
     "fieldtype": "Currency",
     "label": "Total Taxes and Charges (Company Currency)",
     "oldfieldname": "other_charges_total",
     "oldfieldtype": "Currency",
     "options": "Company:company:default_currency",
     "print_hide": 1,
     "read_only": 1
    },
    {
     "fieldname": "column_break_47",
     "fieldtype": "Column Break"
    },
    {
     "fieldname": "total_taxes_and_charges",
     "fieldtype": "Currency",
     "label": "Total Taxes and Charges",
     "options": "currency",
     "print_hide": 1,
     "read_only": 1
    },
    {
     "collapsible": 1,
     "fieldname": "loyalty_points_redemption",
     "fieldtype": "Section Break",
     "label": "Loyalty Points Redemption"
    },
    {
     "depends_on": "redeem_loyalty_points",
     "fieldname": "loyalty_points",
     "fieldtype": "Int",
     "label": "Loyalty Points",
     "no_copy": 1,
     "print_hide": 1
    },
    {
     "depends_on": "redeem_loyalty_points",
     "fieldname": "loyalty_amount",
     "fieldtype": "Currency",
     "label": "Loyalty Amount",
     "no_copy": 1,
     "options": "Company:company:default_currency",
     "print_hide": 1,
     "read_only": 1
    },
    {
     "default": "0",
     "fieldname": "redeem_loyalty_points",
     "fieldtype": "Check",
     "label": "Redeem Loyalty Points",
     "no_copy": 1,
     "print_hide": 1
    },
    {
     "fieldname": "column_break_77",
     "fieldtype": "Column Break"
    },
    {
     "fetch_from": "customer.loyalty_program",
     "fieldname": "loyalty_program",
     "fieldtype": "Link",
     "label": "Loyalty Program",
     "no_copy": 1,
     "options": "Loyalty Program",
     "print_hide": 1,
     "read_only": 1
    },
    {
     "depends_on": "redeem_loyalty_points",
     "fieldname": "loyalty_redemption_account",
     "fieldtype": "Link",
     "label": "Redemption Account",
     "no_copy": 1,
     "options": "Account"
    },
    {
     "depends_on": "redeem_loyalty_points",
     "fieldname": "loyalty_redemption_cost_center",
     "fieldtype": "Link",
     "label": "Redemption Cost Center",
     "no_copy": 1,
     "options": "Cost Center"
    },
    {
     "collapsible": 1,
     "collapsible_depends_on": "discount_amount",
     "fieldname": "section_break_49",
     "fieldtype": "Section Break",
     "label": "Additional Discount"
    },
    {
     "default": "Grand Total",
     "fieldname": "apply_discount_on",
     "fieldtype": "Select",
     "label": "Apply Additional Discount On",
     "options": "\nGrand Total\nNet Total",
     "print_hide": 1
    },
    {
     "fieldname": "base_discount_amount",
     "fieldtype": "Currency",
     "label": "Additional Discount Amount (Company Currency)",
     "options": "Company:company:default_currency",
     "print_hide": 1,
     "read_only": 1
    },
    {
     "fieldname": "column_break_51",
     "fieldtype": "Column Break"
    },
    {
     "fieldname": "additional_discount_percentage",
     "fieldtype": "Float",
     "label": "Additional Discount Percentage",
     "print_hide": 1
    },
    {
     "fieldname": "discount_amount",
     "fieldtype": "Currency",
     "label": "Additional Discount Amount",
     "options": "currency",
     "print_hide": 1
    },
    {
     "fieldname": "totals",
     "fieldtype": "Section Break",
     "oldfieldtype": "Section Break",
     "options": "fa fa-money",
     "print_hide": 1
    },
    {
     "fieldname": "base_grand_total",
     "fieldtype": "Currency",
     "label": "Grand Total (Company Currency)",
     "oldfieldname": "grand_total",
     "oldfieldtype": "Currency",
     "options": "Company:company:default_currency",
     "print_hide": 1,
     "read_only": 1,
     "reqd": 1
    },
    {
     "fieldname": "base_rounding_adjustment",
     "fieldtype": "Currency",
     "label": "Rounding Adjustment (Company Currency)",
     "no_copy": 1,
     "options": "Company:company:default_currency",
     "print_hide": 1,
     "read_only": 1
    },
    {
     "fieldname": "base_rounded_total",
     "fieldtype": "Currency",
     "label": "Rounded Total (Company Currency)",
     "oldfieldname": "rounded_total",
     "oldfieldtype": "Currency",
     "options": "Company:company:default_currency",
     "print_hide": 1,
     "read_only": 1
    },
    {
     "description": "In Words will be visible once you save the Sales Invoice.",
     "fieldname": "base_in_words",
     "fieldtype": "Data",
     "label": "In Words (Company Currency)",
     "oldfieldname": "in_words",
     "oldfieldtype": "Data",
     "print_hide": 1,
     "read_only": 1
    },
    {
     "fieldname": "column_break5",
     "fieldtype": "Column Break",
     "oldfieldtype": "Column Break",
     "print_hide": 1,
     "width": "50%"
    },
    {
     "bold": 1,
     "fieldname": "grand_total",
     "fieldtype": "Currency",
     "in_list_view": 1,
     "label": "Grand Total",
     "oldfieldname": "grand_total_export",
     "oldfieldtype": "Currency",
     "options": "currency",
     "read_only": 1,
     "reqd": 1
    },
    {
     "fieldname": "rounding_adjustment",
     "fieldtype": "Currency",
     "label": "Rounding Adjustment",
     "no_copy": 1,
     "options": "currency",
     "print_hide": 1,
     "read_only": 1
    },
    {
     "bold": 1,
     "fieldname": "rounded_total",
     "fieldtype": "Currency",
     "label": "Rounded Total",
     "oldfieldname": "rounded_total_export",
     "oldfieldtype": "Currency",
     "options": "currency",
     "read_only": 1
    },
    {
     "fieldname": "in_words",
     "fieldtype": "Data",
     "label": "In Words",
     "oldfieldname": "in_words_export",
     "oldfieldtype": "Data",
     "print_hide": 1,
     "read_only": 1
    },
    {
     "fieldname": "total_advance",
     "fieldtype": "Currency",
     "label": "Total Advance",
     "oldfieldname": "total_advance",
     "oldfieldtype": "Currency",
     "options": "party_account_currency",
     "print_hide": 1,
     "read_only": 1
    },
    {
     "fieldname": "outstanding_amount",
     "fieldtype": "Currency",
     "label": "Outstanding Amount",
     "no_copy": 1,
     "oldfieldname": "outstanding_amount",
     "oldfieldtype": "Currency",
     "options": "party_account_currency",
     "print_hide": 1,
     "read_only": 1
    },
    {
     "collapsible": 1,
     "collapsible_depends_on": "advances",
     "fieldname": "advances_section",
     "fieldtype": "Section Break",
     "label": "Advance Payments",
     "oldfieldtype": "Section Break",
     "options": "fa fa-money",
     "print_hide": 1
    },
    {
     "default": "0",
     "fieldname": "allocate_advances_automatically",
     "fieldtype": "Check",
     "label": "Allocate Advances Automatically (FIFO)"
    },
    {
     "depends_on": "eval:!doc.allocate_advances_automatically",
     "fieldname": "get_advances",
     "fieldtype": "Button",
     "label": "Get Advances Received",
     "options": "set_advances"
    },
    {
     "fieldname": "advances",
     "fieldtype": "Table",
     "label": "Advances",
     "oldfieldname": "advance_adjustment_details",
     "oldfieldtype": "Table",
     "options": "Sales Invoice Advance",
     "print_hide": 1
    },
    {
     "collapsible": 1,
     "collapsible_depends_on": "eval:(!doc.is_pos && !doc.is_return)",
     "fieldname": "payment_schedule_section",
     "fieldtype": "Section Break",
     "label": "Payment Terms"
    },
    {
     "depends_on": "eval:(!doc.is_pos && !doc.is_return)",
     "fieldname": "payment_terms_template",
     "fieldtype": "Link",
     "label": "Payment Terms Template",
     "no_copy": 1,
     "options": "Payment Terms Template",
     "print_hide": 1
    },
    {
     "depends_on": "eval:(!doc.is_pos && !doc.is_return)",
     "fieldname": "payment_schedule",
     "fieldtype": "Table",
     "label": "Payment Schedule",
     "no_copy": 1,
     "options": "Payment Schedule",
     "print_hide": 1
    },
    {
     "depends_on": "eval:doc.is_pos===1||(doc.advances && doc.advances.length>0)",
     "fieldname": "payments_section",
     "fieldtype": "Section Break",
     "label": "Payments",
     "options": "fa fa-money"
    },
    {
     "depends_on": "is_pos",
     "fieldname": "cash_bank_account",
     "fieldtype": "Link",
     "hidden": 1,
     "label": "Cash/Bank Account",
     "oldfieldname": "cash_bank_account",
     "oldfieldtype": "Link",
     "options": "Account",
     "print_hide": 1
    },
    {
     "depends_on": "eval:doc.is_pos===1",
     "fieldname": "payments",
     "fieldtype": "Table",
     "label": "Sales Invoice Payment",
     "options": "Sales Invoice Payment",
     "print_hide": 1
    },
    {
     "fieldname": "section_break_84",
     "fieldtype": "Section Break"
    },
    {
     "fieldname": "base_paid_amount",
     "fieldtype": "Currency",
     "label": "Paid Amount (Company Currency)",
     "no_copy": 1,
     "options": "Company:company:default_currency",
     "print_hide": 1,
     "read_only": 1
    },
    {
     "fieldname": "column_break_86",
     "fieldtype": "Column Break"
    },
    {
     "depends_on": "eval: doc.is_pos || doc.redeem_loyalty_points",
     "fieldname": "paid_amount",
     "fieldtype": "Currency",
     "label": "Paid Amount",
     "no_copy": 1,
     "oldfieldname": "paid_amount",
     "oldfieldtype": "Currency",
     "options": "currency",
     "print_hide": 1,
     "read_only": 1
    },
    {
     "fieldname": "section_break_88",
     "fieldtype": "Section Break"
    },
    {
     "depends_on": "is_pos",
     "fieldname": "base_change_amount",
     "fieldtype": "Currency",
     "label": "Base Change Amount (Company Currency)",
     "no_copy": 1,
     "options": "Company:company:default_currency",
     "print_hide": 1,
     "read_only": 1
    },
    {
     "fieldname": "column_break_90",
     "fieldtype": "Column Break"
    },
    {
     "depends_on": "is_pos",
     "fieldname": "change_amount",
     "fieldtype": "Currency",
     "label": "Change Amount",
     "no_copy": 1,
     "options": "currency",
     "print_hide": 1
    },
    {
     "depends_on": "is_pos",
     "fieldname": "account_for_change_amount",
     "fieldtype": "Link",
     "label": "Account for Change Amount",
     "options": "Account",
     "print_hide": 1
    },
    {
     "collapsible": 1,
     "collapsible_depends_on": "write_off_amount",
     "depends_on": "grand_total",
     "fieldname": "column_break4",
     "fieldtype": "Section Break",
     "label": "Write Off",
     "width": "50%"
    },
    {
     "fieldname": "write_off_amount",
     "fieldtype": "Currency",
     "label": "Write Off Amount",
     "no_copy": 1,
     "options": "currency",
     "print_hide": 1
    },
    {
     "fieldname": "base_write_off_amount",
     "fieldtype": "Currency",
     "label": "Write Off Amount (Company Currency)",
     "no_copy": 1,
     "options": "Company:company:default_currency",
     "print_hide": 1,
     "read_only": 1
    },
    {
     "default": "0",
     "depends_on": "is_pos",
     "fieldname": "write_off_outstanding_amount_automatically",
     "fieldtype": "Check",
     "label": "Write Off Outstanding Amount",
     "print_hide": 1
    },
    {
     "fieldname": "column_break_74",
     "fieldtype": "Column Break"
    },
    {
     "fieldname": "write_off_account",
     "fieldtype": "Link",
     "label": "Write Off Account",
     "options": "Account",
     "print_hide": 1
    },
    {
     "fieldname": "write_off_cost_center",
     "fieldtype": "Link",
     "label": "Write Off Cost Center",
     "options": "Cost Center",
     "print_hide": 1
    },
    {
     "collapsible": 1,
     "collapsible_depends_on": "terms",
     "fieldname": "terms_section_break",
     "fieldtype": "Section Break",
     "label": "Terms",
     "oldfieldtype": "Section Break"
    },
    {
     "fieldname": "tc_name",
     "fieldtype": "Link",
     "label": "Terms",
     "oldfieldname": "tc_name",
     "oldfieldtype": "Link",
     "options": "Terms and Conditions",
     "print_hide": 1
    },
    {
     "fieldname": "terms",
     "fieldtype": "Text Editor",
     "label": "Terms and Conditions Details",
     "oldfieldname": "terms",
     "oldfieldtype": "Text Editor"
    },
    {
     "collapsible": 1,
     "fieldname": "edit_printing_settings",
     "fieldtype": "Section Break",
     "label": "Printing Settings"
    },
    {
     "allow_on_submit": 1,
     "fieldname": "letter_head",
     "fieldtype": "Link",
     "label": "Letter Head",
     "oldfieldname": "letter_head",
     "oldfieldtype": "Select",
     "options": "Letter Head",
     "print_hide": 1
    },
    {
     "allow_on_submit": 1,
     "default": "0",
     "fieldname": "group_same_items",
     "fieldtype": "Check",
     "label": "Group same items",
     "print_hide": 1
    },
    {
     "fieldname": "language",
     "fieldtype": "Data",
     "label": "Print Language",
     "print_hide": 1,
     "read_only": 1
    },
    {
     "fieldname": "column_break_84",
     "fieldtype": "Column Break"
    },
    {
     "allow_on_submit": 1,
     "fieldname": "select_print_heading",
     "fieldtype": "Link",
     "label": "Print Heading",
     "no_copy": 1,
     "oldfieldname": "select_print_heading",
     "oldfieldtype": "Link",
     "options": "Print Heading",
     "print_hide": 1,
     "report_hide": 1
    },
    {
     "collapsible": 1,
     "depends_on": "customer",
     "fieldname": "more_information",
     "fieldtype": "Section Break",
     "label": "More Information"
    },
    {
     "fieldname": "inter_company_invoice_reference",
     "fieldtype": "Link",
     "label": "Inter Company Invoice Reference",
     "options": "Purchase Invoice",
     "read_only": 1
    },
    {
     "fieldname": "customer_group",
     "fieldtype": "Link",
     "hidden": 1,
     "label": "Customer Group",
     "options": "Customer Group",
     "print_hide": 1
    },
    {
     "fieldname": "campaign",
     "fieldtype": "Link",
     "label": "Campaign",
     "oldfieldname": "campaign",
     "oldfieldtype": "Link",
     "options": "Campaign",
     "print_hide": 1
    },
    {
     "fieldname": "col_break23",
     "fieldtype": "Column Break",
     "width": "50%"
    },
    {
     "default": "Draft",
     "fieldname": "status",
     "fieldtype": "Select",
     "in_standard_filter": 1,
     "label": "Status",
     "no_copy": 1,
     "options": "\nDraft\nReturn\nCredit Note Issued\nSubmitted\nPaid\nUnpaid\nOverdue\nCancelled",
     "print_hide": 1,
     "read_only": 1
    },
    {
     "fieldname": "source",
     "fieldtype": "Link",
     "label": "Source",
     "oldfieldname": "source",
     "oldfieldtype": "Select",
     "options": "Lead Source",
     "print_hide": 1
    },
    {
     "collapsible": 1,
     "fieldname": "more_info",
     "fieldtype": "Section Break",
     "label": "Accounting Details",
     "oldfieldtype": "Section Break",
     "options": "fa fa-file-text",
     "print_hide": 1
    },
    {
     "fieldname": "debit_to",
     "fieldtype": "Link",
     "label": "Debit To",
     "oldfieldname": "debit_to",
     "oldfieldtype": "Link",
     "options": "Account",
     "print_hide": 1,
     "reqd": 1,
     "search_index": 1
    },
    {
     "fieldname": "party_account_currency",
     "fieldtype": "Link",
     "hidden": 1,
     "label": "Party Account Currency",
     "no_copy": 1,
     "options": "Currency",
     "print_hide": 1,
     "read_only": 1
    },
    {
     "default": "No",
     "fieldname": "is_opening",
     "fieldtype": "Select",
     "label": "Is Opening Entry",
     "oldfieldname": "is_opening",
     "oldfieldtype": "Select",
     "options": "No\nYes",
     "print_hide": 1
    },
    {
     "fieldname": "c_form_applicable",
     "fieldtype": "Select",
     "label": "C-Form Applicable",
     "no_copy": 1,
     "options": "No\nYes",
     "print_hide": 1
    },
    {
     "fieldname": "c_form_no",
     "fieldtype": "Link",
     "label": "C-Form No",
     "no_copy": 1,
     "options": "C-Form",
     "print_hide": 1,
     "read_only": 1
    },
    {
     "fieldname": "column_break8",
     "fieldtype": "Column Break",
     "oldfieldtype": "Column Break",
     "print_hide": 1
    },
    {
     "fieldname": "remarks",
     "fieldtype": "Small Text",
     "label": "Remarks",
     "no_copy": 1,
     "oldfieldname": "remarks",
     "oldfieldtype": "Text",
     "print_hide": 1
    },
    {
     "collapsible": 1,
     "collapsible_depends_on": "sales_partner",
     "fieldname": "sales_team_section_break",
     "fieldtype": "Section Break",
     "label": "Commission",
     "oldfieldtype": "Section Break",
     "options": "fa fa-group",
     "print_hide": 1
    },
    {
     "fieldname": "sales_partner",
     "fieldtype": "Link",
     "label": "Sales Partner",
     "oldfieldname": "sales_partner",
     "oldfieldtype": "Link",
     "options": "Sales Partner",
     "print_hide": 1
    },
    {
     "fieldname": "column_break10",
     "fieldtype": "Column Break",
     "oldfieldtype": "Column Break",
     "print_hide": 1,
     "width": "50%"
    },
    {
     "fieldname": "commission_rate",
     "fieldtype": "Float",
     "label": "Commission Rate (%)",
     "oldfieldname": "commission_rate",
     "oldfieldtype": "Currency",
     "print_hide": 1
    },
    {
     "fieldname": "total_commission",
     "fieldtype": "Currency",
     "label": "Total Commission",
     "oldfieldname": "total_commission",
     "oldfieldtype": "Currency",
     "options": "Company:company:default_currency",
     "print_hide": 1
    },
    {
     "collapsible": 1,
     "collapsible_depends_on": "sales_team",
     "fieldname": "section_break2",
     "fieldtype": "Section Break",
     "label": "Sales Team",
     "print_hide": 1
    },
    {
     "allow_on_submit": 1,
     "fieldname": "sales_team",
     "fieldtype": "Table",
     "label": "Sales Team1",
     "oldfieldname": "sales_team",
     "oldfieldtype": "Table",
     "options": "Sales Team",
     "print_hide": 1
    },
    {
     "fieldname": "subscription_section",
     "fieldtype": "Section Break",
     "label": "Subscription Section"
    },
    {
     "allow_on_submit": 1,
     "fieldname": "from_date",
     "fieldtype": "Date",
     "label": "From Date",
     "no_copy": 1,
     "print_hide": 1
    },
    {
     "allow_on_submit": 1,
     "fieldname": "to_date",
     "fieldtype": "Date",
     "label": "To Date",
     "no_copy": 1,
     "print_hide": 1
    },
    {
     "fieldname": "column_break_140",
     "fieldtype": "Column Break"
    },
    {
     "allow_on_submit": 1,
     "fieldname": "auto_repeat",
     "fieldtype": "Link",
     "label": "Auto Repeat",
     "no_copy": 1,
     "options": "Auto Repeat",
     "print_hide": 1,
     "read_only": 1
    },
    {
     "allow_on_submit": 1,
     "depends_on": "eval: doc.auto_repeat",
     "fieldname": "update_auto_repeat_reference",
     "fieldtype": "Button",
     "label": "Update Auto Repeat Reference"
    },
    {
     "fieldname": "against_income_account",
     "fieldtype": "Small Text",
     "hidden": 1,
     "label": "Against Income Account",
     "no_copy": 1,
     "oldfieldname": "against_income_account",
     "oldfieldtype": "Small Text",
     "print_hide": 1,
     "report_hide": 1
    },
    {
     "fieldname": "pos_total_qty",
     "fieldtype": "Float",
     "hidden": 1,
     "label": "Total Qty",
     "print_hide": 1,
     "print_hide_if_no_value": 1,
     "read_only": 1
    },
    {
     "collapsible": 1,
     "fieldname": "accounting_dimensions_section",
     "fieldtype": "Section Break",
     "label": "Accounting Dimensions"
    },
    {
     "fieldname": "dimension_col_break",
     "fieldtype": "Column Break"
    }
   ],
   "icon": "fa fa-file-text",
   "idx": 181,
   "is_submittable": 1,
   "modified": "2019-05-25 22:05:03.474745",
   "modified_by": "Administrator",
   "module": "Accounts",
   "name": "Sales Invoice",
   "name_case": "Title Case",
   "owner": "Administrator",
   "permissions": [
    {
     "amend": 1,
     "cancel": 1,
     "create": 1,
     "delete": 1,
     "email": 1,
     "print": 1,
     "read": 1,
     "report": 1,
     "role": "Accounts Manager",
     "share": 1,
     "submit": 1,
     "write": 1
    },
    {
     "amend": 1,
     "create": 1,
     "email": 1,
     "print": 1,
     "read": 1,
     "report": 1,
     "role": "Accounts User",
     "share": 1,
     "submit": 1,
     "write": 1
    },
    {
     "permlevel": 1,
     "read": 1,
     "role": "Accounts Manager",
     "write": 1
    },
    {
     "permlevel": 1,
     "read": 1,
     "role": "All"
    }
   ],
   "quick_entry": 1,
   "search_fields": "posting_date, due_date, customer, base_grand_total, outstanding_amount",
   "show_name_in_global_search": 1,
   "sort_field": "modified",
   "sort_order": "DESC",
   "timeline_field": "customer",
   "title_field": "title",
   "track_changes": 1,
   "track_seen": 1
  }
>>>>>>> 359a73e1
<|MERGE_RESOLUTION|>--- conflicted
+++ resolved
@@ -1,1629 +1,4 @@
 {
-<<<<<<< HEAD
- "allow_import": 1,
- "autoname": "naming_series:",
- "creation": "2013-05-24 19:29:05",
- "doctype": "DocType",
- "engine": "InnoDB",
- "field_order": [
-  "customer_section",
-  "title",
-  "naming_series",
-  "customer",
-  "customer_name",
-  "tax_id",
-  "is_pos",
-  "pos_profile",
-  "offline_pos_name",
-  "is_return",
-  "column_break1",
-  "company",
-  "posting_date",
-  "posting_time",
-  "set_posting_time",
-  "due_date",
-  "amended_from",
-  "returns",
-  "return_against",
-  "column_break_21",
-  "update_billed_amount_in_sales_order",
-  "accounting_dimensions_section",
-  "project",
-  "dimension_col_break",
-  "cost_center",
-  "customer_po_details",
-  "po_no",
-  "column_break_23",
-  "po_date",
-  "address_and_contact",
-  "customer_address",
-  "address_display",
-  "contact_person",
-  "contact_display",
-  "contact_mobile",
-  "contact_email",
-  "territory",
-  "col_break4",
-  "shipping_address_name",
-  "shipping_address",
-  "company_address",
-  "company_address_display",
-  "currency_and_price_list",
-  "currency",
-  "conversion_rate",
-  "column_break2",
-  "selling_price_list",
-  "price_list_currency",
-  "plc_conversion_rate",
-  "ignore_pricing_rule",
-  "sec_warehouse",
-  "set_warehouse",
-  "items_section",
-  "update_stock",
-  "scan_barcode",
-  "items",
-  "pricing_rule_details",
-  "pricing_rules",
-  "packing_list",
-  "packed_items",
-  "product_bundle_help",
-  "time_sheet_list",
-  "timesheets",
-  "total_billing_amount",
-  "section_break_30",
-  "total_qty",
-  "base_total",
-  "base_net_total",
-  "column_break_32",
-  "total",
-  "net_total",
-  "total_net_weight",
-  "taxes_section",
-  "taxes_and_charges",
-  "column_break_38",
-  "shipping_rule",
-  "tax_category",
-  "section_break_40",
-  "taxes",
-  "sec_tax_breakup",
-  "other_charges_calculation",
-  "section_break_43",
-  "base_total_taxes_and_charges",
-  "column_break_47",
-  "total_taxes_and_charges",
-  "loyalty_points_redemption",
-  "loyalty_points",
-  "loyalty_amount",
-  "redeem_loyalty_points",
-  "column_break_77",
-  "loyalty_program",
-  "loyalty_redemption_account",
-  "loyalty_redemption_cost_center",
-  "section_break_49",
-  "apply_discount_on",
-  "base_discount_amount",
-  "column_break_51",
-  "additional_discount_percentage",
-  "discount_amount",
-  "totals",
-  "base_grand_total",
-  "base_rounding_adjustment",
-  "base_rounded_total",
-  "base_in_words",
-  "column_break5",
-  "grand_total",
-  "rounding_adjustment",
-  "rounded_total",
-  "in_words",
-  "total_advance",
-  "outstanding_amount",
-  "advances_section",
-  "allocate_advances_automatically",
-  "get_advances",
-  "advances",
-  "payment_schedule_section",
-  "payment_terms_template",
-  "payment_schedule",
-  "payments_section",
-  "cash_bank_account",
-  "payments",
-  "section_break_84",
-  "base_paid_amount",
-  "column_break_86",
-  "paid_amount",
-  "section_break_88",
-  "base_change_amount",
-  "column_break_90",
-  "change_amount",
-  "account_for_change_amount",
-  "column_break4",
-  "write_off_amount",
-  "base_write_off_amount",
-  "write_off_outstanding_amount_automatically",
-  "column_break_74",
-  "write_off_account",
-  "write_off_cost_center",
-  "terms_section_break",
-  "tc_name",
-  "terms",
-  "edit_printing_settings",
-  "letter_head",
-  "group_same_items",
-  "language",
-  "column_break_84",
-  "select_print_heading",
-  "more_information",
-  "inter_company_invoice_reference",
-  "customer_group",
-  "campaign",
-  "is_discounted",
-  "col_break23",
-  "status",
-  "source",
-  "more_info",
-  "debit_to",
-  "party_account_currency",
-  "is_opening",
-  "c_form_applicable",
-  "c_form_no",
-  "column_break8",
-  "remarks",
-  "sales_team_section_break",
-  "sales_partner",
-  "column_break10",
-  "commission_rate",
-  "total_commission",
-  "section_break2",
-  "sales_team",
-  "subscription_section",
-  "from_date",
-  "to_date",
-  "column_break_140",
-  "auto_repeat",
-  "update_auto_repeat_reference",
-  "against_income_account",
-  "pos_total_qty"
- ],
- "fields": [
-  {
-   "fieldname": "customer_section",
-   "fieldtype": "Section Break",
-   "options": "fa fa-user"
-  },
-  {
-   "allow_on_submit": 1,
-   "default": "{customer_name}",
-   "fieldname": "title",
-   "fieldtype": "Data",
-   "hidden": 1,
-   "label": "Title",
-   "no_copy": 1,
-   "print_hide": 1
-  },
-  {
-   "bold": 1,
-   "fieldname": "naming_series",
-   "fieldtype": "Select",
-   "label": "Series",
-   "no_copy": 1,
-   "oldfieldname": "naming_series",
-   "oldfieldtype": "Select",
-   "options": "ACC-SINV-.YYYY.-",
-   "print_hide": 1,
-   "reqd": 1,
-   "set_only_once": 1
-  },
-  {
-   "bold": 1,
-   "fieldname": "customer",
-   "fieldtype": "Link",
-   "in_standard_filter": 1,
-   "label": "Customer",
-   "oldfieldname": "customer",
-   "oldfieldtype": "Link",
-   "options": "Customer",
-   "print_hide": 1,
-   "search_index": 1
-  },
-  {
-   "bold": 1,
-   "depends_on": "customer",
-   "fetch_from": "customer.customer_name",
-   "fieldname": "customer_name",
-   "fieldtype": "Data",
-   "in_global_search": 1,
-   "label": "Customer Name",
-   "oldfieldname": "customer_name",
-   "oldfieldtype": "Data",
-   "read_only": 1
-  },
-  {
-   "fieldname": "tax_id",
-   "fieldtype": "Data",
-   "label": "Tax Id",
-   "print_hide": 1,
-   "read_only": 1
-  },
-  {
-   "fieldname": "project",
-   "fieldtype": "Link",
-   "in_global_search": 1,
-   "label": "Project",
-   "oldfieldname": "project_name",
-   "oldfieldtype": "Link",
-   "options": "Project",
-   "print_hide": 1
-  },
-  {
-   "default": "0",
-   "fieldname": "is_pos",
-   "fieldtype": "Check",
-   "label": "Include Payment (POS)",
-   "oldfieldname": "is_pos",
-   "oldfieldtype": "Check",
-   "print_hide": 1
-  },
-  {
-   "depends_on": "is_pos",
-   "fieldname": "pos_profile",
-   "fieldtype": "Link",
-   "label": "POS Profile",
-   "options": "POS Profile",
-   "print_hide": 1
-  },
-  {
-   "fieldname": "offline_pos_name",
-   "fieldtype": "Data",
-   "hidden": 1,
-   "label": "Offline POS Name",
-   "print_hide": 1,
-   "read_only": 1
-  },
-  {
-   "default": "0",
-   "fieldname": "is_return",
-   "fieldtype": "Check",
-   "label": "Is Return (Credit Note)",
-   "no_copy": 1,
-   "print_hide": 1
-  },
-  {
-   "fieldname": "column_break1",
-   "fieldtype": "Column Break",
-   "oldfieldtype": "Column Break"
-  },
-  {
-   "fieldname": "company",
-   "fieldtype": "Link",
-   "in_standard_filter": 1,
-   "label": "Company",
-   "oldfieldname": "company",
-   "oldfieldtype": "Link",
-   "options": "Company",
-   "print_hide": 1,
-   "remember_last_selected_value": 1,
-   "reqd": 1
-  },
-  {
-   "fieldname": "cost_center",
-   "fieldtype": "Link",
-   "label": "Cost Center",
-   "options": "Cost Center"
-  },
-  {
-   "bold": 1,
-   "default": "Today",
-   "fieldname": "posting_date",
-   "fieldtype": "Date",
-   "label": "Date",
-   "no_copy": 1,
-   "oldfieldname": "posting_date",
-   "oldfieldtype": "Date",
-   "reqd": 1,
-   "search_index": 1
-  },
-  {
-   "fieldname": "posting_time",
-   "fieldtype": "Time",
-   "label": "Posting Time",
-   "no_copy": 1,
-   "oldfieldname": "posting_time",
-   "oldfieldtype": "Time",
-   "print_hide": 1
-  },
-  {
-   "default": "0",
-   "depends_on": "eval:doc.docstatus==0",
-   "fieldname": "set_posting_time",
-   "fieldtype": "Check",
-   "label": "Edit Posting Date and Time",
-   "print_hide": 1
-  },
-  {
-   "fieldname": "due_date",
-   "fieldtype": "Date",
-   "label": "Payment Due Date",
-   "no_copy": 1,
-   "oldfieldname": "due_date",
-   "oldfieldtype": "Date"
-  },
-  {
-   "fieldname": "amended_from",
-   "fieldtype": "Link",
-   "ignore_user_permissions": 1,
-   "label": "Amended From",
-   "no_copy": 1,
-   "oldfieldname": "amended_from",
-   "oldfieldtype": "Link",
-   "options": "Sales Invoice",
-   "print_hide": 1,
-   "read_only": 1
-  },
-  {
-   "depends_on": "return_against",
-   "fieldname": "returns",
-   "fieldtype": "Section Break",
-   "label": "Returns"
-  },
-  {
-   "depends_on": "return_against",
-   "fieldname": "return_against",
-   "fieldtype": "Link",
-   "label": "Return Against Sales Invoice",
-   "no_copy": 1,
-   "options": "Sales Invoice",
-   "print_hide": 1,
-   "read_only": 1
-  },
-  {
-   "fieldname": "column_break_21",
-   "fieldtype": "Column Break"
-  },
-  {
-   "default": "0",
-   "depends_on": "eval: doc.is_return && doc.return_against",
-   "fieldname": "update_billed_amount_in_sales_order",
-   "fieldtype": "Check",
-   "label": "Update Billed Amount in Sales Order"
-  },
-  {
-   "collapsible": 1,
-   "collapsible_depends_on": "po_no",
-   "fieldname": "customer_po_details",
-   "fieldtype": "Section Break",
-   "label": "Customer PO Details"
-  },
-  {
-   "allow_on_submit": 1,
-   "fieldname": "po_no",
-   "fieldtype": "Data",
-   "label": "Customer's Purchase Order",
-   "no_copy": 1,
-   "print_hide": 1
-  },
-  {
-   "fieldname": "column_break_23",
-   "fieldtype": "Column Break"
-  },
-  {
-   "allow_on_submit": 1,
-   "fieldname": "po_date",
-   "fieldtype": "Date",
-   "label": "Customer's Purchase Order Date"
-  },
-  {
-   "collapsible": 1,
-   "fieldname": "address_and_contact",
-   "fieldtype": "Section Break",
-   "label": "Address and Contact"
-  },
-  {
-   "fieldname": "customer_address",
-   "fieldtype": "Link",
-   "label": "Customer Address",
-   "options": "Address",
-   "print_hide": 1
-  },
-  {
-   "fieldname": "address_display",
-   "fieldtype": "Small Text",
-   "label": "Address",
-   "read_only": 1
-  },
-  {
-   "fieldname": "contact_person",
-   "fieldtype": "Link",
-   "in_global_search": 1,
-   "label": "Contact Person",
-   "options": "Contact",
-   "print_hide": 1
-  },
-  {
-   "fieldname": "contact_display",
-   "fieldtype": "Small Text",
-   "label": "Contact",
-   "read_only": 1
-  },
-  {
-   "fieldname": "contact_mobile",
-   "fieldtype": "Small Text",
-   "hidden": 1,
-   "label": "Mobile No",
-   "read_only": 1
-  },
-  {
-   "fieldname": "contact_email",
-   "fieldtype": "Data",
-   "hidden": 1,
-   "label": "Contact Email",
-   "options": "Email",
-   "print_hide": 1,
-   "read_only": 1
-  },
-  {
-   "fieldname": "territory",
-   "fieldtype": "Link",
-   "label": "Territory",
-   "options": "Territory",
-   "print_hide": 1
-  },
-  {
-   "fieldname": "col_break4",
-   "fieldtype": "Column Break"
-  },
-  {
-   "fieldname": "shipping_address_name",
-   "fieldtype": "Link",
-   "label": "Shipping Address Name",
-   "options": "Address",
-   "print_hide": 1
-  },
-  {
-   "fieldname": "shipping_address",
-   "fieldtype": "Small Text",
-   "label": "Shipping Address",
-   "print_hide": 1,
-   "read_only": 1
-  },
-  {
-   "fieldname": "company_address",
-   "fieldtype": "Link",
-   "label": "Company Address Name",
-   "options": "Address",
-   "print_hide": 1
-  },
-  {
-   "fieldname": "company_address_display",
-   "fieldtype": "Small Text",
-   "hidden": 1,
-   "label": "Company Address",
-   "print_hide": 1,
-   "read_only": 1
-  },
-  {
-   "collapsible": 1,
-   "depends_on": "customer",
-   "fieldname": "currency_and_price_list",
-   "fieldtype": "Section Break",
-   "label": "Currency and Price List"
-  },
-  {
-   "fieldname": "currency",
-   "fieldtype": "Link",
-   "label": "Currency",
-   "oldfieldname": "currency",
-   "oldfieldtype": "Select",
-   "options": "Currency",
-   "print_hide": 1,
-   "reqd": 1
-  },
-  {
-   "description": "Rate at which Customer Currency is converted to customer's base currency",
-   "fieldname": "conversion_rate",
-   "fieldtype": "Float",
-   "label": "Exchange Rate",
-   "oldfieldname": "conversion_rate",
-   "oldfieldtype": "Currency",
-   "precision": "9",
-   "print_hide": 1,
-   "reqd": 1
-  },
-  {
-   "fieldname": "column_break2",
-   "fieldtype": "Column Break",
-   "width": "50%"
-  },
-  {
-   "fieldname": "selling_price_list",
-   "fieldtype": "Link",
-   "label": "Price List",
-   "oldfieldname": "price_list_name",
-   "oldfieldtype": "Select",
-   "options": "Price List",
-   "print_hide": 1,
-   "reqd": 1
-  },
-  {
-   "fieldname": "price_list_currency",
-   "fieldtype": "Link",
-   "label": "Price List Currency",
-   "options": "Currency",
-   "print_hide": 1,
-   "read_only": 1,
-   "reqd": 1
-  },
-  {
-   "description": "Rate at which Price list currency is converted to customer's base currency",
-   "fieldname": "plc_conversion_rate",
-   "fieldtype": "Float",
-   "label": "Price List Exchange Rate",
-   "precision": "9",
-   "print_hide": 1,
-   "reqd": 1
-  },
-  {
-   "default": "0",
-   "fieldname": "ignore_pricing_rule",
-   "fieldtype": "Check",
-   "label": "Ignore Pricing Rule",
-   "no_copy": 1,
-   "permlevel": 1,
-   "print_hide": 1
-  },
-  {
-   "fieldname": "sec_warehouse",
-   "fieldtype": "Section Break"
-  },
-  {
-   "depends_on": "update_stock",
-   "fieldname": "set_warehouse",
-   "fieldtype": "Link",
-   "label": "Set Source Warehouse",
-   "options": "Warehouse",
-   "print_hide": 1
-  },
-  {
-   "fieldname": "items_section",
-   "fieldtype": "Section Break",
-   "oldfieldtype": "Section Break",
-   "options": "fa fa-shopping-cart"
-  },
-  {
-   "default": "0",
-   "fieldname": "update_stock",
-   "fieldtype": "Check",
-   "label": "Update Stock",
-   "oldfieldname": "update_stock",
-   "oldfieldtype": "Check",
-   "print_hide": 1
-  },
-  {
-   "fieldname": "scan_barcode",
-   "fieldtype": "Data",
-   "label": "Scan Barcode"
-  },
-  {
-   "allow_bulk_edit": 1,
-   "fieldname": "items",
-   "fieldtype": "Table",
-   "label": "Items",
-   "oldfieldname": "entries",
-   "oldfieldtype": "Table",
-   "options": "Sales Invoice Item",
-   "reqd": 1
-  },
-  {
-   "fieldname": "pricing_rule_details",
-   "fieldtype": "Section Break",
-   "label": "Pricing Rules"
-  },
-  {
-   "fieldname": "pricing_rules",
-   "fieldtype": "Table",
-   "label": "Pricing Rule Detail",
-   "options": "Pricing Rule Detail",
-   "read_only": 1
-  },
-  {
-   "fieldname": "packing_list",
-   "fieldtype": "Section Break",
-   "label": "Packing List",
-   "options": "fa fa-suitcase",
-   "print_hide": 1
-  },
-  {
-   "fieldname": "packed_items",
-   "fieldtype": "Table",
-   "label": "Packed Items",
-   "options": "Packed Item",
-   "print_hide": 1
-  },
-  {
-   "fieldname": "product_bundle_help",
-   "fieldtype": "HTML",
-   "label": "Product Bundle Help",
-   "print_hide": 1
-  },
-  {
-   "collapsible": 1,
-   "collapsible_depends_on": "eval:doc.total_billing_amount > 0",
-   "fieldname": "time_sheet_list",
-   "fieldtype": "Section Break",
-   "label": "Time Sheet List"
-  },
-  {
-   "fieldname": "timesheets",
-   "fieldtype": "Table",
-   "label": "Time Sheets",
-   "options": "Sales Invoice Timesheet",
-   "print_hide": 1
-  },
-  {
-   "default": "0",
-   "fieldname": "total_billing_amount",
-   "fieldtype": "Currency",
-   "label": "Total Billing Amount",
-   "print_hide": 1,
-   "read_only": 1
-  },
-  {
-   "fieldname": "section_break_30",
-   "fieldtype": "Section Break"
-  },
-  {
-   "fieldname": "total_qty",
-   "fieldtype": "Float",
-   "label": "Total Quantity",
-   "read_only": 1
-  },
-  {
-   "fieldname": "base_total",
-   "fieldtype": "Currency",
-   "label": "Total (Company Currency)",
-   "options": "Company:company:default_currency",
-   "print_hide": 1,
-   "read_only": 1
-  },
-  {
-   "fieldname": "base_net_total",
-   "fieldtype": "Currency",
-   "label": "Net Total (Company Currency)",
-   "oldfieldname": "net_total",
-   "oldfieldtype": "Currency",
-   "options": "Company:company:default_currency",
-   "print_hide": 1,
-   "read_only": 1,
-   "reqd": 1
-  },
-  {
-   "fieldname": "column_break_32",
-   "fieldtype": "Column Break"
-  },
-  {
-   "fieldname": "total",
-   "fieldtype": "Currency",
-   "label": "Total",
-   "options": "currency",
-   "read_only": 1
-  },
-  {
-   "fieldname": "net_total",
-   "fieldtype": "Currency",
-   "label": "Net Total",
-   "options": "currency",
-   "print_hide": 1,
-   "read_only": 1
-  },
-  {
-   "fieldname": "total_net_weight",
-   "fieldtype": "Float",
-   "label": "Total Net Weight",
-   "print_hide": 1,
-   "read_only": 1
-  },
-  {
-   "fieldname": "taxes_section",
-   "fieldtype": "Section Break",
-   "oldfieldtype": "Section Break",
-   "options": "fa fa-money"
-  },
-  {
-   "fieldname": "taxes_and_charges",
-   "fieldtype": "Link",
-   "label": "Sales Taxes and Charges Template",
-   "oldfieldname": "charge",
-   "oldfieldtype": "Link",
-   "options": "Sales Taxes and Charges Template",
-   "print_hide": 1
-  },
-  {
-   "fieldname": "column_break_38",
-   "fieldtype": "Column Break"
-  },
-  {
-   "fieldname": "shipping_rule",
-   "fieldtype": "Link",
-   "label": "Shipping Rule",
-   "oldfieldtype": "Button",
-   "options": "Shipping Rule",
-   "print_hide": 1
-  },
-  {
-   "fieldname": "tax_category",
-   "fieldtype": "Link",
-   "label": "Tax Category",
-   "options": "Tax Category",
-   "print_hide": 1
-  },
-  {
-   "fieldname": "section_break_40",
-   "fieldtype": "Section Break"
-  },
-  {
-   "fieldname": "taxes",
-   "fieldtype": "Table",
-   "label": "Sales Taxes and Charges",
-   "oldfieldname": "other_charges",
-   "oldfieldtype": "Table",
-   "options": "Sales Taxes and Charges"
-  },
-  {
-   "collapsible": 1,
-   "fieldname": "sec_tax_breakup",
-   "fieldtype": "Section Break",
-   "label": "Tax Breakup"
-  },
-  {
-   "fieldname": "other_charges_calculation",
-   "fieldtype": "Text",
-   "label": "Taxes and Charges Calculation",
-   "no_copy": 1,
-   "oldfieldtype": "HTML",
-   "print_hide": 1,
-   "read_only": 1
-  },
-  {
-   "fieldname": "section_break_43",
-   "fieldtype": "Section Break"
-  },
-  {
-   "fieldname": "base_total_taxes_and_charges",
-   "fieldtype": "Currency",
-   "label": "Total Taxes and Charges (Company Currency)",
-   "oldfieldname": "other_charges_total",
-   "oldfieldtype": "Currency",
-   "options": "Company:company:default_currency",
-   "print_hide": 1,
-   "read_only": 1
-  },
-  {
-   "fieldname": "column_break_47",
-   "fieldtype": "Column Break"
-  },
-  {
-   "fieldname": "total_taxes_and_charges",
-   "fieldtype": "Currency",
-   "label": "Total Taxes and Charges",
-   "options": "currency",
-   "print_hide": 1,
-   "read_only": 1
-  },
-  {
-   "collapsible": 1,
-   "fieldname": "loyalty_points_redemption",
-   "fieldtype": "Section Break",
-   "label": "Loyalty Points Redemption"
-  },
-  {
-   "depends_on": "redeem_loyalty_points",
-   "fieldname": "loyalty_points",
-   "fieldtype": "Int",
-   "label": "Loyalty Points",
-   "no_copy": 1,
-   "print_hide": 1
-  },
-  {
-   "depends_on": "redeem_loyalty_points",
-   "fieldname": "loyalty_amount",
-   "fieldtype": "Currency",
-   "label": "Loyalty Amount",
-   "no_copy": 1,
-   "options": "Company:company:default_currency",
-   "print_hide": 1,
-   "read_only": 1
-  },
-  {
-   "default": "0",
-   "fieldname": "redeem_loyalty_points",
-   "fieldtype": "Check",
-   "label": "Redeem Loyalty Points",
-   "no_copy": 1,
-   "print_hide": 1
-  },
-  {
-   "fieldname": "column_break_77",
-   "fieldtype": "Column Break"
-  },
-  {
-   "fetch_from": "customer.loyalty_program",
-   "fieldname": "loyalty_program",
-   "fieldtype": "Link",
-   "label": "Loyalty Program",
-   "no_copy": 1,
-   "options": "Loyalty Program",
-   "print_hide": 1,
-   "read_only": 1
-  },
-  {
-   "depends_on": "redeem_loyalty_points",
-   "fieldname": "loyalty_redemption_account",
-   "fieldtype": "Link",
-   "label": "Redemption Account",
-   "no_copy": 1,
-   "options": "Account"
-  },
-  {
-   "depends_on": "redeem_loyalty_points",
-   "fieldname": "loyalty_redemption_cost_center",
-   "fieldtype": "Link",
-   "label": "Redemption Cost Center",
-   "no_copy": 1,
-   "options": "Cost Center"
-  },
-  {
-   "collapsible": 1,
-   "collapsible_depends_on": "discount_amount",
-   "fieldname": "section_break_49",
-   "fieldtype": "Section Break",
-   "label": "Additional Discount"
-  },
-  {
-   "default": "Grand Total",
-   "fieldname": "apply_discount_on",
-   "fieldtype": "Select",
-   "label": "Apply Additional Discount On",
-   "options": "\nGrand Total\nNet Total",
-   "print_hide": 1
-  },
-  {
-   "fieldname": "base_discount_amount",
-   "fieldtype": "Currency",
-   "label": "Additional Discount Amount (Company Currency)",
-   "options": "Company:company:default_currency",
-   "print_hide": 1,
-   "read_only": 1
-  },
-  {
-   "fieldname": "column_break_51",
-   "fieldtype": "Column Break"
-  },
-  {
-   "fieldname": "additional_discount_percentage",
-   "fieldtype": "Float",
-   "label": "Additional Discount Percentage",
-   "print_hide": 1
-  },
-  {
-   "fieldname": "discount_amount",
-   "fieldtype": "Currency",
-   "label": "Additional Discount Amount",
-   "options": "currency",
-   "print_hide": 1
-  },
-  {
-   "fieldname": "totals",
-   "fieldtype": "Section Break",
-   "oldfieldtype": "Section Break",
-   "options": "fa fa-money",
-   "print_hide": 1
-  },
-  {
-   "fieldname": "base_grand_total",
-   "fieldtype": "Currency",
-   "label": "Grand Total (Company Currency)",
-   "oldfieldname": "grand_total",
-   "oldfieldtype": "Currency",
-   "options": "Company:company:default_currency",
-   "print_hide": 1,
-   "read_only": 1,
-   "reqd": 1
-  },
-  {
-   "fieldname": "base_rounding_adjustment",
-   "fieldtype": "Currency",
-   "label": "Rounding Adjustment (Company Currency)",
-   "no_copy": 1,
-   "options": "Company:company:default_currency",
-   "print_hide": 1,
-   "read_only": 1
-  },
-  {
-   "fieldname": "base_rounded_total",
-   "fieldtype": "Currency",
-   "label": "Rounded Total (Company Currency)",
-   "oldfieldname": "rounded_total",
-   "oldfieldtype": "Currency",
-   "options": "Company:company:default_currency",
-   "print_hide": 1,
-   "read_only": 1
-  },
-  {
-   "description": "In Words will be visible once you save the Sales Invoice.",
-   "fieldname": "base_in_words",
-   "fieldtype": "Data",
-   "label": "In Words (Company Currency)",
-   "oldfieldname": "in_words",
-   "oldfieldtype": "Data",
-   "print_hide": 1,
-   "read_only": 1
-  },
-  {
-   "fieldname": "column_break5",
-   "fieldtype": "Column Break",
-   "oldfieldtype": "Column Break",
-   "print_hide": 1,
-   "width": "50%"
-  },
-  {
-   "bold": 1,
-   "fieldname": "grand_total",
-   "fieldtype": "Currency",
-   "in_list_view": 1,
-   "label": "Grand Total",
-   "oldfieldname": "grand_total_export",
-   "oldfieldtype": "Currency",
-   "options": "currency",
-   "read_only": 1,
-   "reqd": 1
-  },
-  {
-   "fieldname": "rounding_adjustment",
-   "fieldtype": "Currency",
-   "label": "Rounding Adjustment",
-   "no_copy": 1,
-   "options": "currency",
-   "print_hide": 1,
-   "read_only": 1
-  },
-  {
-   "bold": 1,
-   "fieldname": "rounded_total",
-   "fieldtype": "Currency",
-   "label": "Rounded Total",
-   "oldfieldname": "rounded_total_export",
-   "oldfieldtype": "Currency",
-   "options": "currency",
-   "read_only": 1
-  },
-  {
-   "fieldname": "in_words",
-   "fieldtype": "Data",
-   "label": "In Words",
-   "oldfieldname": "in_words_export",
-   "oldfieldtype": "Data",
-   "print_hide": 1,
-   "read_only": 1
-  },
-  {
-   "fieldname": "total_advance",
-   "fieldtype": "Currency",
-   "label": "Total Advance",
-   "oldfieldname": "total_advance",
-   "oldfieldtype": "Currency",
-   "options": "party_account_currency",
-   "print_hide": 1,
-   "read_only": 1
-  },
-  {
-   "fieldname": "outstanding_amount",
-   "fieldtype": "Currency",
-   "label": "Outstanding Amount",
-   "no_copy": 1,
-   "oldfieldname": "outstanding_amount",
-   "oldfieldtype": "Currency",
-   "options": "party_account_currency",
-   "print_hide": 1,
-   "read_only": 1
-  },
-  {
-   "collapsible": 1,
-   "collapsible_depends_on": "advances",
-   "fieldname": "advances_section",
-   "fieldtype": "Section Break",
-   "label": "Advance Payments",
-   "oldfieldtype": "Section Break",
-   "options": "fa fa-money",
-   "print_hide": 1
-  },
-  {
-   "default": "0",
-   "fieldname": "allocate_advances_automatically",
-   "fieldtype": "Check",
-   "label": "Allocate Advances Automatically (FIFO)"
-  },
-  {
-   "depends_on": "eval:!doc.allocate_advances_automatically",
-   "fieldname": "get_advances",
-   "fieldtype": "Button",
-   "label": "Get Advances Received",
-   "options": "set_advances"
-  },
-  {
-   "fieldname": "advances",
-   "fieldtype": "Table",
-   "label": "Advances",
-   "oldfieldname": "advance_adjustment_details",
-   "oldfieldtype": "Table",
-   "options": "Sales Invoice Advance",
-   "print_hide": 1
-  },
-  {
-   "collapsible": 1,
-   "collapsible_depends_on": "eval:(!doc.is_pos && !doc.is_return)",
-   "fieldname": "payment_schedule_section",
-   "fieldtype": "Section Break",
-   "label": "Payment Terms"
-  },
-  {
-   "depends_on": "eval:(!doc.is_pos && !doc.is_return)",
-   "fieldname": "payment_terms_template",
-   "fieldtype": "Link",
-   "label": "Payment Terms Template",
-   "no_copy": 1,
-   "options": "Payment Terms Template",
-   "print_hide": 1
-  },
-  {
-   "depends_on": "eval:(!doc.is_pos && !doc.is_return)",
-   "fieldname": "payment_schedule",
-   "fieldtype": "Table",
-   "label": "Payment Schedule",
-   "no_copy": 1,
-   "options": "Payment Schedule",
-   "print_hide": 1
-  },
-  {
-   "depends_on": "eval:doc.is_pos===1||(doc.advances && doc.advances.length>0)",
-   "fieldname": "payments_section",
-   "fieldtype": "Section Break",
-   "label": "Payments",
-   "options": "fa fa-money"
-  },
-  {
-   "depends_on": "is_pos",
-   "fieldname": "cash_bank_account",
-   "fieldtype": "Link",
-   "hidden": 1,
-   "label": "Cash/Bank Account",
-   "oldfieldname": "cash_bank_account",
-   "oldfieldtype": "Link",
-   "options": "Account",
-   "print_hide": 1
-  },
-  {
-   "depends_on": "eval:doc.is_pos===1",
-   "fieldname": "payments",
-   "fieldtype": "Table",
-   "label": "Sales Invoice Payment",
-   "options": "Sales Invoice Payment",
-   "print_hide": 1
-  },
-  {
-   "fieldname": "section_break_84",
-   "fieldtype": "Section Break"
-  },
-  {
-   "fieldname": "base_paid_amount",
-   "fieldtype": "Currency",
-   "label": "Paid Amount (Company Currency)",
-   "no_copy": 1,
-   "options": "Company:company:default_currency",
-   "print_hide": 1,
-   "read_only": 1
-  },
-  {
-   "fieldname": "column_break_86",
-   "fieldtype": "Column Break"
-  },
-  {
-   "depends_on": "eval: doc.is_pos || doc.redeem_loyalty_points",
-   "fieldname": "paid_amount",
-   "fieldtype": "Currency",
-   "label": "Paid Amount",
-   "no_copy": 1,
-   "oldfieldname": "paid_amount",
-   "oldfieldtype": "Currency",
-   "options": "currency",
-   "print_hide": 1,
-   "read_only": 1
-  },
-  {
-   "fieldname": "section_break_88",
-   "fieldtype": "Section Break"
-  },
-  {
-   "depends_on": "is_pos",
-   "fieldname": "base_change_amount",
-   "fieldtype": "Currency",
-   "label": "Base Change Amount (Company Currency)",
-   "no_copy": 1,
-   "options": "Company:company:default_currency",
-   "print_hide": 1,
-   "read_only": 1
-  },
-  {
-   "fieldname": "column_break_90",
-   "fieldtype": "Column Break"
-  },
-  {
-   "depends_on": "is_pos",
-   "fieldname": "change_amount",
-   "fieldtype": "Currency",
-   "label": "Change Amount",
-   "no_copy": 1,
-   "options": "currency",
-   "print_hide": 1
-  },
-  {
-   "depends_on": "is_pos",
-   "fieldname": "account_for_change_amount",
-   "fieldtype": "Link",
-   "label": "Account for Change Amount",
-   "options": "Account",
-   "print_hide": 1
-  },
-  {
-   "collapsible": 1,
-   "collapsible_depends_on": "write_off_amount",
-   "depends_on": "grand_total",
-   "fieldname": "column_break4",
-   "fieldtype": "Section Break",
-   "label": "Write Off",
-   "width": "50%"
-  },
-  {
-   "fieldname": "write_off_amount",
-   "fieldtype": "Currency",
-   "label": "Write Off Amount",
-   "no_copy": 1,
-   "options": "currency",
-   "print_hide": 1
-  },
-  {
-   "fieldname": "base_write_off_amount",
-   "fieldtype": "Currency",
-   "label": "Write Off Amount (Company Currency)",
-   "no_copy": 1,
-   "options": "Company:company:default_currency",
-   "print_hide": 1,
-   "read_only": 1
-  },
-  {
-   "default": "0",
-   "depends_on": "is_pos",
-   "fieldname": "write_off_outstanding_amount_automatically",
-   "fieldtype": "Check",
-   "label": "Write Off Outstanding Amount",
-   "print_hide": 1
-  },
-  {
-   "fieldname": "column_break_74",
-   "fieldtype": "Column Break"
-  },
-  {
-   "fieldname": "write_off_account",
-   "fieldtype": "Link",
-   "label": "Write Off Account",
-   "options": "Account",
-   "print_hide": 1
-  },
-  {
-   "fieldname": "write_off_cost_center",
-   "fieldtype": "Link",
-   "label": "Write Off Cost Center",
-   "options": "Cost Center",
-   "print_hide": 1
-  },
-  {
-   "collapsible": 1,
-   "collapsible_depends_on": "terms",
-   "fieldname": "terms_section_break",
-   "fieldtype": "Section Break",
-   "label": "Terms",
-   "oldfieldtype": "Section Break"
-  },
-  {
-   "fieldname": "tc_name",
-   "fieldtype": "Link",
-   "label": "Terms",
-   "oldfieldname": "tc_name",
-   "oldfieldtype": "Link",
-   "options": "Terms and Conditions",
-   "print_hide": 1
-  },
-  {
-   "fieldname": "terms",
-   "fieldtype": "Text Editor",
-   "label": "Terms and Conditions Details",
-   "oldfieldname": "terms",
-   "oldfieldtype": "Text Editor"
-  },
-  {
-   "collapsible": 1,
-   "fieldname": "edit_printing_settings",
-   "fieldtype": "Section Break",
-   "label": "Printing Settings"
-  },
-  {
-   "allow_on_submit": 1,
-   "fieldname": "letter_head",
-   "fieldtype": "Link",
-   "label": "Letter Head",
-   "oldfieldname": "letter_head",
-   "oldfieldtype": "Select",
-   "options": "Letter Head",
-   "print_hide": 1
-  },
-  {
-   "allow_on_submit": 1,
-   "default": "0",
-   "fieldname": "group_same_items",
-   "fieldtype": "Check",
-   "label": "Group same items",
-   "print_hide": 1
-  },
-  {
-   "fieldname": "language",
-   "fieldtype": "Data",
-   "label": "Print Language",
-   "print_hide": 1,
-   "read_only": 1
-  },
-  {
-   "fieldname": "column_break_84",
-   "fieldtype": "Column Break"
-  },
-  {
-   "allow_on_submit": 1,
-   "fieldname": "select_print_heading",
-   "fieldtype": "Link",
-   "label": "Print Heading",
-   "no_copy": 1,
-   "oldfieldname": "select_print_heading",
-   "oldfieldtype": "Link",
-   "options": "Print Heading",
-   "print_hide": 1,
-   "report_hide": 1
-  },
-  {
-   "collapsible": 1,
-   "depends_on": "customer",
-   "fieldname": "more_information",
-   "fieldtype": "Section Break",
-   "label": "More Information"
-  },
-  {
-   "fieldname": "inter_company_invoice_reference",
-   "fieldtype": "Link",
-   "label": "Inter Company Invoice Reference",
-   "options": "Purchase Invoice",
-   "read_only": 1
-  },
-  {
-   "fieldname": "customer_group",
-   "fieldtype": "Link",
-   "hidden": 1,
-   "label": "Customer Group",
-   "options": "Customer Group",
-   "print_hide": 1
-  },
-  {
-   "fieldname": "campaign",
-   "fieldtype": "Link",
-   "label": "Campaign",
-   "oldfieldname": "campaign",
-   "oldfieldtype": "Link",
-   "options": "Campaign",
-   "print_hide": 1
-  },
-  {
-   "fieldname": "col_break23",
-   "fieldtype": "Column Break",
-   "width": "50%"
-  },
-  {
-   "default": "Draft",
-   "fieldname": "status",
-   "fieldtype": "Select",
-   "in_standard_filter": 1,
-   "label": "Status",
-   "no_copy": 1,
-   "options": "\nDraft\nReturn\nCredit Note Issued\nSubmitted\nPaid\nUnpaid\nUnpaid and Discounted\nOverdue and Discounted\nOverdue\nOverdue\nCancelled",
-   "print_hide": 1,
-   "read_only": 1
-  },
-  {
-   "fieldname": "source",
-   "fieldtype": "Link",
-   "label": "Source",
-   "oldfieldname": "source",
-   "oldfieldtype": "Select",
-   "options": "Lead Source",
-   "print_hide": 1
-  },
-  {
-   "collapsible": 1,
-   "fieldname": "more_info",
-   "fieldtype": "Section Break",
-   "label": "Accounting Details",
-   "oldfieldtype": "Section Break",
-   "options": "fa fa-file-text",
-   "print_hide": 1
-  },
-  {
-   "fieldname": "debit_to",
-   "fieldtype": "Link",
-   "label": "Debit To",
-   "oldfieldname": "debit_to",
-   "oldfieldtype": "Link",
-   "options": "Account",
-   "print_hide": 1,
-   "reqd": 1,
-   "search_index": 1
-  },
-  {
-   "fieldname": "party_account_currency",
-   "fieldtype": "Link",
-   "hidden": 1,
-   "label": "Party Account Currency",
-   "no_copy": 1,
-   "options": "Currency",
-   "print_hide": 1,
-   "read_only": 1
-  },
-  {
-   "default": "No",
-   "fieldname": "is_opening",
-   "fieldtype": "Select",
-   "label": "Is Opening Entry",
-   "oldfieldname": "is_opening",
-   "oldfieldtype": "Select",
-   "options": "No\nYes",
-   "print_hide": 1
-  },
-  {
-   "fieldname": "c_form_applicable",
-   "fieldtype": "Select",
-   "label": "C-Form Applicable",
-   "no_copy": 1,
-   "options": "No\nYes",
-   "print_hide": 1
-  },
-  {
-   "fieldname": "c_form_no",
-   "fieldtype": "Link",
-   "label": "C-Form No",
-   "no_copy": 1,
-   "options": "C-Form",
-   "print_hide": 1,
-   "read_only": 1
-  },
-  {
-   "fieldname": "column_break8",
-   "fieldtype": "Column Break",
-   "oldfieldtype": "Column Break",
-   "print_hide": 1
-  },
-  {
-   "fieldname": "remarks",
-   "fieldtype": "Small Text",
-   "label": "Remarks",
-   "no_copy": 1,
-   "oldfieldname": "remarks",
-   "oldfieldtype": "Text",
-   "print_hide": 1
-  },
-  {
-   "collapsible": 1,
-   "collapsible_depends_on": "sales_partner",
-   "fieldname": "sales_team_section_break",
-   "fieldtype": "Section Break",
-   "label": "Commission",
-   "oldfieldtype": "Section Break",
-   "options": "fa fa-group",
-   "print_hide": 1
-  },
-  {
-   "fieldname": "sales_partner",
-   "fieldtype": "Link",
-   "label": "Sales Partner",
-   "oldfieldname": "sales_partner",
-   "oldfieldtype": "Link",
-   "options": "Sales Partner",
-   "print_hide": 1
-  },
-  {
-   "fieldname": "column_break10",
-   "fieldtype": "Column Break",
-   "oldfieldtype": "Column Break",
-   "print_hide": 1,
-   "width": "50%"
-  },
-  {
-   "fieldname": "commission_rate",
-   "fieldtype": "Float",
-   "label": "Commission Rate (%)",
-   "oldfieldname": "commission_rate",
-   "oldfieldtype": "Currency",
-   "print_hide": 1
-  },
-  {
-   "fieldname": "total_commission",
-   "fieldtype": "Currency",
-   "label": "Total Commission",
-   "oldfieldname": "total_commission",
-   "oldfieldtype": "Currency",
-   "options": "Company:company:default_currency",
-   "print_hide": 1
-  },
-  {
-   "collapsible": 1,
-   "collapsible_depends_on": "sales_team",
-   "fieldname": "section_break2",
-   "fieldtype": "Section Break",
-   "label": "Sales Team",
-   "print_hide": 1
-  },
-  {
-   "allow_on_submit": 1,
-   "fieldname": "sales_team",
-   "fieldtype": "Table",
-   "label": "Sales Team1",
-   "oldfieldname": "sales_team",
-   "oldfieldtype": "Table",
-   "options": "Sales Team",
-   "print_hide": 1
-  },
-  {
-   "fieldname": "subscription_section",
-   "fieldtype": "Section Break",
-   "label": "Subscription Section"
-  },
-  {
-   "allow_on_submit": 1,
-   "fieldname": "from_date",
-   "fieldtype": "Date",
-   "label": "From Date",
-   "no_copy": 1,
-   "print_hide": 1
-  },
-  {
-   "allow_on_submit": 1,
-   "fieldname": "to_date",
-   "fieldtype": "Date",
-   "label": "To Date",
-   "no_copy": 1,
-   "print_hide": 1
-  },
-  {
-   "fieldname": "column_break_140",
-   "fieldtype": "Column Break"
-  },
-  {
-   "allow_on_submit": 1,
-   "fieldname": "auto_repeat",
-   "fieldtype": "Link",
-   "label": "Auto Repeat",
-   "no_copy": 1,
-   "options": "Auto Repeat",
-   "print_hide": 1,
-   "read_only": 1
-  },
-  {
-   "allow_on_submit": 1,
-   "depends_on": "eval: doc.auto_repeat",
-   "fieldname": "update_auto_repeat_reference",
-   "fieldtype": "Button",
-   "label": "Update Auto Repeat Reference"
-  },
-  {
-   "fieldname": "against_income_account",
-   "fieldtype": "Small Text",
-   "hidden": 1,
-   "label": "Against Income Account",
-   "no_copy": 1,
-   "oldfieldname": "against_income_account",
-   "oldfieldtype": "Small Text",
-   "print_hide": 1,
-   "report_hide": 1
-  },
-  {
-   "fieldname": "pos_total_qty",
-   "fieldtype": "Float",
-   "hidden": 1,
-   "label": "Total Qty",
-   "print_hide": 1,
-   "print_hide_if_no_value": 1,
-   "read_only": 1
-  },
-  {
-   "collapsible": 1,
-   "fieldname": "accounting_dimensions_section",
-   "fieldtype": "Section Break",
-   "label": "Accounting Dimensions"
-  },
-  {
-   "fieldname": "dimension_col_break",
-   "fieldtype": "Column Break"
-  },
-  {
-   "default": "0",
-   "fieldname": "is_discounted",
-   "fieldtype": "Check",
-   "label": "Is Discounted",
-   "no_copy": 1,
-   "read_only": 1
-  }
- ],
- "icon": "fa fa-file-text",
- "idx": 181,
- "is_submittable": 1,
- "modified": "2019-07-02 15:21:40.257028",
- "modified_by": "Administrator",
- "module": "Accounts",
- "name": "Sales Invoice",
- "name_case": "Title Case",
- "owner": "Administrator",
- "permissions": [
-  {
-   "amend": 1,
-   "cancel": 1,
-   "create": 1,
-   "delete": 1,
-   "email": 1,
-   "print": 1,
-   "read": 1,
-   "report": 1,
-   "role": "Accounts Manager",
-   "share": 1,
-   "submit": 1,
-   "write": 1
-  },
-  {
-   "amend": 1,
-   "create": 1,
-   "email": 1,
-   "print": 1,
-   "read": 1,
-   "report": 1,
-   "role": "Accounts User",
-   "share": 1,
-   "submit": 1,
-   "write": 1
-  },
-  {
-   "permlevel": 1,
-   "read": 1,
-   "role": "Accounts Manager",
-   "write": 1
-  },
-  {
-   "permlevel": 1,
-   "read": 1,
-   "role": "All"
-  }
- ],
- "quick_entry": 1,
- "search_fields": "posting_date, due_date, customer, base_grand_total, outstanding_amount",
- "show_name_in_global_search": 1,
- "sort_field": "modified",
- "sort_order": "DESC",
- "timeline_field": "customer",
- "title_field": "title",
- "track_changes": 1,
- "track_seen": 1
-}
-=======
    "allow_import": 1,
    "autoname": "naming_series:",
    "creation": "2013-05-24 19:29:05",
@@ -1780,6 +155,7 @@
     "inter_company_invoice_reference",
     "customer_group",
     "campaign",
+    "is_discounted",
     "col_break23",
     "status",
     "source",
@@ -2950,6 +1326,13 @@
      "print_hide": 1
     },
     {
+     "fieldname": "is_discounted",
+     "fieldtype": "Check",
+     "label": "Is Discounted",
+     "no_copy": 1,
+     "read_only": 1
+    },
+    {
      "fieldname": "col_break23",
      "fieldtype": "Column Break",
      "width": "50%"
@@ -2961,7 +1344,7 @@
      "in_standard_filter": 1,
      "label": "Status",
      "no_copy": 1,
-     "options": "\nDraft\nReturn\nCredit Note Issued\nSubmitted\nPaid\nUnpaid\nOverdue\nCancelled",
+     "options": "\nDraft\nReturn\nCredit Note Issued\nSubmitted\nPaid\nUnpaid\nUnpaid and Discounted\nOverdue and Discounted\nOverdue\nOverdue\nCancelled",
      "print_hide": 1,
      "read_only": 1
     },
@@ -3183,7 +1566,7 @@
    "icon": "fa fa-file-text",
    "idx": 181,
    "is_submittable": 1,
-   "modified": "2019-05-25 22:05:03.474745",
+   "modified": "2019-07-04 22:05:03.474745",
    "modified_by": "Administrator",
    "module": "Accounts",
    "name": "Sales Invoice",
@@ -3237,5 +1620,4 @@
    "title_field": "title",
    "track_changes": 1,
    "track_seen": 1
-  }
->>>>>>> 359a73e1
+  }