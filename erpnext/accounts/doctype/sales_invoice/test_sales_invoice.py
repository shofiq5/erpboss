--- conflicted
+++ resolved
@@ -2110,18 +2110,11 @@
 		})
 
 		customer.insert()
-<<<<<<< HEAD
 		customer_name = customer.name
 	else:
 		customer_name = frappe.db.get_value("Customer", customer_name)
 
 	return customer_name
-=======
-	else:
-		customer = frappe.db.get_value("Customer", customer_name)
-
-	return customer
->>>>>>> 610eb508
 
 def create_internal_supplier(supplier_name, represents_company, allowed_to_interact_with):
 	if not frappe.db.exists("Supplier", supplier_name):
@@ -2138,18 +2131,11 @@
 		})
 
 		supplier.insert()
-<<<<<<< HEAD
 		supplier_name = supplier.name
 	else:
 		supplier_name = frappe.db.exists("Supplier", supplier_name)
 
 	return supplier_name
-=======
-	else:
-		supplier = frappe.db.exists("Supplier", supplier_name)
-
-	return supplier
->>>>>>> 610eb508
 
 def add_taxes(doc):
 	doc.append('taxes', {
