--- conflicted
+++ resolved
@@ -61,20 +61,12 @@
 				try:
 					if frappe.safe_eval(pricing_rule.condition, None, doc.as_dict()):
 						filtered_pricing_rules.append(pricing_rule)
-<<<<<<< HEAD
-				except Exception as e:
-					frappe.msgprint(_("Pricing Rule - " + pricing_rule.name + " - <b>condition</b> field error:<br>" + \
-					str(e).capitalize() + "<br><br>Ignoring Pricing Rule"), indicator="orange", title=_("Warning"))
-			else:
-				filtered_pricing_rules.append(pricing_rule)
-=======
 				except:
 					pass
 			else:
 				filtered_pricing_rules.append(pricing_rule)
 	else:
 		filtered_pricing_rules = pricing_rules
->>>>>>> da83e09c
 
 	return filtered_pricing_rules
 
