# Copyright (c) 2013, Web Notes Technologies Pvt. Ltd. and Contributors
# License: GNU General Public License v3. See license.txt

from __future__ import unicode_literals
import frappe, os, json

def import_charts():
	frappe.db.sql("""delete from `tabChart of Accounts`""")
	charts_dir = os.path.join(os.path.dirname(__file__), "charts")
	for fname in os.listdir(charts_dir):
		if fname.endswith(".json"):
			with open(os.path.join(charts_dir, fname), "r") as f:
				chart = json.loads(f.read())
				country = frappe.db.get_value("Country", {"code": fname.split("_", 1)[0]})
				if country:
<<<<<<< HEAD
					bean = frappe.new_doc({
=======
					bean = frappe.get_doc({
>>>>>>> b385ecf6
						"doctype":"Chart of Accounts",
						"chart_name": chart.get("name"),
						"source_file": fname,
						"country": country
					}).insert()
					print bean.name.encode("utf-8")
				else:
					print "No chart for: " + chart.get("name").encode("utf-8")
				
	frappe.db.commit()<|MERGE_RESOLUTION|>--- conflicted
+++ resolved
@@ -13,11 +13,7 @@
 				chart = json.loads(f.read())
 				country = frappe.db.get_value("Country", {"code": fname.split("_", 1)[0]})
 				if country:
-<<<<<<< HEAD
-					bean = frappe.new_doc({
-=======
 					bean = frappe.get_doc({
->>>>>>> b385ecf6
 						"doctype":"Chart of Accounts",
 						"chart_name": chart.get("name"),
 						"source_file": fname,
