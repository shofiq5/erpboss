{
 "allow_copy": 1, 
 "allow_import": 1, 
 "allow_rename": 1, 
 "creation": "2013-01-30 12:49:46", 
 "custom": 0, 
 "description": "Heads (or groups) against which Accounting Entries are made and balances are maintained.", 
 "docstatus": 0, 
 "doctype": "DocType", 
 "document_type": "Setup", 
 "fields": [
  {
   "allow_on_submit": 0, 
   "bold": 0, 
   "collapsible": 0, 
   "fieldname": "properties", 
   "fieldtype": "Section Break", 
   "hidden": 0, 
   "ignore_user_permissions": 0, 
   "in_filter": 0, 
   "in_list_view": 0, 
   "label": "", 
   "no_copy": 0, 
   "oldfieldtype": "Section Break", 
   "permlevel": 0, 
   "print_hide": 0, 
   "read_only": 0, 
   "report_hide": 0, 
   "reqd": 0, 
   "search_index": 0, 
   "set_only_once": 0, 
   "unique": 0
  }, 
  {
   "allow_on_submit": 0, 
   "bold": 0, 
   "collapsible": 0, 
   "fieldname": "column_break0", 
   "fieldtype": "Column Break", 
   "hidden": 0, 
   "ignore_user_permissions": 0, 
   "in_filter": 0, 
   "in_list_view": 0, 
   "no_copy": 0, 
   "permlevel": 0, 
   "print_hide": 0, 
   "read_only": 0, 
   "report_hide": 0, 
   "reqd": 0, 
   "search_index": 0, 
   "set_only_once": 0, 
   "unique": 0, 
   "width": "50%"
  }, 
  {
   "allow_on_submit": 0, 
   "bold": 0, 
   "collapsible": 0, 
   "fieldname": "account_name", 
   "fieldtype": "Data", 
   "hidden": 0, 
   "ignore_user_permissions": 0, 
   "in_filter": 1, 
   "in_list_view": 1, 
   "label": "Account Name", 
   "no_copy": 1, 
   "oldfieldname": "account_name", 
   "oldfieldtype": "Data", 
   "permlevel": 0, 
   "print_hide": 0, 
   "read_only": 1, 
   "report_hide": 0, 
   "reqd": 1, 
   "search_index": 0, 
   "set_only_once": 0, 
   "unique": 0
  }, 
  {
   "allow_on_submit": 0, 
   "bold": 0, 
   "collapsible": 0, 
   "default": "0", 
   "fieldname": "is_group", 
   "fieldtype": "Check", 
   "hidden": 0, 
   "ignore_user_permissions": 0, 
   "in_filter": 0, 
   "in_list_view": 0, 
   "label": "Is Group", 
   "no_copy": 0, 
   "permlevel": 0, 
   "precision": "", 
   "print_hide": 0, 
   "read_only": 0, 
   "report_hide": 0, 
   "reqd": 0, 
   "search_index": 0, 
   "set_only_once": 0, 
   "unique": 0
  }, 
  {
   "allow_on_submit": 0, 
   "bold": 0, 
   "collapsible": 0, 
   "fieldname": "company", 
   "fieldtype": "Link", 
   "hidden": 0, 
   "ignore_user_permissions": 0, 
   "in_filter": 1, 
   "in_list_view": 0, 
   "label": "Company", 
   "no_copy": 0, 
   "oldfieldname": "company", 
   "oldfieldtype": "Link", 
   "options": "Company", 
   "permlevel": 0, 
   "print_hide": 0, 
   "read_only": 1, 
   "report_hide": 0, 
   "reqd": 1, 
   "search_index": 0, 
   "set_only_once": 0, 
   "unique": 0
  }, 
  {
   "allow_on_submit": 0, 
   "bold": 0, 
   "collapsible": 0, 
   "fieldname": "root_type", 
   "fieldtype": "Select", 
   "hidden": 0, 
   "ignore_user_permissions": 0, 
   "in_filter": 0, 
   "in_list_view": 0, 
   "label": "Root Type", 
   "no_copy": 0, 
   "options": "\nAsset\nLiability\nIncome\nExpense\nEquity", 
   "permlevel": 0, 
   "print_hide": 0, 
   "read_only": 1, 
   "report_hide": 0, 
   "reqd": 0, 
   "search_index": 0, 
   "set_only_once": 0, 
   "unique": 0
  }, 
  {
   "allow_on_submit": 0, 
   "bold": 0, 
   "collapsible": 0, 
   "fieldname": "report_type", 
   "fieldtype": "Select", 
   "hidden": 0, 
   "ignore_user_permissions": 0, 
   "in_filter": 0, 
   "in_list_view": 0, 
   "label": "Report Type", 
   "no_copy": 0, 
   "options": "\nBalance Sheet\nProfit and Loss", 
   "permlevel": 0, 
   "print_hide": 0, 
   "read_only": 1, 
   "report_hide": 0, 
   "reqd": 0, 
   "search_index": 0, 
   "set_only_once": 0, 
   "unique": 0
<<<<<<< HEAD
  }, 
  {
   "allow_on_submit": 0, 
   "bold": 0, 
   "collapsible": 0, 
   "depends_on": "eval:doc.is_group==0", 
   "fieldname": "account_currency", 
   "fieldtype": "Link", 
   "hidden": 0, 
   "ignore_user_permissions": 0, 
   "in_filter": 0, 
   "in_list_view": 0, 
   "label": "Currency", 
   "no_copy": 0, 
   "options": "Currency", 
   "permlevel": 0, 
   "precision": "", 
   "print_hide": 0, 
   "read_only": 0, 
   "report_hide": 0, 
   "reqd": 0, 
   "search_index": 0, 
   "set_only_once": 0, 
   "unique": 0
=======
>>>>>>> 0161b40a
  }, 
  {
   "allow_on_submit": 0, 
   "bold": 0, 
   "collapsible": 0, 
   "fieldname": "column_break1", 
   "fieldtype": "Column Break", 
   "hidden": 0, 
   "ignore_user_permissions": 0, 
   "in_filter": 0, 
   "in_list_view": 0, 
   "no_copy": 0, 
   "permlevel": 0, 
   "print_hide": 0, 
   "read_only": 0, 
   "report_hide": 0, 
   "reqd": 0, 
   "search_index": 0, 
   "set_only_once": 0, 
   "unique": 0, 
   "width": "50%"
  }, 
  {
   "allow_on_submit": 0, 
   "bold": 0, 
   "collapsible": 0, 
   "fieldname": "parent_account", 
   "fieldtype": "Link", 
   "hidden": 0, 
   "ignore_user_permissions": 1, 
   "in_filter": 0, 
   "in_list_view": 0, 
   "label": "Parent Account", 
   "no_copy": 0, 
   "oldfieldname": "parent_account", 
   "oldfieldtype": "Link", 
   "options": "Account", 
   "permlevel": 0, 
   "print_hide": 0, 
   "read_only": 0, 
   "report_hide": 0, 
   "reqd": 1, 
   "search_index": 1, 
   "set_only_once": 0, 
   "unique": 0
  }, 
  {
   "allow_on_submit": 0, 
   "bold": 0, 
   "collapsible": 0, 
<<<<<<< HEAD
   "description": "", 
=======
   "description": "Setting Account Type helps in selecting this Account in transactions.", 
>>>>>>> 0161b40a
   "fieldname": "account_type", 
   "fieldtype": "Select", 
   "hidden": 0, 
   "ignore_user_permissions": 0, 
   "in_filter": 1, 
   "in_list_view": 0, 
   "label": "Account Type", 
   "no_copy": 0, 
   "oldfieldname": "account_type", 
   "oldfieldtype": "Select", 
   "options": "\nBank\nCash\nTax\nChargeable\nWarehouse\nReceivable\nPayable\nEquity\nFixed Asset\nCost of Goods Sold\nExpense Account\nRound Off\nIncome Account\nStock Received But Not Billed\nExpenses Included In Valuation\nStock Adjustment\nStock\nTemporary", 
   "permlevel": 0, 
   "print_hide": 0, 
   "read_only": 0, 
   "report_hide": 0, 
   "reqd": 0, 
   "search_index": 0, 
   "set_only_once": 0, 
   "unique": 0
  }, 
  {
   "allow_on_submit": 0, 
   "bold": 0, 
   "collapsible": 0, 
   "description": "Rate at which this tax is applied", 
   "fieldname": "tax_rate", 
   "fieldtype": "Float", 
   "hidden": 0, 
   "ignore_user_permissions": 0, 
   "in_filter": 0, 
   "in_list_view": 0, 
   "label": "Rate", 
   "no_copy": 0, 
   "oldfieldname": "tax_rate", 
   "oldfieldtype": "Currency", 
   "permlevel": 0, 
   "print_hide": 0, 
   "read_only": 0, 
   "report_hide": 0, 
   "reqd": 0, 
   "search_index": 0, 
   "set_only_once": 0, 
   "unique": 0
  }, 
  {
   "allow_on_submit": 0, 
   "bold": 0, 
   "collapsible": 0, 
   "description": "If the account is frozen, entries are allowed to restricted users.", 
   "fieldname": "freeze_account", 
   "fieldtype": "Select", 
   "hidden": 0, 
   "ignore_user_permissions": 0, 
   "in_filter": 0, 
   "in_list_view": 0, 
   "label": "Frozen", 
   "no_copy": 0, 
   "oldfieldname": "freeze_account", 
   "oldfieldtype": "Select", 
   "options": "No\nYes", 
   "permlevel": 0, 
   "print_hide": 0, 
   "read_only": 0, 
   "report_hide": 0, 
   "reqd": 0, 
   "search_index": 0, 
   "set_only_once": 0, 
   "unique": 0
  }, 
  {
   "allow_on_submit": 0, 
   "bold": 0, 
   "collapsible": 0, 
   "fieldname": "warehouse", 
   "fieldtype": "Link", 
   "hidden": 0, 
   "ignore_user_permissions": 0, 
   "in_filter": 0, 
   "in_list_view": 0, 
   "label": "Warehouse", 
   "no_copy": 0, 
   "options": "Warehouse", 
   "permlevel": 0, 
   "print_hide": 0, 
   "read_only": 0, 
   "report_hide": 0, 
   "reqd": 0, 
   "search_index": 0, 
   "set_only_once": 0, 
   "unique": 0
  }, 
  {
   "allow_on_submit": 0, 
   "bold": 0, 
   "collapsible": 0, 
   "fieldname": "balance_must_be", 
   "fieldtype": "Select", 
   "hidden": 0, 
   "ignore_user_permissions": 0, 
   "in_filter": 0, 
   "in_list_view": 0, 
   "label": "Balance must be", 
   "no_copy": 0, 
   "options": "\nDebit\nCredit", 
   "permlevel": 0, 
   "print_hide": 0, 
   "read_only": 0, 
   "report_hide": 0, 
   "reqd": 0, 
   "search_index": 0, 
   "set_only_once": 0, 
   "unique": 0
  }, 
  {
   "allow_on_submit": 0, 
   "bold": 0, 
   "collapsible": 0, 
   "fieldname": "lft", 
   "fieldtype": "Int", 
   "hidden": 1, 
   "ignore_user_permissions": 0, 
   "in_filter": 0, 
   "in_list_view": 0, 
   "label": "Lft", 
   "no_copy": 0, 
   "permlevel": 0, 
   "print_hide": 1, 
   "read_only": 1, 
   "report_hide": 0, 
   "reqd": 0, 
   "search_index": 1, 
   "set_only_once": 0, 
   "unique": 0
  }, 
  {
   "allow_on_submit": 0, 
   "bold": 0, 
   "collapsible": 0, 
   "fieldname": "rgt", 
   "fieldtype": "Int", 
   "hidden": 1, 
   "ignore_user_permissions": 0, 
   "in_filter": 0, 
   "in_list_view": 0, 
   "label": "Rgt", 
   "no_copy": 0, 
   "permlevel": 0, 
   "print_hide": 1, 
   "read_only": 1, 
   "report_hide": 0, 
   "reqd": 0, 
   "search_index": 1, 
   "set_only_once": 0, 
   "unique": 0
  }, 
  {
   "allow_on_submit": 0, 
   "bold": 0, 
   "collapsible": 0, 
   "fieldname": "old_parent", 
   "fieldtype": "Data", 
   "hidden": 1, 
   "ignore_user_permissions": 0, 
   "in_filter": 0, 
   "in_list_view": 0, 
   "label": "Old Parent", 
   "no_copy": 0, 
   "permlevel": 0, 
   "print_hide": 1, 
   "read_only": 1, 
   "report_hide": 0, 
   "reqd": 0, 
   "search_index": 0, 
   "set_only_once": 0, 
   "unique": 0
  }
 ], 
 "hide_heading": 0, 
 "hide_toolbar": 0, 
 "icon": "icon-money", 
 "idx": 1, 
 "in_create": 0, 
 "in_dialog": 0, 
 "is_submittable": 0, 
 "issingle": 0, 
 "istable": 0, 
<<<<<<< HEAD
 "modified": "2015-08-28 17:17:20.899845", 
=======
 "modified": "2015-07-20 03:54:14.297995", 
>>>>>>> 0161b40a
 "modified_by": "Administrator", 
 "module": "Accounts", 
 "name": "Account", 
 "owner": "Administrator", 
 "permissions": [
  {
   "amend": 0, 
   "apply_user_permissions": 1, 
   "cancel": 0, 
   "create": 1, 
   "delete": 1, 
   "email": 1, 
   "export": 1, 
   "if_owner": 0, 
   "import": 1, 
   "permlevel": 0, 
   "print": 1, 
   "read": 1, 
   "report": 1, 
   "role": "Accounts User", 
   "set_user_permissions": 0, 
   "share": 1, 
   "submit": 0, 
   "write": 1
  }, 
  {
   "amend": 0, 
   "apply_user_permissions": 1, 
   "cancel": 0, 
   "create": 0, 
   "delete": 0, 
   "email": 1, 
   "export": 0, 
   "if_owner": 0, 
   "import": 0, 
   "permlevel": 0, 
   "print": 1, 
   "read": 1, 
   "report": 1, 
   "role": "Auditor", 
   "set_user_permissions": 0, 
   "share": 0, 
   "submit": 0, 
   "write": 0
  }, 
  {
   "amend": 0, 
   "apply_user_permissions": 1, 
   "cancel": 0, 
   "create": 0, 
   "delete": 0, 
   "email": 1, 
   "export": 0, 
   "if_owner": 0, 
   "import": 0, 
   "permlevel": 0, 
   "print": 1, 
   "read": 1, 
   "report": 1, 
   "role": "Sales User", 
   "set_user_permissions": 0, 
   "share": 0, 
   "submit": 0, 
   "write": 0
  }, 
  {
   "amend": 0, 
   "apply_user_permissions": 1, 
   "cancel": 0, 
   "create": 0, 
   "delete": 0, 
   "email": 1, 
   "export": 0, 
   "if_owner": 0, 
   "import": 0, 
   "permlevel": 0, 
   "print": 1, 
   "read": 1, 
   "report": 1, 
   "role": "Purchase User", 
   "set_user_permissions": 0, 
   "share": 0, 
   "submit": 0, 
   "write": 0
  }, 
  {
   "amend": 0, 
   "apply_user_permissions": 0, 
   "cancel": 0, 
   "create": 1, 
   "delete": 1, 
   "email": 1, 
   "export": 1, 
   "if_owner": 0, 
   "import": 1, 
   "permlevel": 0, 
   "print": 1, 
   "read": 1, 
   "report": 1, 
   "role": "Accounts Manager", 
   "set_user_permissions": 1, 
   "share": 1, 
   "submit": 0, 
   "write": 1
  }
 ], 
 "read_only": 0, 
 "read_only_onload": 0, 
 "search_fields": ""
}<|MERGE_RESOLUTION|>--- conflicted
+++ resolved
@@ -165,7 +165,6 @@
    "search_index": 0, 
    "set_only_once": 0, 
    "unique": 0
-<<<<<<< HEAD
   }, 
   {
    "allow_on_submit": 0, 
@@ -190,8 +189,6 @@
    "search_index": 0, 
    "set_only_once": 0, 
    "unique": 0
-=======
->>>>>>> 0161b40a
   }, 
   {
    "allow_on_submit": 0, 
@@ -242,11 +239,7 @@
    "allow_on_submit": 0, 
    "bold": 0, 
    "collapsible": 0, 
-<<<<<<< HEAD
-   "description": "", 
-=======
    "description": "Setting Account Type helps in selecting this Account in transactions.", 
->>>>>>> 0161b40a
    "fieldname": "account_type", 
    "fieldtype": "Select", 
    "hidden": 0, 
@@ -433,11 +426,7 @@
  "is_submittable": 0, 
  "issingle": 0, 
  "istable": 0, 
-<<<<<<< HEAD
  "modified": "2015-08-28 17:17:20.899845", 
-=======
- "modified": "2015-07-20 03:54:14.297995", 
->>>>>>> 0161b40a
  "modified_by": "Administrator", 
  "module": "Accounts", 
  "name": "Account", 
