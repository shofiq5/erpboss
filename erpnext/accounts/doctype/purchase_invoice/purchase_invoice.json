{
 "actions": [],
 "allow_import": 1,
 "autoname": "naming_series:",
 "creation": "2013-05-21 16:16:39",
 "doctype": "DocType",
 "document_type": "Document",
 "engine": "InnoDB",
 "field_order": [
  "title",
  "naming_series",
  "supplier",
  "supplier_name",
  "tax_id",
  "due_date",
  "tax_withholding_category",
  "column_break1",
  "company",
  "posting_date",
  "posting_time",
  "set_posting_time",
  "is_paid",
  "is_return",
  "apply_tds",
  "amended_from",
  "accounting_dimensions_section",
  "cost_center",
  "dimension_col_break",
  "project",
  "supplier_invoice_details",
  "bill_no",
  "column_break_15",
  "bill_date",
  "returns",
  "return_against",
  "section_addresses",
  "supplier_address",
  "address_display",
  "contact_person",
  "contact_display",
  "contact_mobile",
  "contact_email",
  "col_break_address",
  "shipping_address",
  "shipping_address_display",
  "billing_address",
  "billing_address_display",
  "currency_and_price_list",
  "currency",
  "conversion_rate",
  "column_break2",
  "buying_price_list",
  "price_list_currency",
  "plc_conversion_rate",
  "ignore_pricing_rule",
  "sec_warehouse",
  "set_warehouse",
  "rejected_warehouse",
  "col_break_warehouse",
  "set_from_warehouse",
  "supplier_warehouse",
  "is_subcontracted",
  "items_section",
  "update_stock",
  "scan_barcode",
  "items",
  "pricing_rule_details",
  "pricing_rules",
  "raw_materials_supplied",
  "supplied_items",
  "section_break_26",
  "total_qty",
  "base_total",
  "base_net_total",
  "column_break_28",
  "total_net_weight",
  "total",
  "net_total",
  "taxes_section",
  "tax_category",
  "column_break_49",
  "shipping_rule",
  "section_break_51",
  "taxes_and_charges",
  "taxes",
  "sec_tax_breakup",
  "other_charges_calculation",
  "totals",
  "base_taxes_and_charges_added",
  "base_taxes_and_charges_deducted",
  "base_total_taxes_and_charges",
  "column_break_40",
  "taxes_and_charges_added",
  "taxes_and_charges_deducted",
  "total_taxes_and_charges",
  "section_break_44",
  "apply_discount_on",
  "base_discount_amount",
  "additional_discount_account",
  "column_break_46",
  "additional_discount_percentage",
  "discount_amount",
  "section_break_49",
  "base_grand_total",
  "base_rounding_adjustment",
  "base_rounded_total",
  "base_in_words",
  "column_break8",
  "grand_total",
  "rounding_adjustment",
  "rounded_total",
  "in_words",
  "total_advance",
  "outstanding_amount",
  "disable_rounded_total",
  "payments_section",
  "mode_of_payment",
  "cash_bank_account",
  "clearance_date",
  "col_br_payments",
  "paid_amount",
  "base_paid_amount",
  "write_off",
  "write_off_amount",
  "base_write_off_amount",
  "column_break_61",
  "write_off_account",
  "write_off_cost_center",
  "advances_section",
  "allocate_advances_automatically",
  "get_advances",
  "advances",
  "payment_schedule_section",
  "payment_terms_template",
  "ignore_default_payment_terms_template",
  "payment_schedule",
  "terms_section_break",
  "tc_name",
  "terms",
  "printing_settings",
  "letter_head",
  "select_print_heading",
  "column_break_112",
  "group_same_items",
  "language",
  "sb_14",
  "on_hold",
  "release_date",
  "cb_17",
  "hold_comment",
  "more_info",
  "credit_to",
  "party_account_currency",
  "is_opening",
  "against_expense_account",
  "column_break_63",
  "unrealized_profit_loss_account",
  "status",
  "inter_company_invoice_reference",
  "is_internal_supplier",
  "represents_company",
  "remarks",
  "subscription_section",
  "from_date",
  "to_date",
  "column_break_114",
  "auto_repeat",
  "update_auto_repeat_reference",
  "per_received"
 ],
 "fields": [
  {
   "allow_on_submit": 1,
   "default": "{supplier_name}",
   "fieldname": "title",
   "fieldtype": "Data",
   "hidden": 1,
   "label": "Title",
   "no_copy": 1,
   "print_hide": 1,
   "show_days": 1,
   "show_seconds": 1
  },
  {
   "fieldname": "naming_series",
   "fieldtype": "Select",
   "label": "Series",
   "no_copy": 1,
   "oldfieldname": "naming_series",
   "oldfieldtype": "Select",
   "options": "ACC-PINV-.YYYY.-\nACC-PINV-RET-.YYYY.-",
   "print_hide": 1,
   "reqd": 1,
   "set_only_once": 1,
   "show_days": 1,
   "show_seconds": 1
  },
  {
   "fieldname": "supplier",
   "fieldtype": "Link",
   "in_standard_filter": 1,
   "label": "Supplier",
   "oldfieldname": "supplier",
   "oldfieldtype": "Link",
   "options": "Supplier",
   "print_hide": 1,
   "reqd": 1,
   "search_index": 1,
   "show_days": 1,
   "show_seconds": 1
  },
  {
   "bold": 1,
   "depends_on": "supplier",
   "fetch_from": "supplier.supplier_name",
   "fieldname": "supplier_name",
   "fieldtype": "Data",
   "in_global_search": 1,
   "label": "Supplier Name",
   "oldfieldname": "supplier_name",
   "oldfieldtype": "Data",
   "read_only": 1,
   "show_days": 1,
   "show_seconds": 1
  },
  {
   "fetch_from": "supplier.tax_id",
   "fieldname": "tax_id",
   "fieldtype": "Read Only",
   "label": "Tax Id",
   "print_hide": 1,
   "read_only": 1,
   "show_days": 1,
   "show_seconds": 1
  },
  {
   "fieldname": "due_date",
   "fieldtype": "Date",
   "label": "Due Date",
   "oldfieldname": "due_date",
   "oldfieldtype": "Date",
   "show_days": 1,
   "show_seconds": 1
  },
  {
   "default": "0",
   "fieldname": "is_paid",
   "fieldtype": "Check",
   "label": "Is Paid",
   "print_hide": 1,
   "show_days": 1,
   "show_seconds": 1
  },
  {
   "default": "0",
   "fieldname": "is_return",
   "fieldtype": "Check",
   "label": "Is Return (Debit Note)",
   "no_copy": 1,
   "print_hide": 1,
   "show_days": 1,
   "show_seconds": 1
  },
  {
   "default": "0",
   "fieldname": "apply_tds",
   "fieldtype": "Check",
   "label": "Apply Tax Withholding Amount",
   "print_hide": 1,
   "show_days": 1,
   "show_seconds": 1
  },
  {
   "fieldname": "column_break1",
   "fieldtype": "Column Break",
   "oldfieldtype": "Column Break",
   "show_days": 1,
   "show_seconds": 1,
   "width": "50%"
  },
  {
   "fieldname": "company",
   "fieldtype": "Link",
   "in_standard_filter": 1,
   "label": "Company",
   "options": "Company",
   "print_hide": 1,
   "remember_last_selected_value": 1,
   "show_days": 1,
   "show_seconds": 1
  },
  {
   "fieldname": "cost_center",
   "fieldtype": "Link",
   "label": "Cost Center",
   "options": "Cost Center",
   "show_days": 1,
   "show_seconds": 1
  },
  {
   "default": "Today",
   "fieldname": "posting_date",
   "fieldtype": "Date",
   "in_list_view": 1,
   "label": "Date",
   "oldfieldname": "posting_date",
   "oldfieldtype": "Date",
   "print_hide": 1,
   "reqd": 1,
   "search_index": 1,
   "show_days": 1,
   "show_seconds": 1
  },
  {
   "fieldname": "posting_time",
   "fieldtype": "Time",
   "label": "Posting Time",
   "no_copy": 1,
   "print_hide": 1,
   "print_width": "100px",
   "show_days": 1,
   "show_seconds": 1,
   "width": "100px"
  },
  {
   "default": "0",
   "depends_on": "eval:doc.docstatus==0",
   "fieldname": "set_posting_time",
   "fieldtype": "Check",
   "label": "Edit Posting Date and Time",
   "print_hide": 1,
   "show_days": 1,
   "show_seconds": 1
  },
  {
   "fieldname": "amended_from",
   "fieldtype": "Link",
   "ignore_user_permissions": 1,
   "label": "Amended From",
   "no_copy": 1,
   "oldfieldname": "amended_from",
   "oldfieldtype": "Link",
   "options": "Purchase Invoice",
   "print_hide": 1,
   "read_only": 1,
   "show_days": 1,
   "show_seconds": 1
  },
  {
   "collapsible": 1,
   "collapsible_depends_on": "eval:doc.on_hold",
   "fieldname": "sb_14",
   "fieldtype": "Section Break",
   "label": "Hold Invoice",
   "show_days": 1,
   "show_seconds": 1
  },
  {
   "default": "0",
   "fieldname": "on_hold",
   "fieldtype": "Check",
   "label": "Hold Invoice",
   "show_days": 1,
   "show_seconds": 1
  },
  {
   "depends_on": "eval:doc.on_hold",
   "description": "Once set, this invoice will be on hold till the set date",
   "fieldname": "release_date",
   "fieldtype": "Date",
   "label": "Release Date",
   "show_days": 1,
   "show_seconds": 1
  },
  {
   "fieldname": "cb_17",
   "fieldtype": "Column Break",
   "show_days": 1,
   "show_seconds": 1
  },
  {
   "depends_on": "eval:doc.on_hold",
   "fieldname": "hold_comment",
   "fieldtype": "Small Text",
   "label": "Reason For Putting On Hold",
   "show_days": 1,
   "show_seconds": 1
  },
  {
   "collapsible": 1,
   "collapsible_depends_on": "bill_no",
   "fieldname": "supplier_invoice_details",
   "fieldtype": "Section Break",
   "label": "Supplier Invoice Details",
   "show_days": 1,
   "show_seconds": 1
  },
  {
   "fieldname": "bill_no",
   "fieldtype": "Data",
   "label": "Supplier Invoice No",
   "oldfieldname": "bill_no",
   "oldfieldtype": "Data",
   "print_hide": 1,
   "show_days": 1,
   "show_seconds": 1
  },
  {
   "fieldname": "column_break_15",
   "fieldtype": "Column Break",
   "show_days": 1,
   "show_seconds": 1
  },
  {
   "fieldname": "bill_date",
   "fieldtype": "Date",
   "label": "Supplier Invoice Date",
   "no_copy": 1,
   "oldfieldname": "bill_date",
   "oldfieldtype": "Date",
   "print_hide": 1,
   "show_days": 1,
   "show_seconds": 1
  },
  {
   "depends_on": "return_against",
   "fieldname": "returns",
   "fieldtype": "Section Break",
   "label": "Returns",
   "show_days": 1,
   "show_seconds": 1
  },
  {
   "depends_on": "return_against",
   "fieldname": "return_against",
   "fieldtype": "Link",
   "label": "Return Against Purchase Invoice",
   "no_copy": 1,
   "options": "Purchase Invoice",
   "print_hide": 1,
   "read_only": 1,
   "show_days": 1,
   "show_seconds": 1
  },
  {
   "collapsible": 1,
   "fieldname": "section_addresses",
   "fieldtype": "Section Break",
   "label": "Address and Contact",
   "show_days": 1,
   "show_seconds": 1
  },
  {
   "fieldname": "supplier_address",
   "fieldtype": "Link",
   "label": "Select Supplier Address",
   "options": "Address",
   "print_hide": 1,
   "show_days": 1,
   "show_seconds": 1
  },
  {
   "fieldname": "address_display",
   "fieldtype": "Small Text",
   "label": "Address",
   "read_only": 1,
   "show_days": 1,
   "show_seconds": 1
  },
  {
   "fieldname": "contact_person",
   "fieldtype": "Link",
   "in_global_search": 1,
   "label": "Contact Person",
   "options": "Contact",
   "print_hide": 1,
   "show_days": 1,
   "show_seconds": 1
  },
  {
   "fieldname": "contact_display",
   "fieldtype": "Small Text",
   "label": "Contact",
   "read_only": 1,
   "show_days": 1,
   "show_seconds": 1
  },
  {
   "fieldname": "contact_mobile",
   "fieldtype": "Small Text",
   "label": "Mobile No",
   "read_only": 1,
   "show_days": 1,
   "show_seconds": 1
  },
  {
   "fieldname": "contact_email",
   "fieldtype": "Small Text",
   "label": "Contact Email",
   "print_hide": 1,
   "read_only": 1,
   "show_days": 1,
   "show_seconds": 1
  },
  {
   "fieldname": "col_break_address",
   "fieldtype": "Column Break",
   "show_days": 1,
   "show_seconds": 1
  },
  {
   "fieldname": "shipping_address",
   "fieldtype": "Link",
   "label": "Select Shipping Address",
   "options": "Address",
   "print_hide": 1,
   "show_days": 1,
   "show_seconds": 1
  },
  {
   "fieldname": "shipping_address_display",
   "fieldtype": "Small Text",
   "label": "Shipping Address",
   "print_hide": 1,
   "read_only": 1,
   "show_days": 1,
   "show_seconds": 1
  },
  {
   "collapsible": 1,
   "fieldname": "currency_and_price_list",
   "fieldtype": "Section Break",
   "label": "Currency and Price List",
   "options": "fa fa-tag",
   "show_days": 1,
   "show_seconds": 1
  },
  {
   "fieldname": "currency",
   "fieldtype": "Link",
   "label": "Currency",
   "oldfieldname": "currency",
   "oldfieldtype": "Select",
   "options": "Currency",
   "print_hide": 1,
   "show_days": 1,
   "show_seconds": 1
  },
  {
   "fieldname": "conversion_rate",
   "fieldtype": "Float",
   "label": "Exchange Rate",
   "oldfieldname": "conversion_rate",
   "oldfieldtype": "Currency",
   "precision": "9",
   "print_hide": 1,
   "show_days": 1,
   "show_seconds": 1
  },
  {
   "fieldname": "column_break2",
   "fieldtype": "Column Break",
   "show_days": 1,
   "show_seconds": 1
  },
  {
   "fieldname": "buying_price_list",
   "fieldtype": "Link",
   "label": "Price List",
   "options": "Price List",
   "print_hide": 1,
   "show_days": 1,
   "show_seconds": 1
  },
  {
   "fieldname": "price_list_currency",
   "fieldtype": "Link",
   "label": "Price List Currency",
   "options": "Currency",
   "print_hide": 1,
   "read_only": 1,
   "show_days": 1,
   "show_seconds": 1
  },
  {
   "fieldname": "plc_conversion_rate",
   "fieldtype": "Float",
   "label": "Price List Exchange Rate",
   "precision": "9",
   "print_hide": 1,
   "show_days": 1,
   "show_seconds": 1
  },
  {
   "default": "0",
   "fieldname": "ignore_pricing_rule",
   "fieldtype": "Check",
   "label": "Ignore Pricing Rule",
   "no_copy": 1,
   "permlevel": 1,
   "print_hide": 1,
   "show_days": 1,
   "show_seconds": 1
  },
  {
   "fieldname": "sec_warehouse",
   "fieldtype": "Section Break",
   "show_days": 1,
   "show_seconds": 1
  },
  {
   "depends_on": "update_stock",
   "description": "Sets 'Accepted Warehouse' in each row of the items table.",
   "fieldname": "set_warehouse",
   "fieldtype": "Link",
   "label": "Set Accepted Warehouse",
   "options": "Warehouse",
   "print_hide": 1,
   "show_days": 1,
   "show_seconds": 1
  },
  {
   "depends_on": "update_stock",
   "description": "Warehouse where you are maintaining stock of rejected items",
   "fieldname": "rejected_warehouse",
   "fieldtype": "Link",
   "label": "Rejected Warehouse",
   "no_copy": 1,
   "options": "Warehouse",
   "print_hide": 1,
   "show_days": 1,
   "show_seconds": 1
  },
  {
   "fieldname": "col_break_warehouse",
   "fieldtype": "Column Break",
   "show_days": 1,
   "show_seconds": 1
  },
  {
   "default": "No",
   "fieldname": "is_subcontracted",
   "fieldtype": "Select",
   "label": "Raw Materials Supplied",
   "options": "No\nYes",
   "print_hide": 1,
   "show_days": 1,
   "show_seconds": 1
  },
  {
   "fieldname": "items_section",
   "fieldtype": "Section Break",
   "oldfieldtype": "Section Break",
   "options": "fa fa-shopping-cart",
   "show_days": 1,
   "show_seconds": 1
  },
  {
   "default": "0",
   "fieldname": "update_stock",
   "fieldtype": "Check",
   "label": "Update Stock",
   "print_hide": 1,
   "show_days": 1,
   "show_seconds": 1
  },
  {
   "fieldname": "scan_barcode",
   "fieldtype": "Data",
   "label": "Scan Barcode",
   "show_days": 1,
   "show_seconds": 1
  },
  {
   "allow_bulk_edit": 1,
   "fieldname": "items",
   "fieldtype": "Table",
   "label": "Items",
   "oldfieldname": "entries",
   "oldfieldtype": "Table",
   "options": "Purchase Invoice Item",
   "reqd": 1,
   "show_days": 1,
   "show_seconds": 1
  },
  {
   "fieldname": "pricing_rule_details",
   "fieldtype": "Section Break",
   "label": "Pricing Rules",
   "show_days": 1,
   "show_seconds": 1
  },
  {
   "fieldname": "pricing_rules",
   "fieldtype": "Table",
   "label": "Pricing Rule Detail",
   "options": "Pricing Rule Detail",
   "read_only": 1,
   "show_days": 1,
   "show_seconds": 1
  },
  {
   "collapsible_depends_on": "supplied_items",
   "fieldname": "raw_materials_supplied",
   "fieldtype": "Section Break",
   "label": "Raw Materials Supplied",
   "show_days": 1,
   "show_seconds": 1
  },
  {
   "depends_on": "update_stock",
   "fieldname": "supplied_items",
   "fieldtype": "Table",
   "label": "Supplied Items",
   "no_copy": 1,
   "options": "Purchase Receipt Item Supplied",
   "show_days": 1,
   "show_seconds": 1
  },
  {
   "fieldname": "section_break_26",
   "fieldtype": "Section Break",
   "show_days": 1,
   "show_seconds": 1
  },
  {
   "fieldname": "total_qty",
   "fieldtype": "Float",
   "label": "Total Quantity",
   "read_only": 1,
   "show_days": 1,
   "show_seconds": 1
  },
  {
   "fieldname": "base_total",
   "fieldtype": "Currency",
   "label": "Total (Company Currency)",
   "options": "Company:company:default_currency",
   "print_hide": 1,
   "read_only": 1,
   "show_days": 1,
   "show_seconds": 1
  },
  {
   "fieldname": "base_net_total",
   "fieldtype": "Currency",
   "label": "Net Total (Company Currency)",
   "oldfieldname": "net_total",
   "oldfieldtype": "Currency",
   "options": "Company:company:default_currency",
   "print_hide": 1,
   "read_only": 1,
   "show_days": 1,
   "show_seconds": 1
  },
  {
   "fieldname": "column_break_28",
   "fieldtype": "Column Break",
   "show_days": 1,
   "show_seconds": 1
  },
  {
   "fieldname": "total",
   "fieldtype": "Currency",
   "label": "Total",
   "options": "currency",
   "read_only": 1,
   "show_days": 1,
   "show_seconds": 1
  },
  {
   "fieldname": "net_total",
   "fieldtype": "Currency",
   "label": "Net Total",
   "oldfieldname": "net_total_import",
   "oldfieldtype": "Currency",
   "options": "currency",
   "print_hide": 1,
   "read_only": 1,
   "show_days": 1,
   "show_seconds": 1
  },
  {
   "fieldname": "total_net_weight",
   "fieldtype": "Float",
   "label": "Total Net Weight",
   "print_hide": 1,
   "read_only": 1,
   "show_days": 1,
   "show_seconds": 1
  },
  {
   "fieldname": "taxes_section",
   "fieldtype": "Section Break",
   "oldfieldtype": "Section Break",
   "options": "fa fa-money",
   "show_days": 1,
   "show_seconds": 1
  },
  {
   "fieldname": "tax_category",
   "fieldtype": "Link",
   "label": "Tax Category",
   "options": "Tax Category",
   "print_hide": 1,
   "show_days": 1,
   "show_seconds": 1
  },
  {
   "fieldname": "column_break_49",
   "fieldtype": "Column Break",
   "show_days": 1,
   "show_seconds": 1
  },
  {
   "fieldname": "shipping_rule",
   "fieldtype": "Link",
   "label": "Shipping Rule",
   "options": "Shipping Rule",
   "print_hide": 1,
   "show_days": 1,
   "show_seconds": 1
  },
  {
   "fieldname": "section_break_51",
   "fieldtype": "Section Break",
   "show_days": 1,
   "show_seconds": 1
  },
  {
   "fieldname": "taxes_and_charges",
   "fieldtype": "Link",
   "label": "Purchase Taxes and Charges Template",
   "oldfieldname": "purchase_other_charges",
   "oldfieldtype": "Link",
   "options": "Purchase Taxes and Charges Template",
   "print_hide": 1,
   "show_days": 1,
   "show_seconds": 1
  },
  {
   "fieldname": "taxes",
   "fieldtype": "Table",
   "label": "Purchase Taxes and Charges",
   "oldfieldname": "purchase_tax_details",
   "oldfieldtype": "Table",
   "options": "Purchase Taxes and Charges",
   "show_days": 1,
   "show_seconds": 1
  },
  {
   "collapsible": 1,
   "fieldname": "sec_tax_breakup",
   "fieldtype": "Section Break",
   "label": "Tax Breakup",
   "show_days": 1,
   "show_seconds": 1
  },
  {
   "fieldname": "other_charges_calculation",
   "fieldtype": "Long Text",
   "label": "Taxes and Charges Calculation",
   "no_copy": 1,
   "oldfieldtype": "HTML",
   "print_hide": 1,
   "read_only": 1,
   "show_days": 1,
   "show_seconds": 1
  },
  {
   "fieldname": "totals",
   "fieldtype": "Section Break",
   "oldfieldtype": "Section Break",
   "options": "fa fa-money",
   "show_days": 1,
   "show_seconds": 1
  },
  {
   "fieldname": "base_taxes_and_charges_added",
   "fieldtype": "Currency",
   "label": "Taxes and Charges Added (Company Currency)",
   "oldfieldname": "other_charges_added",
   "oldfieldtype": "Currency",
   "options": "Company:company:default_currency",
   "print_hide": 1,
   "read_only": 1,
   "show_days": 1,
   "show_seconds": 1
  },
  {
   "fieldname": "base_taxes_and_charges_deducted",
   "fieldtype": "Currency",
   "label": "Taxes and Charges Deducted (Company Currency)",
   "oldfieldname": "other_charges_deducted",
   "oldfieldtype": "Currency",
   "options": "Company:company:default_currency",
   "print_hide": 1,
   "read_only": 1,
   "show_days": 1,
   "show_seconds": 1
  },
  {
   "fieldname": "base_total_taxes_and_charges",
   "fieldtype": "Currency",
   "label": "Total Taxes and Charges (Company Currency)",
   "oldfieldname": "total_tax",
   "oldfieldtype": "Currency",
   "options": "Company:company:default_currency",
   "print_hide": 1,
   "read_only": 1,
   "show_days": 1,
   "show_seconds": 1
  },
  {
   "fieldname": "column_break_40",
   "fieldtype": "Column Break",
   "show_days": 1,
   "show_seconds": 1
  },
  {
   "fieldname": "taxes_and_charges_added",
   "fieldtype": "Currency",
   "label": "Taxes and Charges Added",
   "oldfieldname": "other_charges_added_import",
   "oldfieldtype": "Currency",
   "options": "currency",
   "print_hide": 1,
   "read_only": 1,
   "show_days": 1,
   "show_seconds": 1
  },
  {
   "fieldname": "taxes_and_charges_deducted",
   "fieldtype": "Currency",
   "label": "Taxes and Charges Deducted",
   "oldfieldname": "other_charges_deducted_import",
   "oldfieldtype": "Currency",
   "options": "currency",
   "print_hide": 1,
   "read_only": 1,
   "show_days": 1,
   "show_seconds": 1
  },
  {
   "fieldname": "total_taxes_and_charges",
   "fieldtype": "Currency",
   "label": "Total Taxes and Charges",
   "options": "currency",
   "print_hide": 1,
   "read_only": 1,
   "show_days": 1,
   "show_seconds": 1
  },
  {
   "collapsible": 1,
   "collapsible_depends_on": "discount_amount",
   "fieldname": "section_break_44",
   "fieldtype": "Section Break",
   "label": "Additional Discount",
   "show_days": 1,
   "show_seconds": 1
  },
  {
   "default": "Grand Total",
   "fieldname": "apply_discount_on",
   "fieldtype": "Select",
   "label": "Apply Additional Discount On",
   "options": "\nGrand Total\nNet Total",
   "print_hide": 1,
   "show_days": 1,
   "show_seconds": 1
  },
  {
   "fieldname": "base_discount_amount",
   "fieldtype": "Currency",
   "label": "Additional Discount Amount (Company Currency)",
   "options": "Company:company:default_currency",
   "print_hide": 1,
   "read_only": 1,
   "show_days": 1,
   "show_seconds": 1
  },
  {
   "fieldname": "column_break_46",
   "fieldtype": "Column Break",
   "show_days": 1,
   "show_seconds": 1
  },
  {
   "fieldname": "additional_discount_percentage",
   "fieldtype": "Float",
   "label": "Additional Discount Percentage",
   "print_hide": 1,
   "show_days": 1,
   "show_seconds": 1
  },
  {
   "fieldname": "discount_amount",
   "fieldtype": "Currency",
   "label": "Additional Discount Amount",
   "options": "currency",
   "print_hide": 1,
   "show_days": 1,
   "show_seconds": 1
  },
  {
   "fieldname": "section_break_49",
   "fieldtype": "Section Break",
   "show_days": 1,
   "show_seconds": 1
  },
  {
   "fieldname": "base_grand_total",
   "fieldtype": "Currency",
   "label": "Grand Total (Company Currency)",
   "oldfieldname": "grand_total",
   "oldfieldtype": "Currency",
   "options": "Company:company:default_currency",
   "print_hide": 1,
   "read_only": 1,
   "show_days": 1,
   "show_seconds": 1
  },
  {
   "depends_on": "eval:!doc.disable_rounded_total",
   "fieldname": "base_rounding_adjustment",
   "fieldtype": "Currency",
   "label": "Rounding Adjustment (Company Currency)",
   "no_copy": 1,
   "options": "Company:company:default_currency",
   "print_hide": 1,
   "read_only": 1,
   "show_days": 1,
   "show_seconds": 1
  },
  {
   "depends_on": "eval:!doc.disable_rounded_total",
   "fieldname": "base_rounded_total",
   "fieldtype": "Currency",
   "label": "Rounded Total (Company Currency)",
   "no_copy": 1,
   "options": "Company:company:default_currency",
   "print_hide": 1,
   "read_only": 1,
   "show_days": 1,
   "show_seconds": 1
  },
  {
   "fieldname": "base_in_words",
   "fieldtype": "Data",
   "label": "In Words (Company Currency)",
   "length": 240,
   "oldfieldname": "in_words",
   "oldfieldtype": "Data",
   "print_hide": 1,
   "read_only": 1,
   "show_days": 1,
   "show_seconds": 1
  },
  {
   "fieldname": "column_break8",
   "fieldtype": "Column Break",
   "oldfieldtype": "Column Break",
   "print_hide": 1,
   "show_days": 1,
   "show_seconds": 1,
   "width": "50%"
  },
  {
   "fieldname": "grand_total",
   "fieldtype": "Currency",
   "in_list_view": 1,
   "label": "Grand Total",
   "oldfieldname": "grand_total_import",
   "oldfieldtype": "Currency",
   "options": "currency",
   "read_only": 1,
   "show_days": 1,
   "show_seconds": 1
  },
  {
   "depends_on": "eval:!doc.disable_rounded_total",
   "fieldname": "rounding_adjustment",
   "fieldtype": "Currency",
   "label": "Rounding Adjustment",
   "no_copy": 1,
   "options": "currency",
   "print_hide": 1,
   "read_only": 1,
   "show_days": 1,
   "show_seconds": 1
  },
  {
   "depends_on": "eval:!doc.disable_rounded_total",
   "fieldname": "rounded_total",
   "fieldtype": "Currency",
   "label": "Rounded Total",
   "no_copy": 1,
   "options": "currency",
   "print_hide": 1,
   "read_only": 1,
   "show_days": 1,
   "show_seconds": 1
  },
  {
   "fieldname": "in_words",
   "fieldtype": "Data",
   "label": "In Words",
   "length": 240,
   "oldfieldname": "in_words_import",
   "oldfieldtype": "Data",
   "print_hide": 1,
   "read_only": 1,
   "show_days": 1,
   "show_seconds": 1
  },
  {
   "fieldname": "total_advance",
   "fieldtype": "Currency",
   "label": "Total Advance",
   "no_copy": 1,
   "oldfieldname": "total_advance",
   "oldfieldtype": "Currency",
   "options": "party_account_currency",
   "print_hide": 1,
   "read_only": 1,
   "show_days": 1,
   "show_seconds": 1
  },
  {
   "fieldname": "outstanding_amount",
   "fieldtype": "Currency",
   "label": "Outstanding Amount",
   "no_copy": 1,
   "oldfieldname": "outstanding_amount",
   "oldfieldtype": "Currency",
   "options": "party_account_currency",
   "print_hide": 1,
   "read_only": 1,
   "show_days": 1,
   "show_seconds": 1
  },
  {
   "default": "0",
   "depends_on": "grand_total",
   "fieldname": "disable_rounded_total",
   "fieldtype": "Check",
   "label": "Disable Rounded Total",
   "show_days": 1,
   "show_seconds": 1
  },
  {
   "collapsible": 1,
   "collapsible_depends_on": "paid_amount",
   "depends_on": "eval:doc.is_paid===1||(doc.advances && doc.advances.length>0)",
   "fieldname": "payments_section",
   "fieldtype": "Section Break",
   "label": "Payments",
   "show_days": 1,
   "show_seconds": 1
  },
  {
   "fieldname": "mode_of_payment",
   "fieldtype": "Link",
   "label": "Mode of Payment",
   "options": "Mode of Payment",
   "print_hide": 1,
   "show_days": 1,
   "show_seconds": 1
  },
  {
   "fieldname": "cash_bank_account",
   "fieldtype": "Link",
   "label": "Cash/Bank Account",
   "options": "Account",
   "show_days": 1,
   "show_seconds": 1
  },
  {
   "fieldname": "clearance_date",
   "fieldtype": "Date",
   "label": "Clearance Date",
   "no_copy": 1,
   "print_hide": 1,
   "read_only": 1,
   "show_days": 1,
   "show_seconds": 1
  },
  {
   "fieldname": "col_br_payments",
   "fieldtype": "Column Break",
   "show_days": 1,
   "show_seconds": 1
  },
  {
   "depends_on": "is_paid",
   "fieldname": "paid_amount",
   "fieldtype": "Currency",
   "label": "Paid Amount",
   "no_copy": 1,
   "options": "currency",
   "print_hide": 1,
   "show_days": 1,
   "show_seconds": 1
  },
  {
   "fieldname": "base_paid_amount",
   "fieldtype": "Currency",
   "label": "Paid Amount (Company Currency)",
   "no_copy": 1,
   "options": "Company:company:default_currency",
   "print_hide": 1,
   "read_only": 1,
   "show_days": 1,
   "show_seconds": 1
  },
  {
   "collapsible": 1,
   "collapsible_depends_on": "write_off_amount",
   "depends_on": "grand_total",
   "fieldname": "write_off",
   "fieldtype": "Section Break",
   "label": "Write Off",
   "show_days": 1,
   "show_seconds": 1
  },
  {
   "fieldname": "write_off_amount",
   "fieldtype": "Currency",
   "label": "Write Off Amount",
   "no_copy": 1,
   "options": "currency",
   "print_hide": 1,
   "show_days": 1,
   "show_seconds": 1
  },
  {
   "fieldname": "base_write_off_amount",
   "fieldtype": "Currency",
   "label": "Write Off Amount (Company Currency)",
   "no_copy": 1,
   "options": "Company:company:default_currency",
   "print_hide": 1,
   "read_only": 1,
   "show_days": 1,
   "show_seconds": 1
  },
  {
   "fieldname": "column_break_61",
   "fieldtype": "Column Break",
   "show_days": 1,
   "show_seconds": 1
  },
  {
   "depends_on": "eval:flt(doc.write_off_amount)!=0",
   "fieldname": "write_off_account",
   "fieldtype": "Link",
   "label": "Write Off Account",
   "options": "Account",
   "print_hide": 1,
   "show_days": 1,
   "show_seconds": 1
  },
  {
   "depends_on": "eval:flt(doc.write_off_amount)!=0",
   "fieldname": "write_off_cost_center",
   "fieldtype": "Link",
   "label": "Write Off Cost Center",
   "options": "Cost Center",
   "print_hide": 1,
   "show_days": 1,
   "show_seconds": 1
  },
  {
   "collapsible": 1,
   "collapsible_depends_on": "advances",
   "fieldname": "advances_section",
   "fieldtype": "Section Break",
   "label": "Advance Payments",
   "oldfieldtype": "Section Break",
   "options": "fa fa-money",
   "print_hide": 1,
   "show_days": 1,
   "show_seconds": 1
  },
  {
   "default": "0",
   "fieldname": "allocate_advances_automatically",
   "fieldtype": "Check",
   "label": "Set Advances and Allocate (FIFO)",
   "show_days": 1,
   "show_seconds": 1
  },
  {
   "depends_on": "eval:!doc.allocate_advances_automatically",
   "fieldname": "get_advances",
   "fieldtype": "Button",
   "label": "Get Advances Paid",
   "oldfieldtype": "Button",
   "print_hide": 1,
   "show_days": 1,
   "show_seconds": 1
  },
  {
   "fieldname": "advances",
   "fieldtype": "Table",
   "label": "Advances",
   "no_copy": 1,
   "oldfieldname": "advance_allocation_details",
   "oldfieldtype": "Table",
   "options": "Purchase Invoice Advance",
   "print_hide": 1,
   "show_days": 1,
   "show_seconds": 1
  },
  {
   "collapsible": 1,
   "collapsible_depends_on": "eval:(!doc.is_return)",
   "fieldname": "payment_schedule_section",
   "fieldtype": "Section Break",
   "label": "Payment Terms",
   "show_days": 1,
   "show_seconds": 1
  },
  {
   "fieldname": "payment_terms_template",
   "fieldtype": "Link",
   "label": "Payment Terms Template",
   "options": "Payment Terms Template",
   "show_days": 1,
   "show_seconds": 1
  },
  {
   "fieldname": "payment_schedule",
   "fieldtype": "Table",
   "label": "Payment Schedule",
   "no_copy": 1,
   "options": "Payment Schedule",
   "print_hide": 1,
   "show_days": 1,
   "show_seconds": 1
  },
  {
   "collapsible": 1,
   "collapsible_depends_on": "terms",
   "fieldname": "terms_section_break",
   "fieldtype": "Section Break",
   "label": "Terms and Conditions",
   "options": "fa fa-legal",
   "show_days": 1,
   "show_seconds": 1
  },
  {
   "fieldname": "tc_name",
   "fieldtype": "Link",
   "label": "Terms",
   "options": "Terms and Conditions",
   "print_hide": 1,
   "show_days": 1,
   "show_seconds": 1
  },
  {
   "fieldname": "terms",
   "fieldtype": "Text Editor",
   "label": "Terms and Conditions1",
   "show_days": 1,
   "show_seconds": 1
  },
  {
   "collapsible": 1,
   "fieldname": "printing_settings",
   "fieldtype": "Section Break",
   "label": "Printing Settings",
   "show_days": 1,
   "show_seconds": 1
  },
  {
   "allow_on_submit": 1,
   "fieldname": "letter_head",
   "fieldtype": "Link",
   "label": "Letter Head",
   "options": "Letter Head",
   "print_hide": 1,
   "show_days": 1,
   "show_seconds": 1
  },
  {
   "allow_on_submit": 1,
   "default": "0",
   "fieldname": "group_same_items",
   "fieldtype": "Check",
   "label": "Group same items",
   "print_hide": 1,
   "show_days": 1,
   "show_seconds": 1
  },
  {
   "fieldname": "column_break_112",
   "fieldtype": "Column Break",
   "show_days": 1,
   "show_seconds": 1
  },
  {
   "allow_on_submit": 1,
   "fieldname": "select_print_heading",
   "fieldtype": "Link",
   "label": "Print Heading",
   "no_copy": 1,
   "oldfieldname": "select_print_heading",
   "oldfieldtype": "Link",
   "options": "Print Heading",
   "print_hide": 1,
   "report_hide": 1,
   "show_days": 1,
   "show_seconds": 1
  },
  {
   "fieldname": "language",
   "fieldtype": "Data",
   "label": "Print Language",
   "print_hide": 1,
   "read_only": 1,
   "show_days": 1,
   "show_seconds": 1
  },
  {
   "collapsible": 1,
   "fieldname": "more_info",
   "fieldtype": "Section Break",
   "label": "More Information",
   "oldfieldtype": "Section Break",
   "options": "fa fa-file-text",
   "print_hide": 1,
   "show_days": 1,
   "show_seconds": 1
  },
  {
   "fieldname": "credit_to",
   "fieldtype": "Link",
   "label": "Credit To",
   "oldfieldname": "credit_to",
   "oldfieldtype": "Link",
   "options": "Account",
   "print_hide": 1,
   "reqd": 1,
   "search_index": 1,
   "show_days": 1,
   "show_seconds": 1
  },
  {
   "fieldname": "party_account_currency",
   "fieldtype": "Link",
   "hidden": 1,
   "label": "Party Account Currency",
   "no_copy": 1,
   "options": "Currency",
   "print_hide": 1,
   "read_only": 1,
   "show_days": 1,
   "show_seconds": 1
  },
  {
   "default": "No",
   "fieldname": "is_opening",
   "fieldtype": "Select",
   "label": "Is Opening",
   "oldfieldname": "is_opening",
   "oldfieldtype": "Select",
   "options": "No\nYes",
   "print_hide": 1,
   "show_days": 1,
   "show_seconds": 1
  },
  {
   "fieldname": "against_expense_account",
   "fieldtype": "Small Text",
   "hidden": 1,
   "label": "Against Expense Account",
   "no_copy": 1,
   "oldfieldname": "against_expense_account",
   "oldfieldtype": "Small Text",
   "print_hide": 1,
   "show_days": 1,
   "show_seconds": 1
  },
  {
   "fieldname": "column_break_63",
   "fieldtype": "Column Break",
   "show_days": 1,
   "show_seconds": 1
  },
  {
   "default": "Draft",
   "fieldname": "status",
   "fieldtype": "Select",
   "in_standard_filter": 1,
   "label": "Status",
   "options": "\nDraft\nReturn\nDebit Note Issued\nSubmitted\nPaid\nUnpaid\nOverdue\nCancelled\nInternal Transfer",
   "print_hide": 1,
   "show_days": 1,
   "show_seconds": 1
  },
  {
   "fieldname": "inter_company_invoice_reference",
   "fieldtype": "Link",
   "label": "Inter Company Invoice Reference",
   "no_copy": 1,
   "options": "Sales Invoice",
   "print_hide": 1,
   "read_only": 1,
   "show_days": 1,
   "show_seconds": 1
  },
  {
   "fieldname": "remarks",
   "fieldtype": "Small Text",
   "label": "Remarks",
   "no_copy": 1,
   "oldfieldname": "remarks",
   "oldfieldtype": "Text",
   "print_hide": 1,
   "show_days": 1,
   "show_seconds": 1
  },
  {
   "collapsible": 1,
   "fieldname": "subscription_section",
   "fieldtype": "Section Break",
   "label": "Subscription Section",
   "print_hide": 1,
   "show_days": 1,
   "show_seconds": 1
  },
  {
   "allow_on_submit": 1,
   "description": "Start date of current invoice's period",
   "fieldname": "from_date",
   "fieldtype": "Date",
   "label": "From Date",
   "no_copy": 1,
   "print_hide": 1,
   "show_days": 1,
   "show_seconds": 1
  },
  {
   "allow_on_submit": 1,
   "description": "End date of current invoice's period",
   "fieldname": "to_date",
   "fieldtype": "Date",
   "label": "To Date",
   "no_copy": 1,
   "print_hide": 1,
   "show_days": 1,
   "show_seconds": 1
  },
  {
   "fieldname": "column_break_114",
   "fieldtype": "Column Break",
   "show_days": 1,
   "show_seconds": 1
  },
  {
   "fieldname": "auto_repeat",
   "fieldtype": "Link",
   "label": "Auto Repeat",
   "no_copy": 1,
   "options": "Auto Repeat",
   "print_hide": 1,
   "read_only": 1,
   "show_days": 1,
   "show_seconds": 1
  },
  {
   "allow_on_submit": 1,
   "depends_on": "eval: doc.auto_repeat",
   "fieldname": "update_auto_repeat_reference",
   "fieldtype": "Button",
   "label": "Update Auto Repeat Reference",
   "show_days": 1,
   "show_seconds": 1
  },
  {
   "collapsible": 1,
   "fieldname": "accounting_dimensions_section",
   "fieldtype": "Section Break",
   "label": "Accounting Dimensions ",
   "show_days": 1,
   "show_seconds": 1
  },
  {
   "fieldname": "dimension_col_break",
   "fieldtype": "Column Break",
   "show_days": 1,
   "show_seconds": 1
  },
  {
   "default": "0",
   "fetch_from": "supplier.is_internal_supplier",
   "fieldname": "is_internal_supplier",
   "fieldtype": "Check",
   "label": "Is Internal Supplier",
   "read_only": 1,
   "show_days": 1,
   "show_seconds": 1
  },
  {
   "fieldname": "tax_withholding_category",
   "fieldtype": "Link",
   "hidden": 1,
   "label": "Tax Withholding Category",
   "options": "Tax Withholding Category",
   "print_hide": 1,
   "show_days": 1,
   "show_seconds": 1
  },
  {
   "fieldname": "billing_address",
   "fieldtype": "Link",
   "label": "Select Billing Address",
   "options": "Address",
   "show_days": 1,
   "show_seconds": 1
  },
  {
   "fieldname": "billing_address_display",
   "fieldtype": "Small Text",
   "label": "Billing Address",
   "read_only": 1,
   "show_days": 1,
   "show_seconds": 1
  },
  {
   "fieldname": "project",
   "fieldtype": "Link",
   "label": "Project",
   "options": "Project",
   "show_days": 1,
   "show_seconds": 1
  },
  {
   "depends_on": "eval:doc.is_internal_supplier",
   "description": "Unrealized Profit / Loss account for intra-company transfers",
   "fieldname": "unrealized_profit_loss_account",
   "fieldtype": "Link",
   "label": "Unrealized Profit / Loss Account",
   "options": "Account",
   "show_days": 1,
   "show_seconds": 1
  },
  {
   "depends_on": "eval:doc.is_internal_supplier",
   "description": "Company which internal supplier represents",
   "fetch_from": "supplier.represents_company",
   "fieldname": "represents_company",
   "fieldtype": "Link",
   "label": "Represents Company",
   "options": "Company",
   "show_days": 1,
   "show_seconds": 1
  },
  {
   "depends_on": "eval:doc.update_stock && doc.is_internal_supplier",
   "description": "Sets 'From Warehouse' in each row of the items table.",
   "fieldname": "set_from_warehouse",
   "fieldtype": "Link",
   "label": "Set From Warehouse",
   "no_copy": 1,
   "options": "Warehouse",
   "print_hide": 1,
   "print_width": "50px",
   "show_days": 1,
   "show_seconds": 1,
   "width": "50px"
  },
  {
   "depends_on": "eval:doc.update_stock && doc.is_subcontracted==\"Yes\"",
   "fieldname": "supplier_warehouse",
   "fieldtype": "Link",
   "label": "Supplier Warehouse",
   "no_copy": 1,
   "options": "Warehouse",
   "print_hide": 1,
   "print_width": "50px",
   "show_days": 1,
   "show_seconds": 1,
   "width": "50px"
  },
  {
   "fieldname": "per_received",
   "fieldtype": "Percent",
   "hidden": 1,
   "label": "Per Received",
   "no_copy": 1,
   "print_hide": 1,
<<<<<<< HEAD
   "read_only": 1
  },
  {
   "fieldname": "additional_discount_account",
   "fieldtype": "Link",
   "label": "Additional Discount Account",
   "options": "Account"
=======
   "read_only": 1,
   "show_days": 1,
   "show_seconds": 1
  },
  {
   "default": "0",
   "fieldname": "ignore_default_payment_terms_template",
   "fieldtype": "Check",
   "hidden": 1,
   "label": "Ignore Default Payment Terms Template",
   "read_only": 1,
   "show_days": 1,
   "show_seconds": 1
>>>>>>> cd980f5e
  }
 ],
 "icon": "fa fa-file-text",
 "idx": 204,
 "is_submittable": 1,
 "links": [],
<<<<<<< HEAD
 "modified": "2021-07-17 17:37:50.570595",
=======
 "modified": "2021-08-07 17:53:14.351439",
>>>>>>> cd980f5e
 "modified_by": "Administrator",
 "module": "Accounts",
 "name": "Purchase Invoice",
 "name_case": "Title Case",
 "owner": "Administrator",
 "permissions": [
  {
   "amend": 1,
   "cancel": 1,
   "create": 1,
   "email": 1,
   "print": 1,
   "read": 1,
   "report": 1,
   "role": "Accounts User",
   "share": 1,
   "submit": 1,
   "write": 1
  },
  {
   "email": 1,
   "print": 1,
   "read": 1,
   "report": 1,
   "role": "Purchase User"
  },
  {
   "amend": 1,
   "cancel": 1,
   "create": 1,
   "delete": 1,
   "email": 1,
   "print": 1,
   "read": 1,
   "report": 1,
   "role": "Accounts Manager",
   "share": 1,
   "submit": 1,
   "write": 1
  },
  {
   "email": 1,
   "print": 1,
   "read": 1,
   "report": 1,
   "role": "Auditor"
  },
  {
   "permlevel": 1,
   "read": 1,
   "role": "Accounts Manager",
   "write": 1
  }
 ],
 "search_fields": "posting_date, supplier, bill_no, base_grand_total, outstanding_amount",
 "show_name_in_global_search": 1,
 "sort_field": "modified",
 "sort_order": "DESC",
 "timeline_field": "supplier",
 "title_field": "title",
 "track_changes": 1
}<|MERGE_RESOLUTION|>--- conflicted
+++ resolved
@@ -1692,7 +1692,6 @@
    "label": "Per Received",
    "no_copy": 1,
    "print_hide": 1,
-<<<<<<< HEAD
    "read_only": 1
   },
   {
@@ -1700,10 +1699,6 @@
    "fieldtype": "Link",
    "label": "Additional Discount Account",
    "options": "Account"
-=======
-   "read_only": 1,
-   "show_days": 1,
-   "show_seconds": 1
   },
   {
    "default": "0",
@@ -1714,18 +1709,13 @@
    "read_only": 1,
    "show_days": 1,
    "show_seconds": 1
->>>>>>> cd980f5e
   }
  ],
  "icon": "fa fa-file-text",
  "idx": 204,
  "is_submittable": 1,
  "links": [],
-<<<<<<< HEAD
- "modified": "2021-07-17 17:37:50.570595",
-=======
  "modified": "2021-08-07 17:53:14.351439",
->>>>>>> cd980f5e
  "modified_by": "Administrator",
  "module": "Accounts",
  "name": "Purchase Invoice",
