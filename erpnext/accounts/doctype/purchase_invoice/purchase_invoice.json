--- conflicted
+++ resolved
@@ -1373,7 +1373,6 @@
    "print_hide": 1,
    "print_width": "50px",
    "width": "50px"
-<<<<<<< HEAD
   },
   {
    "fieldname": "per_received",
@@ -1383,19 +1382,13 @@
    "no_copy": 1,
    "print_hide": 1,
    "read_only": 1
-=======
->>>>>>> ff57fbe2
   }
  ],
  "icon": "fa fa-file-text",
  "idx": 204,
  "is_submittable": 1,
  "links": [],
-<<<<<<< HEAD
  "modified": "2021-03-28 04:13:59.829389",
-=======
- "modified": "2021-03-09 21:56:28.748582",
->>>>>>> ff57fbe2
  "modified_by": "Administrator",
  "module": "Accounts",
  "name": "Purchase Invoice",
