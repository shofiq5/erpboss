// ERPNext - web based ERP (http://erpnext.com)
// Copyright (C) 2012 Web Notes Technologies Pvt Ltd
// 
// This program is free software: you can redistribute it and/or modify
// it under the terms of the GNU General Public License as published by
// the Free Software Foundation, either version 3 of the License, or
// (at your option) any later version.
// 
// This program is distributed in the hope that it will be useful,
// but WITHOUT ANY WARRANTY; without even the implied warranty of
// MERCHANTABILITY or FITNESS FOR A PARTICULAR PURPOSE.  See the
// GNU General Public License for more details.
// 
// You should have received a copy of the GNU General Public License
// along with this program.  If not, see <http://www.gnu.org/licenses/>.

cur_frm.cscript.tname = "RV Detail";
cur_frm.cscript.fname = "entries";
cur_frm.cscript.other_fname = "other_charges";
cur_frm.cscript.sales_team_fname = "sales_team";

// print heading
cur_frm.pformat.print_heading = 'Invoice';

$import(Sales Common)
$import(Other Charges)
$import(SMS Control)

// On Load
// -------
cur_frm.cscript.onload = function(doc,dt,dn) {
	if(!doc.customer && doc.debit_to) get_field(dt, 'debit_to', dn).print_hide = 0;
	if (doc.__islocal) {
		if(!doc.voucher_date) set_multiple(dt,dn,{voucher_date:get_today()});
		if(!doc.due_date) set_multiple(dt,dn,{due_date:get_today()});
		if(!doc.posting_date) set_multiple(dt,dn,{posting_date:get_today()});
		if(!doc.currency && sys_defaults.currency) set_multiple(dt,dn,{currency:sys_defaults.currency});
		if(!doc.price_list_currency) set_multiple(dt, dn, {price_list_currency: doc.currency, plc_conversion_rate: 1});

 		hide_field(['customer_address', 'contact_person','customer_name','address_display', 'contact_display', 'contact_mobile', 'contact_email', 'territory', 'customer_group']);
	}
}

cur_frm.cscript.onload_post_render = function(doc, dt, dn) {
	var callback = function(doc, dt, dn) {
		// called from mapper, update the account names for items and customer
		var callback2 = function(doc, dt, dn) {
			if(doc.customer && doc.__islocal) {
				$c_obj(make_doclist(doc.doctype,doc.name),
					'load_default_accounts','',
					function(r,rt) {
						refresh_field('entries');
						cur_frm.cscript.customer(doc,dt,dn,onload=true);
					}
				);
			}
		}
		// defined in sales_common.js
		var callback1 = function(doc, dt, dn) {
			//for previously created sales invoice, set required field related to pos	
			cur_frm.cscript.update_item_details(doc, dt, dn, callback2);
		}
		
		if(doc.is_pos ==1) cur_frm.cscript.is_pos(doc, dt, dn,callback1);
		else cur_frm.cscript.update_item_details(doc, dt, dn, callback2);
	}

	cur_frm.cscript.hide_price_list_currency(doc, dt, dn, callback); 

}


// Hide Fields
// ------------
cur_frm.cscript.hide_fields = function(doc, cdt, cdn) {
	par_flds = ['project_name', 'due_date', 'sales_order_main', 'delivery_note_main', 'Get Items', 'is_opening', 'conversion_rate', 'source', 'cancel_reason', 'total_advance', 'gross_profit', 'gross_profit_percent', 'Get Advances Received', 'advance_adjustment_details', 'sales_partner', 'commission_rate', 'total_commission', 'Repair Outstanding Amt'];
	
	item_flds_normal = ['sales_order', 'delivery_note']
	item_flds_pos = ['warehouse', 'serial_no', 'batch_no', 'actual_qty', 'delivered_qty']
	
	if(cint(doc.is_pos) == 1) {
		hide_field(par_flds);
		for(f in item_flds_normal) cur_frm.fields_dict['entries'].grid.set_column_disp(item_flds_normal[f], false);
		for(f in item_flds_pos) cur_frm.fields_dict['entries'].grid.set_column_disp(item_flds_pos[f], (doc.update_stock==1?true:false));
	} else {
		unhide_field(par_flds);
		for(f in item_flds_normal) cur_frm.fields_dict['entries'].grid.set_column_disp(item_flds_normal[f], true);
		for(f in item_flds_pos) cur_frm.fields_dict['entries'].grid.set_column_disp(item_flds_pos[f], false);
	}

	// India related fields
	var cp = wn.control_panel;
	if (cp.country == 'India') unhide_field(['c_form_applicable', 'c_form_no']);
	else hide_field(['c_form_applicable', 'c_form_no']);

}


// Refresh
// -------
cur_frm.cscript.refresh = function(doc, dt, dn) {
	cur_frm.cscript.is_opening(doc, dt, dn);
	cur_frm.cscript.hide_fields(doc, dt, dn);
<<<<<<< HEAD

	var callback = function() {
		cur_frm.cscript.dynamic_label(doc, dt, dn);
	}
	cur_frm.cscript.hide_price_list_currency(doc, dt, dn, callback); 


=======
>>>>>>> d14bea3d
	// Show / Hide button
	cur_frm.clear_custom_buttons();

	if (!cur_frm.cscript.is_onload)	cur_frm.cscript.hide_price_list_currency(doc, dt, dn); 

	if(doc.docstatus==1) {
		cur_frm.add_custom_button('View Ledger', cur_frm.cscript['View Ledger Entry']);
		cur_frm.add_custom_button('Send SMS', cur_frm.cscript['Send SMS']);
		unhide_field('Repair Outstanding Amt');

		if(doc.is_pos==1 && doc.update_stock!=1)
			cur_frm.add_custom_button('Make Delivery', cur_frm.cscript['Make Delivery Note']);

		if(doc.outstanding_amount!=0)
			cur_frm.add_custom_button('Make Payment Entry', cur_frm.cscript['Make Bank Voucher']);
	}
	else
		hide_field('Repair Outstanding Amt');
}

//fetch retail transaction related fields
//--------------------------------------------
cur_frm.cscript.is_pos = function(doc,dt,dn,callback){
	cur_frm.cscript.hide_fields(doc, dt, dn);
	if(doc.is_pos == 1){
		if (!doc.company) {
			msgprint("Please select company to proceed");
			doc.is_pos = 0;
			refresh_field('is_pos');
		}
		else {
			var callback1 = function(r,rt){
				if(callback) callback(doc, dt, dn);
				cur_frm.refresh();
			}
			$c_obj(make_doclist(dt,dn),'set_pos_fields','',callback1);
		}
	}
}


cur_frm.cscript.update_stock = function(doc, dt, dn) {
	cur_frm.cscript.hide_fields(doc, dt, dn);
}


cur_frm.cscript.warehouse = function(doc, cdt , cdn) {
	var d = locals[cdt][cdn];
	if (!d.item_code) {alert("please enter item code first"); return};
	if (d.warehouse) {
		arg = "{'item_code':'" + d.item_code + "','warehouse':'" + d.warehouse +"'}";
		get_server_fields('get_actual_qty',arg,'entries',doc,cdt,cdn,1);
	}
}



//Customer
cur_frm.cscript.customer = function(doc,dt,dn,onload) {

	var callback = function(r,rt) {
			var doc = locals[cur_frm.doctype][cur_frm.docname];
			get_server_fields('get_debit_to','','',doc, dt, dn, 0);
			cur_frm.refresh();
	}
	var args = onload ? 'onload':''
	if(doc.customer) $c_obj(make_doclist(doc.doctype, doc.name), 'get_default_customer_address', args, callback);

	if(doc.customer) unhide_field(['customer_address','contact_person','customer_name','address_display','contact_display','contact_mobile','contact_email','territory','customer_group']);
}



cur_frm.cscript.customer_address = cur_frm.cscript.contact_person = function(doc,dt,dn) {
	if(doc.customer) get_server_fields('get_customer_address', JSON.stringify({customer: doc.customer, address: doc.customer_address, contact: doc.contact_person}),'', doc, dt, dn, 1);
}

cur_frm.fields_dict.customer_address.on_new = function(dn) {
	locals['Address'][dn].customer = locals[cur_frm.doctype][cur_frm.docname].customer;
	locals['Address'][dn].customer_name = locals[cur_frm.doctype][cur_frm.docname].customer_name;
}

cur_frm.fields_dict.contact_person.on_new = function(dn) {
	locals['Contact'][dn].customer = locals[cur_frm.doctype][cur_frm.docname].customer;
	locals['Contact'][dn].customer_name = locals[cur_frm.doctype][cur_frm.docname].customer_name;
}

cur_frm.fields_dict['customer_address'].get_query = function(doc, cdt, cdn) {
	return 'SELECT name,address_line1,city FROM tabAddress WHERE customer = "'+ doc.customer +'" AND docstatus != 2 AND name LIKE "%s" ORDER BY name ASC LIMIT 50';
}

cur_frm.fields_dict['contact_person'].get_query = function(doc, cdt, cdn) {
	return 'SELECT name,CONCAT(first_name," ",ifnull(last_name,"")) As FullName,department,designation FROM tabContact WHERE customer = "'+ doc.customer +'" AND docstatus != 2 AND name LIKE "%s" ORDER BY name ASC LIMIT 50';
}


// Set Due Date = posting date + credit days
cur_frm.cscript.debit_to = function(doc,dt,dn) {

	var callback2 = function(r,rt) {
			var doc = locals[cur_frm.doctype][cur_frm.docname];
			cur_frm.refresh();
	}

	var callback = function(r,rt) {
			var doc = locals[cur_frm.doctype][cur_frm.docname];
			if(doc.customer) $c_obj(make_doclist(dt,dn), 'get_default_customer_address', '', callback2);
			if(doc.customer) unhide_field(['customer_address','contact_person','customer_name','address_display','contact_display','contact_mobile','contact_email','territory','customer_group']);
			cur_frm.refresh();
	}

	if(doc.debit_to && doc.posting_date){
		get_server_fields('get_cust_and_due_date','','',doc,dt,dn,1,callback);
	}
}



//refresh advance amount
//-------------------------------------------------

cur_frm.cscript.paid_amount = function(doc,dt,dn){
	doc.outstanding_amount = flt(doc.grand_total) - flt(doc.paid_amount) - flt(doc.write_off_amount);
	refresh_field('outstanding_amount');
}


//---- get customer details ----------------------------
cur_frm.cscript.project_name = function(doc,cdt,cdn){
	$c_obj(make_doclist(doc.doctype, doc.name),'pull_project_customer','', function(r,rt){
		refresh_many(['customer', 'customer_name','customer_address', 'territory']);
	});
}

//Set debit and credit to zero on adding new row
//----------------------------------------------
cur_frm.fields_dict['entries'].grid.onrowadd = function(doc, cdt, cdn){

	cl = getchildren('RV Detail', doc.name, cur_frm.cscript.fname, doc.doctype);
	acc = '';
	cc = '';

	for(var i = 0; i<cl.length; i++) {

		if (cl[i].idx == 1){
			acc = cl[i].income_account;
			cc = cl[i].cost_center;
		}
		else{
			if (! cl[i].income_account) { cl[i].income_account = acc; refresh_field('income_account', cl[i].name, 'entries');}
			if (! cl[i].cost_center)	{cl[i].cost_center = cc;refresh_field('cost_center', cl[i].name, 'entries');}
		}
	}
}

cur_frm.cscript.is_opening = function(doc, dt, dn) {
	hide_field('aging_date');
	if (doc.is_opening == 'Yes') unhide_field('aging_date');
}

/* **************************** TRIGGERS ********************************** */

// Get Items based on SO or DN Selected
cur_frm.cscript['Get Items'] = function(doc, dt, dn) {
	var callback = function(r,rt) {
		unhide_field(['customer_address','contact_person','customer_name','address_display','contact_display','contact_mobile','contact_email','territory','customer_group']);
		cur_frm.refresh();
	}
	get_server_fields('pull_details','','',doc, dt, dn,1,callback);
}



// Allocated Amount in advances table
// -----------------------------------
cur_frm.cscript.allocated_amount = function(doc,cdt,cdn){
	cur_frm.cscript.calc_adjustment_amount(doc,cdt,cdn);
}

//Make Delivery Note Button
//-----------------------------

cur_frm.cscript['Make Delivery Note'] = function() {

	var doc = cur_frm.doc
	n = createLocal('Delivery Note');
	$c('dt_map', args={
		'docs':compress_doclist([locals['Delivery Note'][n]]),
		'from_doctype':doc.doctype,
		'to_doctype':'Delivery Note',
		'from_docname':doc.name,
		'from_to_list':"[['Receivable Voucher','Delivery Note'],['RV Detail','Delivery Note Detail'],['RV Tax Detail','RV Tax Detail'],['Sales Team','Sales Team']]"
		}, function(r,rt) {
			 loaddoc('Delivery Note', n);
		}
	);
}



// Make Bank Voucher Button
// -------------------------
cur_frm.cscript['Make Bank Voucher'] = function(doc, dt, dn) {
	$c('accounts.get_default_bank_account', { company: cur_frm.doc.company }, function(r, rt) {
		if(!r.exc) {
		  cur_frm.cscript.make_jv(cur_frm.doc, null, null, r.message);
		}
	});
}


/* ***************************** Get Query Functions ************************** */

// Debit To
// ---------
cur_frm.fields_dict.debit_to.get_query = function(doc) {
	return 'SELECT tabAccount.name FROM tabAccount WHERE tabAccount.debit_or_credit="Debit" AND tabAccount.is_pl_account = "No" AND tabAccount.group_or_ledger="Ledger" AND tabAccount.docstatus!=2 AND tabAccount.company="'+doc.company+'" AND tabAccount.%(key)s LIKE "%s"'
}

// Cash/bank account
//------------------
cur_frm.fields_dict.cash_bank_account.get_query = function(doc) {
	return 'SELECT tabAccount.name FROM tabAccount WHERE tabAccount.debit_or_credit="Debit" AND tabAccount.is_pl_account = "No" AND tabAccount.group_or_ledger="Ledger" AND tabAccount.docstatus!=2 AND tabAccount.company="'+doc.company+'" AND tabAccount.%(key)s LIKE "%s"'
}

// Write off account
//------------------
cur_frm.fields_dict.write_off_account.get_query = function(doc) {
	return 'SELECT tabAccount.name FROM tabAccount WHERE tabAccount.debit_or_credit="Debit" AND tabAccount.is_pl_account = "Yes" AND tabAccount.group_or_ledger="Ledger" AND tabAccount.docstatus!=2 AND tabAccount.company="'+doc.company+'" AND tabAccount.%(key)s LIKE "%s"'
}

// Write off cost center
//-----------------------
cur_frm.fields_dict.write_off_cost_center.get_query = function(doc) {
	return 'SELECT `tabCost Center`.name FROM `tabCost Center` WHERE `tabCost Center`.group_or_ledger="Ledger" AND `tabCost Center`.docstatus!=2 AND `tabCost Center`.company_name="'+doc.company+'" AND `tabCost Center`.%(key)s LIKE "%s"'
}

//project name
//--------------------------
cur_frm.fields_dict['project_name'].get_query = function(doc, cdt, cdn) {
	var cond = '';
	if(doc.customer) cond = '(`tabProject`.customer = "'+doc.customer+'" OR IFNULL(`tabProject`.customer,"")="") AND';
	return repl('SELECT `tabProject`.name FROM `tabProject` WHERE `tabProject`.status = "Open" AND %(cond)s `tabProject`.name LIKE "%s" ORDER BY `tabProject`.name ASC LIMIT 50', {cond:cond});
}

//Territory
//-----------------------------
cur_frm.fields_dict['territory'].get_query = function(doc,cdt,cdn) {
	return 'SELECT `tabTerritory`.`name`,`tabTerritory`.`parent_territory` FROM `tabTerritory` WHERE `tabTerritory`.`is_group` = "No" AND `tabTerritory`.`docstatus`!= 2 AND `tabTerritory`.%(key)s LIKE "%s"	ORDER BY	`tabTerritory`.`name` ASC LIMIT 50';
}

// Income Account in Details Table
// --------------------------------
cur_frm.fields_dict.entries.grid.get_field("income_account").get_query = function(doc) {
	return 'SELECT tabAccount.name FROM tabAccount WHERE tabAccount.debit_or_credit="Credit" AND tabAccount.group_or_ledger="Ledger" AND tabAccount.docstatus!=2 AND tabAccount.company="'+doc.company+'" AND tabAccount.%(key)s LIKE "%s"';
}

// warehouse in detail table
//----------------------------
cur_frm.fields_dict['entries'].grid.get_field('warehouse').get_query= function(doc, cdt, cdn) {
	var d = locals[cdt][cdn];
	return "SELECT `tabBin`.`warehouse`, `tabBin`.`actual_qty` FROM `tabBin` WHERE `tabBin`.`item_code` = '"+ d.item_code +"' AND ifnull(`tabBin`.`actual_qty`,0) > 0 AND `tabBin`.`warehouse` like '%s' ORDER BY `tabBin`.`warehouse` DESC LIMIT 50";
}

// Cost Center in Details Table
// -----------------------------
cur_frm.fields_dict.entries.grid.get_field("cost_center").get_query = function(doc) {
	return 'SELECT `tabCost Center`.`name` FROM `tabCost Center` WHERE `tabCost Center`.`company_name` = "' +doc.company+'" AND `tabCost Center`.%(key)s LIKE "%s" AND `tabCost Center`.`group_or_ledger` = "Ledger" AND `tabCost Center`.`docstatus`!= 2 ORDER BY	`tabCost Center`.`name` ASC LIMIT 50';
}

// Sales Order
// -----------
cur_frm.fields_dict.sales_order_main.get_query = function(doc) {
	if (doc.customer)
		return 'SELECT DISTINCT `tabSales Order`.`name` FROM `tabSales Order` WHERE `tabSales Order`.company = "' + doc.company + '" and `tabSales Order`.`docstatus` = 1 and `tabSales Order`.`status` != "Stopped" and ifnull(`tabSales Order`.per_billed,0) < 100 and `tabSales Order`.`customer` =	"' + doc.customer + '" and `tabSales Order`.%(key)s LIKE "%s" ORDER BY `tabSales Order`.`name` DESC LIMIT 50';
	else
		return 'SELECT DISTINCT `tabSales Order`.`name` FROM `tabSales Order` WHERE `tabSales Order`.company = "' + doc.company + '" and `tabSales Order`.`docstatus` = 1 and `tabSales Order`.`status` != "Stopped" and ifnull(`tabSales Order`.per_billed,0) < 100 and `tabSales Order`.%(key)s LIKE "%s" ORDER BY `tabSales Order`.`name` DESC LIMIT 50';
}

// Delivery Note
// --------------
cur_frm.fields_dict.delivery_note_main.get_query = function(doc) {
	if (doc.customer)
		return 'SELECT DISTINCT `tabDelivery Note`.`name` FROM `tabDelivery Note` WHERE `tabDelivery Note`.company = "' + doc.company + '" and `tabDelivery Note`.`docstatus` = 1 and ifnull(`tabDelivery Note`.per_billed,0) < 100 and `tabDelivery Note`.`customer` =	"' + doc.customer + '" and `tabDelivery Note`.%(key)s LIKE "%s" ORDER BY `tabDelivery Note`.`name` DESC LIMIT 50';
	else
		return 'SELECT DISTINCT `tabDelivery Note`.`name` FROM `tabDelivery Note` WHERE `tabDelivery Note`.company = "' + doc.company + '" and `tabDelivery Note`.`docstatus` = 1 and ifnull(`tabDelivery Note`.per_billed,0) < 100 and `tabDelivery Note`.%(key)s LIKE "%s" ORDER BY `tabDelivery Note`.`name` DESC LIMIT 50';
}



cur_frm.cscript.income_account = function(doc, cdt, cdn){
	var d = locals[cdt][cdn];
	if(d.income_account){
		var cl = getchildren('RV Detail', doc.name, cur_frm.cscript.fname, doc.doctype);
		for(var i = 0; i < cl.length; i++){
			if(!cl[i].income_account) cl[i].income_account = d.income_account;
		}
	}
	refresh_field(cur_frm.cscript.fname);
}


cur_frm.cscript.cost_center = function(doc, cdt, cdn){
	var d = locals[cdt][cdn];
	if(d.cost_center){
		var cl = getchildren('RV Detail', doc.name, cur_frm.cscript.fname, doc.doctype);
		for(var i = 0; i < cl.length; i++){
			if(!cl[i].cost_center) cl[i].cost_center = d.cost_center;
		}
	}
	refresh_field(cur_frm.cscript.fname);
}

/* **************************************** Utility Functions *************************************** */

// Details Calculation
// --------------------
cur_frm.cscript.calc_adjustment_amount = function(doc,cdt,cdn) {
	var doc = locals[doc.doctype][doc.name];
	var el = getchildren('Advance Adjustment Detail',doc.name,'advance_adjustment_details');
	var total_adjustment_amt = 0
	for(var i in el) {
			total_adjustment_amt += flt(el[i].allocated_amount)
	}
	doc.total_advance = flt(total_adjustment_amt);
	doc.outstanding_amount = flt(doc.grand_total) - flt(total_adjustment_amt) - flt(doc.paid_amount) - flt(doc.write_off_amount);
	refresh_many(['total_advance','outstanding_amount']);
}


// Make Journal Voucher
// --------------------
cur_frm.cscript.make_jv = function(doc, dt, dn, bank_account) {
	var jv = LocalDB.create('Journal Voucher');
	jv = locals['Journal Voucher'][jv];
	jv.voucher_type = 'Bank Voucher';

	jv.company = doc.company;
	jv.remark = repl('Payment received against invoice %(vn)s for %(rem)s', {vn:doc.name, rem:doc.remarks});
	jv.fiscal_year = doc.fiscal_year;

	// debit to creditor
	var d1 = LocalDB.add_child(jv, 'Journal Voucher Detail', 'entries');
	d1.account = doc.debit_to;
	d1.credit = doc.outstanding_amount;
	d1.against_invoice = doc.name;


	// credit to bank
	var d1 = LocalDB.add_child(jv, 'Journal Voucher Detail', 'entries');
	d1.account = bank_account;
	d1.debit = doc.outstanding_amount;

	loaddoc('Journal Voucher', jv.name);
}


/****************** Get Accounting Entry *****************/
cur_frm.cscript['View Ledger Entry'] = function(){
	var callback = function(report){
		report.set_filter('GL Entry', 'Voucher No',cur_frm.doc.name);
		report.dt.run();
	}
	loadreport('GL Entry','General Ledger', callback);
}

// Default values for recurring invoices
cur_frm.cscript.convert_into_recurring_invoice = function(doc) {
	if (doc.convert_into_recurring_invoice) {
		doc.repeat_on_day_of_month = doc.posting_date.split('-')[2];
		doc.notification_email_address = [doc.owner, doc.contact_email].join(', ');
		refresh_field(['repeat_on_day_of_month', 'notification_email_address']);
	}		
}

$import(Notification Control)
cur_frm.cscript.on_submit = function(doc, cdt, cdn) {
	var args = {
		type: 'Sales Invoice',
		doctype: 'Receivable Voucher'
	}
	cur_frm.cscript.notify(doc, args);
}<|MERGE_RESOLUTION|>--- conflicted
+++ resolved
@@ -101,16 +101,6 @@
 cur_frm.cscript.refresh = function(doc, dt, dn) {
 	cur_frm.cscript.is_opening(doc, dt, dn);
 	cur_frm.cscript.hide_fields(doc, dt, dn);
-<<<<<<< HEAD
-
-	var callback = function() {
-		cur_frm.cscript.dynamic_label(doc, dt, dn);
-	}
-	cur_frm.cscript.hide_price_list_currency(doc, dt, dn, callback); 
-
-
-=======
->>>>>>> d14bea3d
 	// Show / Hide button
 	cur_frm.clear_custom_buttons();
 
