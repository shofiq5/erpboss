--- conflicted
+++ resolved
@@ -832,11 +832,7 @@
  "idx": 1,
  "istable": 1,
  "links": [],
-<<<<<<< HEAD
  "modified": "2021-07-05 15:07:22.857128",
-=======
- "modified": "2021-06-21 23:03:11.599901",
->>>>>>> 70a72524
  "modified_by": "Administrator",
  "module": "Accounts",
  "name": "Sales Invoice Item",
