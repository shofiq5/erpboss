# Copyright (c) 2015, Frappe Technologies Pvt. Ltd. and Contributors
# License: GNU General Public License v3. See license.txt

from __future__ import unicode_literals
import frappe, json
from frappe.utils import cstr, flt, fmt_money, formatdate
from frappe import msgprint, _, scrub
from erpnext.controllers.accounts_controller import AccountsController
from erpnext.accounts.utils import get_balance_on, get_account_currency
from erpnext.setup.utils import get_company_currency
from erpnext.accounts.party import get_party_account
from erpnext.hr.doctype.expense_claim.expense_claim import update_reimbursed_amount

class JournalEntry(AccountsController):
	def __init__(self, arg1, arg2=None):
		super(JournalEntry, self).__init__(arg1, arg2)

	def get_feed(self):
		return self.voucher_type

	def validate(self):
		if not self.is_opening:
			self.is_opening='No'
		self.clearance_date = None

		self.validate_party()
		self.validate_cheque_info()
		self.validate_entries_for_advance()
		self.validate_multi_currency()
		self.set_amounts_in_company_currency()
		self.validate_total_debit_and_credit()
		self.validate_against_jv()
		self.validate_reference_doc()
		self.set_against_account()
		self.create_remarks()
		self.set_print_format_fields()
		self.validate_expense_claim()
		self.validate_credit_debit_note()
		self.validate_empty_accounts_table()
		self.set_account_and_party_balance()
		if not self.title:
			self.title = self.get_title()
<<<<<<< HEAD

	def clear_zero_debit_credit_row(self):
		self.accounts = [account for account in self.accounts
			if not (account.debit_in_account_currency==0.0 and account.credit_in_account_currency==0.0)]

		if not self.accounts:
			frappe.throw("Debit or Credit amount is not found in account table")
=======
>>>>>>> 40f5d184

	def on_submit(self):
		self.check_credit_limit()
		self.make_gl_entries()
		self.update_advance_paid()
		self.update_expense_claim()

	def get_title(self):
		return self.pay_to_recd_from or self.accounts[0].account

	def update_advance_paid(self):
		advance_paid = frappe._dict()
		for d in self.get("accounts"):
			if d.is_advance:
				if d.reference_type in ("Sales Order", "Purchase Order"):
					advance_paid.setdefault(d.reference_type, []).append(d.reference_name)

		for voucher_type, order_list in advance_paid.items():
			for voucher_no in list(set(order_list)):
				frappe.get_doc(voucher_type, voucher_no).set_total_advance_paid()

	def on_cancel(self):
		from erpnext.accounts.utils import unlink_ref_doc_from_payment_entries
		from erpnext.hr.doctype.salary_slip.salary_slip import unlink_ref_doc_from_salary_slip
		unlink_ref_doc_from_payment_entries(self)
		unlink_ref_doc_from_salary_slip(self.name)
		self.make_gl_entries(1)
		self.update_advance_paid()
		self.update_expense_claim()
		self.unlink_advance_entry_reference()

	def unlink_advance_entry_reference(self):
		for d in self.get("accounts"):
			if d.is_advance and d.reference_type in ("Sales Invoice", "Purchase Invoice"):
				doc = frappe.get_doc(d.reference_type, d.reference_name)
				doc.delink_advance_entries(self.name)
				d.reference_type = ''
				d.reference_name = ''
				d.db_update()

	def validate_party(self):
		for d in self.get("accounts"):
			account_type = frappe.db.get_value("Account", d.account, "account_type")
			if account_type in ["Receivable", "Payable"]:
				if not (d.party_type and d.party):
					frappe.throw(_("Row {0}: Party Type and Party is required for Receivable / Payable account {1}").format(d.idx, d.account))
			elif d.party_type and d.party:
				frappe.throw(_("Row {0}: Party Type and Party is only applicable against Receivable / Payable account").format(d.idx))

	def check_credit_limit(self):
		customers = list(set([d.party for d in self.get("accounts")
			if d.party_type=="Customer" and d.party and flt(d.debit) > 0]))
		if customers:
			from erpnext.selling.doctype.customer.customer import check_credit_limit
			for customer in customers:
				check_credit_limit(customer, self.company)

	def validate_cheque_info(self):
		if self.voucher_type in ['Bank Entry']:
			if not self.cheque_no or not self.cheque_date:
				msgprint(_("Reference No & Reference Date is required for {0}").format(self.voucher_type),
					raise_exception=1)

		if self.cheque_date and not self.cheque_no:
			msgprint(_("Reference No is mandatory if you entered Reference Date"), raise_exception=1)

	def validate_entries_for_advance(self):
		for d in self.get('accounts'):
			if d.reference_type not in ("Sales Invoice", "Purchase Invoice", "Journal Entry"):
				if (d.party_type == 'Customer' and flt(d.credit) > 0) or \
						(d.party_type == 'Supplier' and flt(d.debit) > 0):
					if d.is_advance=="No":
						msgprint(_("Row {0}: Please check 'Is Advance' against Account {1} if this is an advance entry.").format(d.idx, d.account))
					elif d.reference_type in ("Sales Order", "Purchase Order") and d.is_advance != "Yes":
						frappe.throw(_("Row {0}: Payment against Sales/Purchase Order should always be marked as advance").format(d.idx))

				if d.is_advance == "Yes":
					if d.party_type == 'Customer' and flt(d.debit) > 0:
						frappe.throw(_("Row {0}: Advance against Customer must be credit").format(d.idx))
					elif d.party_type == 'Supplier' and flt(d.credit) > 0:
						frappe.throw(_("Row {0}: Advance against Supplier must be debit").format(d.idx))

	def validate_against_jv(self):
		for d in self.get('accounts'):
			if d.reference_type=="Journal Entry":
				account_root_type = frappe.db.get_value("Account", d.account, "root_type")
				if account_root_type == "Asset" and flt(d.debit) > 0:
					frappe.throw(_("For {0}, only credit accounts can be linked against another debit entry")
						.format(d.account))
				elif account_root_type == "Liability" and flt(d.credit) > 0:
					frappe.throw(_("For {0}, only debit accounts can be linked against another credit entry")
						.format(d.account))

				if d.reference_name == self.name:
					frappe.throw(_("You can not enter current voucher in 'Against Journal Entry' column"))

				against_entries = frappe.db.sql("""select * from `tabJournal Entry Account`
					where account = %s and docstatus = 1 and parent = %s
					and (reference_type is null or reference_type in ("", "Sales Order", "Purchase Order"))
					""", (d.account, d.reference_name), as_dict=True)

				if not against_entries:
					frappe.throw(_("Journal Entry {0} does not have account {1} or already matched against other voucher")
						.format(d.reference_name, d.account))
				else:
					dr_or_cr = "debit" if d.credit > 0 else "credit"
					valid = False
					for jvd in against_entries:
						if flt(jvd[dr_or_cr]) > 0:
							valid = True
					if not valid:
						frappe.throw(_("Against Journal Entry {0} does not have any unmatched {1} entry")
							.format(d.reference_name, dr_or_cr))

	def validate_reference_doc(self):
		"""Validates reference document"""
		field_dict = {
			'Sales Invoice': ["Customer", "Debit To"],
			'Purchase Invoice': ["Supplier", "Credit To"],
			'Sales Order': ["Customer"],
			'Purchase Order': ["Supplier"]
		}

		self.reference_totals = {}
		self.reference_types = {}
		self.reference_accounts = {}

		for d in self.get("accounts"):
			if not d.reference_type:
				d.reference_name = None
			if not d.reference_name:
				d.reference_type = None
			if d.reference_type and d.reference_name and (d.reference_type in field_dict.keys()):
				dr_or_cr = "credit_in_account_currency" \
					if d.reference_type in ("Sales Order", "Sales Invoice") else "debit_in_account_currency"

				# check debit or credit type Sales / Purchase Order
				if d.reference_type=="Sales Order" and flt(d.debit) > 0:
					frappe.throw(_("Row {0}: Debit entry can not be linked with a {1}").format(d.idx, d.reference_type))

				if d.reference_type == "Purchase Order" and flt(d.credit) > 0:
					frappe.throw(_("Row {0}: Credit entry can not be linked with a {1}").format(d.idx, d.reference_type))

				# set totals
				if not d.reference_name in self.reference_totals:
					self.reference_totals[d.reference_name] = 0.0
				self.reference_totals[d.reference_name] += flt(d.get(dr_or_cr))
				self.reference_types[d.reference_name] = d.reference_type
				self.reference_accounts[d.reference_name] = d.account

				against_voucher = frappe.db.get_value(d.reference_type, d.reference_name,
					[scrub(dt) for dt in field_dict.get(d.reference_type)])

				if not against_voucher:
					frappe.throw(_("Row {0}: Invalid reference {1}").format(d.idx, d.reference_name))

				# check if party and account match
				if d.reference_type in ("Sales Invoice", "Purchase Invoice"):
					if (against_voucher[0] != d.party or against_voucher[1] != d.account):
						frappe.throw(_("Row {0}: Party / Account does not match with {1} / {2} in {3} {4}")
							.format(d.idx, field_dict.get(d.reference_type)[0], field_dict.get(d.reference_type)[1],
								d.reference_type, d.reference_name))

				# check if party matches for Sales / Purchase Order
				if d.reference_type in ("Sales Order", "Purchase Order"):
					# set totals
					if against_voucher != d.party:
						frappe.throw(_("Row {0}: {1} {2} does not match with {3}") \
							.format(d.idx, d.party_type, d.party, d.reference_type))

		self.validate_orders()
		self.validate_invoices()

	def validate_orders(self):
		"""Validate totals, closed and docstatus for orders"""
		for reference_name, total in self.reference_totals.iteritems():
			reference_type = self.reference_types[reference_name]
			account = self.reference_accounts[reference_name]

			if reference_type in ("Sales Order", "Purchase Order"):
				order = frappe.get_doc(reference_type, reference_name)

				if order.docstatus != 1:
					frappe.throw(_("{0} {1} is not submitted").format(reference_type, reference_name))

				if flt(order.per_billed) >= 100:
					frappe.throw(_("{0} {1} is fully billed").format(reference_type, reference_name))

				if cstr(order.status) == "Closed":
					frappe.throw(_("{0} {1} is closed").format(reference_type, reference_name))

				account_currency = get_account_currency(account)
				if account_currency == self.company_currency:
					voucher_total = order.base_grand_total
					formatted_voucher_total = fmt_money(voucher_total, order.precision("base_grand_total"),
						currency=account_currency)
				else:
					voucher_total = order.grand_total
					formatted_voucher_total = fmt_money(voucher_total, order.precision("grand_total"),
						currency=account_currency)

				if flt(voucher_total) < (flt(order.advance_paid) + total):
					frappe.throw(_("Advance paid against {0} {1} cannot be greater \
						than Grand Total {2}").format(reference_type, reference_name, formatted_voucher_total))

	def validate_invoices(self):
		"""Validate totals and docstatus for invoices"""
		for reference_name, total in self.reference_totals.iteritems():
			reference_type = self.reference_types[reference_name]

			if reference_type in ("Sales Invoice", "Purchase Invoice"):
				invoice = frappe.db.get_value(reference_type, reference_name,
					["docstatus", "outstanding_amount"], as_dict=1)

				if invoice.docstatus != 1:
					frappe.throw(_("{0} {1} is not submitted").format(reference_type, reference_name))

				if total and flt(invoice.outstanding_amount) < total:
					frappe.throw(_("Payment against {0} {1} cannot be greater than Outstanding Amount {2}")
						.format(reference_type, reference_name, invoice.outstanding_amount))

	def set_against_account(self):
		accounts_debited, accounts_credited = [], []
		for d in self.get("accounts"):
			if flt(d.debit > 0): accounts_debited.append(d.party or d.account)
			if flt(d.credit) > 0: accounts_credited.append(d.party or d.account)

		for d in self.get("accounts"):
			if flt(d.debit > 0): d.against_account = ", ".join(list(set(accounts_credited)))
			if flt(d.credit > 0): d.against_account = ", ".join(list(set(accounts_debited)))

	def validate_total_debit_and_credit(self):
		self.set_total_debit_credit()
		if self.difference:
			frappe.throw(_("Total Debit must be equal to Total Credit. The difference is {0}")
				.format(self.difference))

	def set_total_debit_credit(self):
		self.total_debit, self.total_credit, self.difference = 0, 0, 0
		for d in self.get("accounts"):
			if d.debit and d.credit:
				frappe.throw(_("You cannot credit and debit same account at the same time"))

			self.total_debit = flt(self.total_debit) + flt(d.debit, d.precision("debit"))
			self.total_credit = flt(self.total_credit) + flt(d.credit, d.precision("credit"))

		self.difference = flt(self.total_debit, self.precision("total_debit")) - \
			flt(self.total_credit, self.precision("total_credit"))

	def validate_multi_currency(self):
		alternate_currency = []
		for d in self.get("accounts"):
			account = frappe.db.get_value("Account", d.account, ["account_currency", "account_type"], as_dict=1)
			if account:
				d.account_currency = account.account_currency
				d.account_type = account.account_type

			if not d.account_currency:
				d.account_currency = self.company_currency

			if d.account_currency != self.company_currency and d.account_currency not in alternate_currency:
				alternate_currency.append(d.account_currency)

		if alternate_currency:
			if not self.multi_currency:
				frappe.throw(_("Please check Multi Currency option to allow accounts with other currency"))

		self.set_exchange_rate()

	def set_amounts_in_company_currency(self):
		for d in self.get("accounts"):
			d.debit_in_account_currency = flt(d.debit_in_account_currency, d.precision("debit_in_account_currency"))
			d.credit_in_account_currency = flt(d.credit_in_account_currency, d.precision("credit_in_account_currency"))

			d.debit = flt(d.debit_in_account_currency * flt(d.exchange_rate), d.precision("debit"))
			d.credit = flt(d.credit_in_account_currency * flt(d.exchange_rate), d.precision("credit"))

	def set_exchange_rate(self):
		for d in self.get("accounts"):
			if d.account_currency == self.company_currency:
				d.exchange_rate = 1
			elif not d.exchange_rate or d.exchange_rate == 1 or \
				(d.reference_type in ("Sales Invoice", "Purchase Invoice") 
				and d.reference_name and self.posting_date):
				
					# Modified to include the posting date for which to retreive the exchange rate
					d.exchange_rate = get_exchange_rate(self.posting_date, d.account, d.account_currency, 
						self.company, d.reference_type, d.reference_name, d.debit, d.credit, d.exchange_rate)

			if not d.exchange_rate:
				frappe.throw(_("Row {0}: Exchange Rate is mandatory").format(d.idx))

	def create_remarks(self):
		r = []
		if self.cheque_no:
			if self.cheque_date:
				r.append(_('Reference #{0} dated {1}').format(self.cheque_no, formatdate(self.cheque_date)))
			else:
				msgprint(_("Please enter Reference date"), raise_exception=frappe.MandatoryError)

		for d in self.get('accounts'):
			if d.reference_type=="Sales Invoice" and d.credit:
				r.append(_("{0} against Sales Invoice {1}").format(fmt_money(flt(d.credit), currency = self.company_currency), \
					d.reference_name))

			if d.reference_type=="Sales Order" and d.credit:
				r.append(_("{0} against Sales Order {1}").format(fmt_money(flt(d.credit), currency = self.company_currency), \
					d.reference_name))

			if d.reference_type == "Purchase Invoice" and d.debit:
				bill_no = frappe.db.sql("""select bill_no, bill_date
					from `tabPurchase Invoice` where name=%s""", d.reference_name)
				if bill_no and bill_no[0][0] and bill_no[0][0].lower().strip() \
						not in ['na', 'not applicable', 'none']:
					r.append(_('{0} against Bill {1} dated {2}').format(fmt_money(flt(d.debit), currency=self.company_currency), bill_no[0][0],
						bill_no[0][1] and formatdate(bill_no[0][1].strftime('%Y-%m-%d'))))

			if d.reference_type == "Purchase Order" and d.debit:
				r.append(_("{0} against Purchase Order {1}").format(fmt_money(flt(d.credit), currency = self.company_currency), \
					d.reference_name))

		if self.user_remark:
			r.append(_("Note: {0}").format(self.user_remark))

		if r:
			self.remark = ("\n").join(r) #User Remarks is not mandatory

	def set_print_format_fields(self):
		bank_amount = party_amount = total_amount = 0.0
		currency = bank_account_currency = party_account_currency = pay_to_recd_from= None
		for d in self.get('accounts'):
			if d.party_type in ['Customer', 'Supplier'] and d.party:
				if not pay_to_recd_from:
					pay_to_recd_from = frappe.db.get_value(d.party_type, d.party,
						"customer_name" if d.party_type=="Customer" else "supplier_name")

				party_amount += (d.debit_in_account_currency or d.credit_in_account_currency)
				party_account_currency = d.account_currency

			elif frappe.db.get_value("Account", d.account, "account_type") in ["Bank", "Cash"]:
				bank_amount += (d.debit_in_account_currency or d.credit_in_account_currency)
				bank_account_currency = d.account_currency

		if pay_to_recd_from:
			self.pay_to_recd_from = pay_to_recd_from
			if bank_amount:
				total_amount = bank_amount
				currency = bank_account_currency
			else:
				total_amount = party_amount
				currency = party_account_currency

		self.set_total_amount(total_amount, currency)

	def set_total_amount(self, amt, currency):
		self.total_amount = amt
		self.total_amount_currency = currency
		from frappe.utils import money_in_words
		self.total_amount_in_words = money_in_words(amt, currency)

	def make_gl_entries(self, cancel=0, adv_adj=0):
		from erpnext.accounts.general_ledger import make_gl_entries

		gl_map = []
		for d in self.get("accounts"):
			if d.debit or d.credit:
				gl_map.append(
					self.get_gl_dict({
						"account": d.account,
						"party_type": d.party_type,
						"party": d.party,
						"against": d.against_account,
						"debit": flt(d.debit, d.precision("debit")),
						"credit": flt(d.credit, d.precision("credit")),
						"account_currency": d.account_currency,
						"debit_in_account_currency": flt(d.debit_in_account_currency, d.precision("debit_in_account_currency")),
						"credit_in_account_currency": flt(d.credit_in_account_currency, d.precision("credit_in_account_currency")),
						"against_voucher_type": d.reference_type,
						"against_voucher": d.reference_name,
						"remarks": self.remark,
						"cost_center": d.cost_center,
						"project": d.project
					})
				)

		if gl_map:
			make_gl_entries(gl_map, cancel=cancel, adv_adj=adv_adj)

	def get_balance(self):
		if not self.get('accounts'):
			msgprint(_("'Entries' cannot be empty"), raise_exception=True)
		else:
			self.total_debit, self.total_credit = 0, 0
			diff = flt(self.difference, self.precision("difference"))

			# If any row without amount, set the diff on that row
			if diff:
				blank_row = None
				for d in self.get('accounts'):
					if not d.credit_in_account_currency and not d.debit_in_account_currency and diff != 0:
						blank_row = d

				if not blank_row:
					blank_row = self.append('accounts', {})

				blank_row.exchange_rate = 1
				if diff>0:
					blank_row.credit_in_account_currency = diff
					blank_row.credit = diff
				elif diff<0:
					blank_row.debit_in_account_currency = abs(diff)
					blank_row.debit = abs(diff)

			self.validate_total_debit_and_credit()

	def get_outstanding_invoices(self):
		self.set('accounts', [])
		total = 0
		for d in self.get_values():
			total += flt(d.outstanding_amount, self.precision("credit", "accounts"))
			jd1 = self.append('accounts', {})
			jd1.account = d.account
			jd1.party = d.party

			if self.write_off_based_on == 'Accounts Receivable':
				jd1.party_type = "Customer"
				jd1.credit = flt(d.outstanding_amount, self.precision("credit", "accounts"))
				jd1.reference_type = "Sales Invoice"
				jd1.reference_name = cstr(d.name)
			elif self.write_off_based_on == 'Accounts Payable':
				jd1.party_type = "Supplier"
				jd1.debit = flt(d.outstanding_amount, self.precision("debit", "accounts"))
				jd1.reference_type = "Purchase Invoice"
				jd1.reference_name = cstr(d.name)

		jd2 = self.append('accounts', {})
		if self.write_off_based_on == 'Accounts Receivable':
			jd2.debit = total
		elif self.write_off_based_on == 'Accounts Payable':
			jd2.credit = total

		self.validate_total_debit_and_credit()


	def get_values(self):
		cond = " and outstanding_amount <= {0}".format(self.write_off_amount) \
			if flt(self.write_off_amount) > 0 else ""

		if self.write_off_based_on == 'Accounts Receivable':
			return frappe.db.sql("""select name, debit_to as account, customer as party, outstanding_amount
				from `tabSales Invoice` where docstatus = 1 and company = %s
				and outstanding_amount > 0 %s""" % ('%s', cond), self.company, as_dict=True)
		elif self.write_off_based_on == 'Accounts Payable':
			return frappe.db.sql("""select name, credit_to as account, supplier as party, outstanding_amount
				from `tabPurchase Invoice` where docstatus = 1 and company = %s
				and outstanding_amount > 0 %s""" % ('%s', cond), self.company, as_dict=True)

	def update_expense_claim(self):
		for d in self.accounts:
			if d.reference_type=="Expense Claim" and d.party:
				doc = frappe.get_doc("Expense Claim", d.reference_name)
				update_reimbursed_amount(doc)

	def validate_expense_claim(self):
		for d in self.accounts:
			if d.reference_type=="Expense Claim":
				sanctioned_amount, reimbursed_amount = frappe.db.get_value("Expense Claim",
					d.reference_name, ("total_sanctioned_amount", "total_amount_reimbursed"))
				pending_amount = flt(sanctioned_amount) - flt(reimbursed_amount)
				if d.debit > pending_amount:
					frappe.throw(_("Row No {0}: Amount cannot be greater than Pending Amount against Expense Claim {1}. Pending Amount is {2}".format(d.idx, d.reference_name, pending_amount)))

	def validate_credit_debit_note(self):
		if self.stock_entry:
			if frappe.db.get_value("Stock Entry", self.stock_entry, "docstatus") != 1:
				frappe.throw(_("Stock Entry {0} is not submitted").format(self.stock_entry))

			if frappe.db.exists({"doctype": "Journal Entry", "stock_entry": self.stock_entry, "docstatus":1}):
				frappe.msgprint(_("Warning: Another {0} # {1} exists against stock entry {2}".format(self.voucher_type, self.name, self.stock_entry)))

	def validate_empty_accounts_table(self):
		if not self.get('accounts'):
			frappe.throw(_("Accounts table cannot be blank."))

	def set_account_and_party_balance(self):
		account_balance = {}
		party_balance = {}
		for d in self.get("accounts"):
			if d.account not in account_balance:
				account_balance[d.account] = get_balance_on(account=d.account, date=self.posting_date)

			if (d.party_type, d.party) not in party_balance:
				party_balance[(d.party_type, d.party)] = get_balance_on(party_type=d.party_type,
					party=d.party, date=self.posting_date, company=self.company)

			d.account_balance = account_balance[d.account]
			d.party_balance = party_balance[(d.party_type, d.party)]

@frappe.whitelist()
def get_default_bank_cash_account(company, account_type=None, mode_of_payment=None, account=None):
	from erpnext.accounts.doctype.sales_invoice.sales_invoice import get_bank_cash_account
	if mode_of_payment:
		account = get_bank_cash_account(mode_of_payment, company).get("account")

	if not account:
		if account_type=="Bank":
			account = frappe.db.get_value("Company", company, "default_bank_account")
			if not account:
				account = frappe.db.get_value("Account",
					{"company": company, "account_type": "Bank", "is_group": 0})

		elif account_type=="Cash":
			account = frappe.db.get_value("Company", company, "default_cash_account")
			if not account:
				account = frappe.db.get_value("Account",
					{"company": company, "account_type": "Cash", "is_group": 0})

	if account:
		account_details = frappe.db.get_value("Account", account,
			["account_currency", "account_type"], as_dict=1)

		return frappe._dict({
			"account": account,
			"balance": get_balance_on(account),
			"account_currency": account_details.account_currency,
			"account_type": account_details.account_type
		})
	else: return frappe._dict()

@frappe.whitelist()
def get_payment_entry_against_order(dt, dn, amount=None, debit_in_account_currency=None, journal_entry=False, bank_account=None):
	ref_doc = frappe.get_doc(dt, dn)

	if flt(ref_doc.per_billed, 2) > 0:
		frappe.throw(_("Can only make payment against unbilled {0}").format(dt))

	if dt == "Sales Order":
		party_type = "Customer"
		amount_field_party = "credit_in_account_currency"
		amount_field_bank = "debit_in_account_currency"
	else:
		party_type = "Supplier"
		amount_field_party = "debit_in_account_currency"
		amount_field_bank = "credit_in_account_currency"

	party_account = get_party_account(party_type, ref_doc.get(party_type.lower()), ref_doc.company)
	party_account_currency = get_account_currency(party_account)

	if not amount:
		if party_account_currency == ref_doc.company_currency:
			amount = flt(ref_doc.base_grand_total) - flt(ref_doc.advance_paid)
		else:
			amount = flt(ref_doc.grand_total) - flt(ref_doc.advance_paid)

	return get_payment_entry(ref_doc, {
		"party_type": party_type,
		"party_account": party_account,
		"party_account_currency": party_account_currency,
		"amount_field_party": amount_field_party,
		"amount_field_bank": amount_field_bank,
		"amount": amount,
		"debit_in_account_currency": debit_in_account_currency,
		"remarks": 'Advance Payment received against {0} {1}'.format(dt, dn),
		"is_advance": "Yes",
		"bank_account": bank_account,
		"journal_entry": journal_entry
	})

@frappe.whitelist()
def get_payment_entry_against_invoice(dt, dn, amount=None,  debit_in_account_currency=None, journal_entry=False, bank_account=None):
	ref_doc = frappe.get_doc(dt, dn)
	if dt == "Sales Invoice":
		party_type = "Customer"
		party_account = ref_doc.debit_to
	else:
		party_type = "Supplier"
		party_account = ref_doc.credit_to


	if (dt=="Sales Invoice" and ref_doc.outstanding_amount > 0) \
		or (dt=="Purchase Invoice" and ref_doc.outstanding_amount < 0):
			amount_field_party = "credit_in_account_currency"
			amount_field_bank = "debit_in_account_currency"
	else:
		amount_field_party = "debit_in_account_currency"
		amount_field_bank = "credit_in_account_currency"

	return get_payment_entry(ref_doc, {
		"party_type": party_type,
		"party_account": party_account,
		"party_account_currency": ref_doc.party_account_currency,
		"amount_field_party": amount_field_party,
		"amount_field_bank": amount_field_bank,
		"amount": amount if amount else abs(ref_doc.outstanding_amount),
		"debit_in_account_currency": debit_in_account_currency,
		"remarks": 'Payment received against {0} {1}. {2}'.format(dt, dn, ref_doc.remarks),
		"is_advance": "No",
		"bank_account": bank_account,
		"journal_entry": journal_entry
	})

def get_payment_entry(ref_doc, args):
	cost_center = frappe.db.get_value("Company", ref_doc.company, "cost_center")
	exchange_rate = 1
	if args.get("party_account"):
		# Modified to include the posting date for which the exchange rate is required.
		# Assumed to be the posting date in the reference document
		exchange_rate = get_exchange_rate(ref_doc.get("posting_date") or ref_doc.get("transaction_date"), 
			args.get("party_account"), args.get("party_account_currency"),
			ref_doc.company, ref_doc.doctype, ref_doc.name)

	je = frappe.new_doc("Journal Entry")
	je.update({
		"voucher_type": "Bank Entry",
		"company": ref_doc.company,
		"remark": args.get("remarks")
	})

	party_row = je.append("accounts", {
		"account": args.get("party_account"),
		"party_type": args.get("party_type"),
		"party": ref_doc.get(args.get("party_type").lower()),
		"cost_center": cost_center,
		"account_type": frappe.db.get_value("Account", args.get("party_account"), "account_type"),
		"account_currency": args.get("party_account_currency") or \
			get_account_currency(args.get("party_account")),
		"balance": get_balance_on(args.get("party_account")),
		"party_balance": get_balance_on(party=args.get("party"), party_type=args.get("party_type")),
		"exchange_rate": exchange_rate,
		args.get("amount_field_party"): args.get("amount"),
		"is_advance": args.get("is_advance"),
		"reference_type": ref_doc.doctype,
		"reference_name": ref_doc.name
	})

	bank_row = je.append("accounts")

	#make it bank_details
	bank_account = get_default_bank_cash_account(ref_doc.company, "Bank", account=args.get("bank_account"))
	if bank_account:
		bank_row.update(bank_account)
		# Modified to include the posting date for which the exchange rate is required.
		# Assumed to be the posting date of the reference date
		bank_row.exchange_rate = get_exchange_rate(ref_doc.get("posting_date") 
			or ref_doc.get("transaction_date"), bank_account["account"], 
			bank_account["account_currency"], ref_doc.company)

	bank_row.cost_center = cost_center

	amount = args.get("debit_in_account_currency") or args.get("amount")

	if bank_row.account_currency == args.get("party_account_currency"):
		bank_row.set(args.get("amount_field_bank"), amount)
	else:
		bank_row.set(args.get("amount_field_bank"), amount * exchange_rate)

	# set multi currency check
	if party_row.account_currency != ref_doc.company_currency \
		or (bank_row.account_currency and bank_row.account_currency != ref_doc.company_currency):
			je.multi_currency = 1

	je.set_amounts_in_company_currency()
	je.set_total_debit_credit()

	return je if args.get("journal_entry") else je.as_dict()

@frappe.whitelist()
def get_opening_accounts(company):
	"""get all balance sheet accounts for opening entry"""
	accounts = frappe.db.sql_list("""select
			name from tabAccount
		where
			is_group=0 and
			report_type='Balance Sheet' and
			ifnull(warehouse, '') = '' and
			company=%s
		order by name asc""", company)

	return [{"account": a, "balance": get_balance_on(a)} for a in accounts]


def get_against_jv(doctype, txt, searchfield, start, page_len, filters):
	return frappe.db.sql("""select jv.name, jv.posting_date, jv.user_remark
		from `tabJournal Entry` jv, `tabJournal Entry Account` jv_detail
		where jv_detail.parent = jv.name and jv_detail.account = %s and ifnull(jv_detail.party, '') = %s
		and (jv_detail.reference_type is null or jv_detail.reference_type = '')
		and jv.docstatus = 1 and jv.`{0}` like %s order by jv.name desc limit %s, %s""".format(frappe.db.escape(searchfield)),
		(filters.get("account"), cstr(filters.get("party")), "%{0}%".format(txt), start, page_len))

@frappe.whitelist()
def get_outstanding(args):
	if not frappe.has_permission("Account"):
		frappe.msgprint(_("No Permission"), raise_exception=1)

	if isinstance(args, basestring):
		args = json.loads(args)

	company_currency = get_company_currency(args.get("company"))

	if args.get("doctype") == "Journal Entry":
		condition = " and party=%(party)s" if args.get("party") else ""

		against_jv_amount = frappe.db.sql("""
			select sum(debit_in_account_currency) - sum(credit_in_account_currency)
			from `tabJournal Entry Account` where parent=%(docname)s and account=%(account)s {0}
			and (reference_type is null or reference_type = '')""".format(condition), args)

		against_jv_amount = flt(against_jv_amount[0][0]) if against_jv_amount else 0
		amount_field = "credit_in_account_currency" if against_jv_amount > 0 else "debit_in_account_currency"
		return {
			amount_field: abs(against_jv_amount)
		}
	elif args.get("doctype") in ("Sales Invoice", "Purchase Invoice"):
		party_type = "Customer" if args.get("doctype") == "Sales Invoice" else "Supplier"
		invoice = frappe.db.get_value(args["doctype"], args["docname"],
			["outstanding_amount", "conversion_rate", scrub(party_type)], as_dict=1)

		exchange_rate = invoice.conversion_rate if (args.get("account_currency") != company_currency) else 1

		if args["doctype"] == "Sales Invoice":
			amount_field = "credit_in_account_currency" \
				if flt(invoice.outstanding_amount) > 0 else "debit_in_account_currency"
		else:
			amount_field = "debit_in_account_currency" \
				if flt(invoice.outstanding_amount) > 0 else "credit_in_account_currency"

		return {
			amount_field: abs(flt(invoice.outstanding_amount)),
			"exchange_rate": exchange_rate,
			"party_type": party_type,
			"party": invoice.get(scrub(party_type))
		}

@frappe.whitelist()
def get_party_account_and_balance(company, party_type, party):
	if not frappe.has_permission("Account"):
		frappe.msgprint(_("No Permission"), raise_exception=1)

	account = get_party_account(party_type, party, company)

	account_balance = get_balance_on(account=account)
	party_balance = get_balance_on(party_type=party_type, party=party, company=company)

	return {
		"account": account,
		"balance": account_balance,
		"party_balance": party_balance,
		"account_currency": frappe.db.get_value("Account", account, "account_currency")
	}

@frappe.whitelist()
def get_account_balance_and_party_type(account, date, company, debit=None, credit=None, exchange_rate=None):
	"""Returns dict of account balance and party type to be set in Journal Entry on selection of account."""
	if not frappe.has_permission("Account"):
		frappe.msgprint(_("No Permission"), raise_exception=1)

	company_currency = get_company_currency(company)
	account_details = frappe.db.get_value("Account", account, ["account_type", "account_currency"], as_dict=1)

	if not account_details:
		return

	if account_details.account_type == "Receivable":
		party_type = "Customer"
	elif account_details.account_type == "Payable":
		party_type = "Supplier"
	else:
		party_type = ""

	grid_values = {
		"balance": get_balance_on(account, date),
		"party_type": party_type,
		"account_type": account_details.account_type,
		"account_currency": account_details.account_currency or company_currency,

		# The date used to retreive the exchange rate here is the date passed in
		# as an argument to this function. It is assumed to be the date on which the balance is sought
		"exchange_rate": get_exchange_rate(date, account, account_details.account_currency,
			company, debit=debit, credit=credit, exchange_rate=exchange_rate)
	}

	# un-set party if not party type
	if not party_type:
		grid_values["party"] = ""

	return grid_values

# Added posting_date as one of the parameters of get_exchange_rate
@frappe.whitelist()
def get_exchange_rate(posting_date, account=None, account_currency=None, company=None,
		reference_type=None, reference_name=None, debit=None, credit=None, exchange_rate=None):
	from erpnext.setup.utils import get_exchange_rate
	account_details = frappe.db.get_value("Account", account,
		["account_type", "root_type", "account_currency", "company"], as_dict=1)

	if not account_details:
		frappe.throw(_("Please select correct account"))

	if not company:
		company = account_details.company

	if not account_currency:
		account_currency = account_details.account_currency

	company_currency = get_company_currency(company)

	if account_currency != company_currency:
		if reference_type in ("Sales Invoice", "Purchase Invoice") and reference_name:
			exchange_rate = frappe.db.get_value(reference_type, reference_name, "conversion_rate")

		elif account_details and account_details.account_type == "Bank" and \
			((account_details.root_type == "Asset" and flt(credit) > 0) or
				(account_details.root_type == "Liability" and debit)):
			exchange_rate = get_average_exchange_rate(account)

		# The date used to retreive the exchange rate here is the date passed
		# in as an argument to this function.
		if not exchange_rate and account_currency and posting_date:
			exchange_rate = get_exchange_rate(account_currency, company_currency, posting_date)
	else:
		exchange_rate = 1

	# don't return None or 0 as it is multipled with a value and that value could be lost
	return exchange_rate or 1

@frappe.whitelist()
def get_average_exchange_rate(account):
	exchange_rate = 0
	bank_balance_in_account_currency = get_balance_on(account)
	if bank_balance_in_account_currency:
		bank_balance_in_company_currency = get_balance_on(account, in_account_currency=False)
		exchange_rate = bank_balance_in_company_currency / bank_balance_in_account_currency

	return exchange_rate<|MERGE_RESOLUTION|>--- conflicted
+++ resolved
@@ -40,16 +40,6 @@
 		self.set_account_and_party_balance()
 		if not self.title:
 			self.title = self.get_title()
-<<<<<<< HEAD
-
-	def clear_zero_debit_credit_row(self):
-		self.accounts = [account for account in self.accounts
-			if not (account.debit_in_account_currency==0.0 and account.credit_in_account_currency==0.0)]
-
-		if not self.accounts:
-			frappe.throw("Debit or Credit amount is not found in account table")
-=======
->>>>>>> 40f5d184
 
 	def on_submit(self):
 		self.check_credit_limit()
