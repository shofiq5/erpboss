--- conflicted
+++ resolved
@@ -43,11 +43,7 @@
   {
    "hidden": 0,
    "label": "Bank Statement",
-<<<<<<< HEAD
-   "links": "[\n    {\n        \"label\": \"Bank\",\n        \"name\": \"Bank\",\n        \"type\": \"doctype\"\n    },\n    {\n        \"label\": \"Bank Account\",\n        \"name\": \"Bank Account\",\n        \"type\": \"doctype\"\n    },\n    {\n        \"label\": \"Bank Clearance\",\n        \"name\": \"Bank Clearance\",\n        \"type\": \"doctype\"\n    },\n    {\n        \"label\": \"Bank Reconciliation\",\n        \"name\": \"bank-reconciliation\",\n        \"type\": \"page\"\n    },\n    {\n        \"dependencies\": [\n            \"GL Entry\"\n        ],\n        \"doctype\": \"GL Entry\",\n        \"is_query_report\": true,\n        \"label\": \"Bank Reconciliation Statement\",\n        \"name\": \"Bank Reconciliation Statement\",\n        \"type\": \"report\"\n    },\n    {\n        \"label\": \"Bank Statement Transaction Entry\",\n        \"name\": \"Bank Statement Transaction Entry\",\n        \"type\": \"doctype\"\n    },\n    {\n        \"label\": \"Bank Statement Settings\",\n        \"name\": \"Bank Statement Settings\",\n        \"type\": \"doctype\"\n    }\n]"
-=======
    "links": "[\n    {\n        \"label\": \"Bank\",\n        \"name\": \"Bank\",\n        \"type\": \"doctype\"\n    },\n    {\n        \"label\": \"Bank Account\",\n        \"name\": \"Bank Account\",\n        \"type\": \"doctype\"\n    },\n    {\n        \"label\": \"Bank Clearance\",\n        \"name\": \"Bank Clearance\",\n        \"type\": \"doctype\"\n    },\n    {\n        \"label\": \"Bank Reconciliation\",\n        \"name\": \"bank-reconciliation\",\n        \"type\": \"page\"\n    },\n    {\n        \"dependencies\": [\n            \"GL Entry\"\n        ],\n        \"doctype\": \"GL Entry\",\n        \"is_query_report\": true,\n        \"label\": \"Bank Reconciliation Statement\",\n        \"name\": \"Bank Reconciliation Statement\",\n        \"type\": \"report\"\n    }\n]"
->>>>>>> f17ea2cc
   },
   {
    "hidden": 0,
@@ -107,11 +103,7 @@
  "idx": 0,
  "is_standard": 1,
  "label": "Accounting",
-<<<<<<< HEAD
- "modified": "2020-11-06 13:05:58.650150",
-=======
  "modified": "2020-11-11 18:35:11.542909",
->>>>>>> f17ea2cc
  "modified_by": "Administrator",
  "module": "Accounts",
  "name": "Accounting",
