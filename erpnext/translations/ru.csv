 (Half Day), (Half Day)
 and year: , and year: 
""" does not exists","""Не существует"
%  Delivered,% При поставке
% Amount Billed,% Сумма счета
% Billed,% Объявленный
% Completed,% Завершено
% Delivered,% При поставке
% Installed,% Установленная
% Received,% В редакцию
% of materials billed against this Purchase Order.,% Материалов выставлено против этого заказа на поставку.
% of materials billed against this Sales Order,% Материалов выставленных против этого заказа клиента
% of materials delivered against this Delivery Note,"% Материалов, вынесенных против этой накладной"
% of materials delivered against this Sales Order,"% Материалов, вынесенных против этого заказа клиента"
% of materials ordered against this Material Request,% От заказанных материалов против этого материала запрос
% of materials received against this Purchase Order,% Полученных материалов против данного Заказа
'Actual Start Date' can not be greater than 'Actual End Date',"""Фактическое начало Дата"" не может быть больше, чем «Актуальные Дата окончания '"
'Based On' and 'Group By' can not be same,"""На основе"" и ""Группировка по"" не может быть таким же,"
'Days Since Last Order' must be greater than or equal to zero,"""Дни с последнего Порядке так должно быть больше или равно нулю"
'Entries' cannot be empty,"""Записи"" не может быть пустым"
'Expected Start Date' can not be greater than 'Expected End Date',"""Ожидаемый Дата начала 'не может быть больше, чем"" Ожидаемый Дата окончания'"
'From Date' is required,"""С даты 'требуется"
'From Date' must be after 'To Date',"""С даты 'должно быть после' To Date '"
'Has Serial No' can not be 'Yes' for non-stock item,"'Имеет Серийный номер' не может быть ""Да"" для не-фондовой пункта"
'Notification Email Addresses' not specified for recurring invoice,"'Notification Адреса электронной почты', не предназначенных для повторяющихся счет"
'Profit and Loss' type account {0} not allowed in Opening Entry,"""Прибыль и убытки"" тип счета {0} не допускаются в Открытие запись"
'To Case No.' cannot be less than 'From Case No.',"""Для делу № ' не может быть меньше, чем «От делу № '"
'To Date' is required,'To Date' требуется
'Update Stock' for Sales Invoice {0} must be set,"""Обновление со 'для Расходная накладная {0} должен быть установлен"
* Will be calculated in the transaction.,* Будет рассчитана в сделке.
1 Currency = [?] FractionFor e.g. 1 USD = 100 Cent,1 Валюта = [?] Фракция  Для например 1 USD = 100 Cent
1. To maintain the customer wise item code and to make them searchable based on their code use this option,1 Для поддержания клиентов мудрый пункт код и сделать их доступными для поиска в зависимости от их кода использовать эту опцию
"<a href=""#Sales Browser/Customer Group"">Add / Edit</a>","<a href=""#Sales Browser/Customer Group""> Добавить / Изменить </>"
"<a href=""#Sales Browser/Item Group"">Add / Edit</a>","<a href=""#Sales Browser/Item Group""> Добавить / Изменить </>"
"<a href=""#Sales Browser/Territory"">Add / Edit</a>","<a href=""#Sales Browser/Territory""> Добавить / Изменить </>"
"<h4>Default Template</h4><p>Uses <a href=""http://jinja.pocoo.org/docs/templates/"">Jinja Templating</a> and all the fields of Address (including Custom Fields if any) will be available</p><pre><code>{{ address_line1 }}&lt;br&gt;{% if address_line2 %}{{ address_line2 }}&lt;br&gt;{% endif -%}{{ city }}&lt;br&gt;{% if state %}{{ state }}&lt;br&gt;{% endif -%}{% if pincode %} PIN:  {{ pincode }}&lt;br&gt;{% endif -%}{{ country }}&lt;br&gt;{% if phone %}Phone: {{ phone }}&lt;br&gt;{% endif -%}{% if fax %}Fax: {{ fax }}&lt;br&gt;{% endif -%}{% if email_id %}Email: {{ email_id }}&lt;br&gt;{% endif -%}</code></pre>","<h4> умолчанию шаблона </ h4>  <p> Использует <a href=""http://jinja.pocoo.org/docs/templates/""> Jinja шаблонов </ A> и все поля Адрес ( в том числе пользовательских полей если таковые имеются) будут доступны </ P>  <pre> <code> {{address_line1}} инструменты  {%, если address_line2%} {{address_line2}} инструменты { % ENDIF -%}  {{город}} инструменты  {%, если состояние%} {{состояние}} инструменты {% ENDIF -%}  {%, если пин-код%} PIN-код: {{пин-код}} инструменты {% ENDIF -%}  {{страна}} инструменты  {%, если телефон%} Телефон: {{телефон}} инструменты { % ENDIF -%}  {%, если факс%} Факс: {{факс}} инструменты {% ENDIF -%}  {%, если email_id%} Email: {{email_id}} инструменты ; {% ENDIF -%}  </ код> </ предварительно>"
A Customer Group exists with same name please change the Customer name or rename the Customer Group,"Группа клиентов с таким именем уже существует. Пожалуйста, измените имя клиента или имя группы клиентов"
A Customer exists with same name,"Клиент с таким именем уже существует
"
A Lead with this email id should exist,Руководитеть с таким email должен существовать
A Product or Service,Продукт или сервис
A Supplier exists with same name,Поставщик с таким именем уже существует
A symbol for this currency. For e.g. $,"Символ для этой валюты. Например, $"
AMC Expiry Date,КУА срок действия
Abbr,Аббревиатура
Abbreviation cannot have more than 5 characters,Аббревиатура не может иметь более 5 символов
Above Value,Выше стоимости
Absent,Отсутствует
Acceptance Criteria,Критерий приемлемости
Accepted,Принято
Accepted + Rejected Qty must be equal to Received quantity for Item {0},Принято + Отклоненные Кол-во должно быть равно полученного количества по пункту {0}
Accepted Quantity,Принято Количество
Accepted Warehouse,Принимающий склад
Account,Аккаунт
Account Balance,Остаток на счете
Account Created: {0},Аккаунт создан: {0}
Account Details,Подробности аккаунта
Account Head,Основной счет
Account Name,Имя Учетной Записи
Account Type,Тип учетной записи
"Account balance already in Credit, you are not allowed to set 'Balance Must Be' as 'Debit'","Баланс счета в Кредите, запрещена установка 'Баланс должен быть' как 'Дебет'"
"Account balance already in Debit, you are not allowed to set 'Balance Must Be' as 'Credit'","Баланс счета в Дебете, запрещена установка 'Баланс должен быть' как 'Кредит'"
Account for the warehouse (Perpetual Inventory) will be created under this Account.,Счет для склада (непрерывной инвентаризации) будет создан для этого счета.
Account head {0} created,Основной счет {0} создан
Account must be a balance sheet account,Счет должен быть балансовый
Account with child nodes cannot be converted to ledger,Счет с дочерних узлов не может быть преобразован в регистр
Account with existing transaction can not be converted to group.,Счет существующей проводки не может быть преобразован в группу.
Account with existing transaction can not be deleted,Счет существующей проводки не может быть удален
Account with existing transaction cannot be converted to ledger,Счет существующей проводки не может быть преобразован в регистр
Account {0} cannot be a Group,Счет {0} не может быть группой
Account {0} does not belong to Company {1},Аккаунт {0} не принадлежит компании {1}
Account {0} does not belong to company: {1},Аккаунт {0} не принадлежит компании: {1}
Account {0} does not exist,Аккаунт {0} не существует
Account {0} has been entered more than once for fiscal year {1},Счет {0} был введен более чем один раз в течение финансового года {1}
Account {0} is frozen,Счет {0} заморожен
Account {0} is inactive,Счет {0} неактивен
Account {0} is not valid,Счет {0} не является допустимым
Account {0} must be of type 'Fixed Asset' as Item {1} is an Asset Item,"Счет {0} должен быть типа 'Основные средства', товар {1} является активом"
Account {0}: Parent account {1} can not be a ledger,Счет {0}: Родительский счет {1} не может быть регистром
Account {0}: Parent account {1} does not belong to company: {2},Счет {0}: Родитель счета {1} не принадлежит компании: {2}
Account {0}: Parent account {1} does not exist,Счет {0}: Родитель счета {1} не существует
Account {0}: You can not assign itself as parent account,Счет {0}: Вы не можете назначить себя как родительским счетом
Account: {0} can only be updated via \					Stock Transactions,Счет: {0} может быть обновлен только через \ Биржевые операции
Accountant,Бухгалтер
Accounting,Бухгалтерия
"Accounting Entries can be made against leaf nodes, called","Бухгалтерские записи могут быть сделаны против конечных узлов, называется"
"Accounting entry frozen up to this date, nobody can do / modify entry except role specified below.","Бухгалтерская запись заморожена до этой даты, никто не может сделать / изменить запись, кроме роли, указанной ниже."
Accounting journal entries.,Журнал бухгалтерских записей.
Accounts,Учётные записи
Accounts Browser,Обзор счетов
Accounts Frozen Upto,Счета заморожены До
Accounts Payable,Счета к оплате
Accounts Receivable,Дебиторская задолженность
Accounts Settings, Настройки аккаунта
Active,Активен
Active: Will extract emails from ,Получать сообщения e-mail от
Activity,Активность
Activity Log,Журнал активности
Activity Log:,Журнал активности:
Activity Type,Тип активности
Actual,Фактически
Actual Budget,Фактический бюджет
Actual Completion Date,Фактический Дата завершения
Actual Date,Фактическая дата
Actual End Date,Фактический Дата окончания
Actual Invoice Date,Фактическая стоимость Дата
Actual Posting Date,Фактический Дата проводки
Actual Qty,Фактический Кол-во
Actual Qty (at source/target),Фактический Кол-во (в источнике / цели)
Actual Qty After Transaction,Остаток после проведения
Actual Qty: Quantity available in the warehouse.,Фактический Кол-во: Есть в наличии на складе.
Actual Quantity,Фактическое Количество
Actual Start Date,Фактическое Дата начала
Add,Добавить
Add / Edit Taxes and Charges,Добавить / Изменить Налоги и сборы
Add Child,Добавить дочерний
Add Serial No,Добавить серийный номер
Add Taxes,Добавить Налоги
Add Taxes and Charges,Добавить налогов и сборов
Add or Deduct,Добавить или вычесть
Add rows to set annual budgets on Accounts.,"Добавьте строки, чтобы установить годовые бюджеты на счетах."
Add to Cart,Добавить в корзину
Add to calendar on this date,Добавить в календарь в этот день
Add/Remove Recipients,Добавить / Удалить получателей
Address,Адрес
Address & Contact,Адрес & Контактная
Address & Contacts,Адрес и контакты
Address Desc,Адрес по убыванию
Address Details,Адрес
Address HTML,Адрес HTML
Address Line 1,Адрес (1-я строка)
Address Line 2,Адрес (2-я строка)
Address Template,Адрес шаблона
Address Title,Адрес Название
Address Title is mandatory.,Адрес Название является обязательным.
Address Type,Тип Адреса
Address master.,Адрес мастер.
Administrative Expenses,Административные затраты
Administrative Officer,Администратор
Advance Amount,Предварительная сумма
Advance amount,Предварительная сумма
Advances,Авансы
Advertisement,Реклама
Advertising,Реклама
Aerospace,Авиационно-космический
After Sale Installations,После продажи установок
Against,Против
Against Account,Против Счет
Against Bill {0} dated {1},Против Билл {0} от {1}
Against Docname,Против DOCNAME
Against Doctype,Против Doctype
Against Document Detail No,Против деталях документа Нет
Against Document No,Против Документ №
Against Expense Account,Против Expense Счет
Against Income Account,Против ДОХОДОВ
Against Journal Entry,Против Journal ваучером
Against Journal Entry {0} does not have any unmatched {1} entry,Против Journal ваучером {0} не имеет непревзойденную {1} запись
Against Purchase Invoice,Против счете-фактуре
Against Sales Invoice,Против продаж счета-фактуры
Against Sales Order,Против заказ клиента
Against Voucher,Против ваучером
Against Voucher Type,Против Сертификаты Тип
Ageing Based On,"Проблемам старения, на основе"
Ageing Date is mandatory for opening entry,Старение Дата является обязательным для открытия запись
Ageing date is mandatory for opening entry,Дата Старение является обязательным для открытия запись
Agent,Оператор
Aging Date,Старение Дата
Aging Date is mandatory for opening entry,Старение Дата является обязательным для открытия запись
Agriculture,Сельское хозяйство
Airline,Авиалиния
All Addresses.,Все Адреса.
All Contact,Все Связаться
All Contacts.,Все контакты.
All Customer Contact,Все клиентов Связаться
All Customer Groups,Все Группы клиентов
All Day,Весь день
All Employee (Active),Все Сотрудник (Активный)
All Item Groups,Все Группы товаров
All Lead (Open),Все Свинец (Открыть)
All Products or Services.,Все продукты или услуги.
All Sales Partner Contact,Все Партнеры по сбыту Связаться
All Sales Person,Все Менеджер по продажам
All Supplier Contact,Все поставщиком Связаться
All Supplier Types,Все типы Поставщик
All Territories,Все Территории
"All export related fields like currency, conversion rate, export total, export grand total etc are available in Delivery Note, POS, Quotation, Sales Invoice, Sales Order etc.","Все экспорт смежных областях, как валюты, обменный курс, экспорт Количество, экспорт общего итога и т.д. доступны в накладной, POS, цитаты, счет-фактура, заказ клиента и т.д."
"All import related fields like currency, conversion rate, import total, import grand total etc are available in Purchase Receipt, Supplier Quotation, Purchase Invoice, Purchase Order etc.","Все импорта смежных областях, как валюты, обменный курс, общий объем импорта, импорт общего итога и т.д. доступны в ТОВАРНЫЙ ЧЕК, поставщиков цитаты, счета-фактуры Заказа т.д."
All items have already been invoiced,Все детали уже выставлен счет
All these items have already been invoiced,Все эти предметы уже выставлен счет
Allocate,Выделять
Allocate leaves for a period.,Выделите листья на определенный срок.
Allocate leaves for the year.,Выделите листья в течение года.
Allocated Amount,Ассигнованная сумма
Allocated Budget,Выделенные Бюджет
Allocated amount,Ассигнованная сумма
Allocated amount can not be negative,Выделенные сумма не может быть отрицательным
Allocated amount can not greater than unadusted amount,Выделенные количество не может превышать unadusted сумму
Allow Bill of Materials,Разрешить Ведомость материалов
Allow Bill of Materials should be 'Yes'. Because one or many active BOMs present for this item,"Разрешить Ведомость материалов должно быть ""Да"". Потому что один или много активных спецификаций представляют для этого элемента"
Allow Children,Разрешайте детям
Allow Dropbox Access,Разрешить Dropbox Access
Allow Google Drive Access,Разрешить доступ Google Drive
Allow Negative Balance,Разрешить отрицательное сальдо
Allow Negative Stock,Разрешить негативных складе
Allow Production Order,Разрешить производственного заказа
Allow User,Разрешить пользователю
Allow Users,Разрешить пользователям
Allow the following users to approve Leave Applications for block days.,Разрешить следующие пользователи утвердить Leave приложений для блочных дней.
Allow user to edit Price List Rate in transactions,Разрешить пользователю редактировать Прайс-лист Оценить в сделках
Allowance Percent,Резерв Процент
Allowance for over-{0} crossed for Item {1},Учет по-{0} скрещенными за Пункт {1}
Allowance for over-{0} crossed for Item {1}.,Учет по-{0} скрещенными за Пункт {1}.
Allowed Role to Edit Entries Before Frozen Date,Разрешено Роль в редактировать записи Перед Frozen Дата
Amended From,Измененный С
Amount,Сумма
Amount (Company Currency),Сумма (Компания Валюта)
Amount Paid,Выплачиваемая сумма
Amount to Bill,"Сумма, Биллу"
An Customer exists with same name,Существует клиентов с одноименным названием
"An Item Group exists with same name, please change the item name or rename the item group","Пункт Группа существует с тем же именем, пожалуйста, измените имя элемента или переименовать группу товаров"
"An item exists with same name ({0}), please change the item group name or rename the item","Элемент существует с тем же именем ({0}), пожалуйста, измените название группы или переименовать пункт"
Analyst,Аналитик
Annual,За год
Another Period Closing Entry {0} has been made after {1},Другой Период Окончание Вступление {0} был сделан после {1}
Another Salary Structure {0} is active for employee {0}. Please make its status 'Inactive' to proceed.,"Другой Зарплата Структура {0} активна для работника {0}. Пожалуйста, убедитесь, свой статус ""неактивного"", чтобы продолжить."
"Any other comments, noteworthy effort that should go in the records.","Любые другие комментарии, отметить усилия, которые должны пойти в записях."
Apparel & Accessories,Одежда и аксессуары
Applicability,Применение
Applicable For,Применимо для
Applicable Holiday List,Применимо Список праздников
Applicable Territory,Применимо Территория
Applicable To (Designation),Применимо к (Обозначение)
Applicable To (Employee),Применимо к (Сотрудник)
Applicable To (Role),Применимо к (Роль)
Applicable To (User),Применимо к (Пользователь)
Applicant Name,Имя заявителя
Applicant for a Job.,Заявитель на работу.
Application of Funds (Assets),Применение средств (активов)
Applications for leave.,Заявки на отпуск.
Applies to Company,Относится к компании
Apply On,Нанесите на
Appraisal,Оценка
Appraisal Goal,Оценка Гол
Appraisal Goals,Оценочные голов
Appraisal Template,Оценка шаблона
Appraisal Template Goal,Оценка шаблона Гол
Appraisal Template Title,Оценка шаблона Название
Appraisal {0} created for Employee {1} in the given date range,Оценка {0} создан Требуются {1} в указанный диапазон дат
Apprentice,Ученик
Approval Status,Статус утверждения
Approval Status must be 'Approved' or 'Rejected',"Состояние утверждения должны быть ""Одобрено"" или ""Отклонено"""
Approved,Утверждено
Approver,Утверждаю
Approving Role,Утверждении Роль
Approving Role cannot be same as role the rule is Applicable To,"Утверждении роль не может быть такой же, как роль правило применимо к"
Approving User,Утверждении Пользователь
Approving User cannot be same as user the rule is Applicable To,"Утверждении покупатель не может быть такой же, как пользователь правило применимо к"
Are you sure you want to STOP ,Are you sure you want to STOP 
Are you sure you want to UNSTOP ,Are you sure you want to UNSTOP 
Arrear Amount,Просроченной задолженности Сумма
"As Production Order can be made for this item, it must be a stock item.","Как Производственный заказ можно сделать по этой статье, он должен быть запас пункт."
As per Stock UOM,По фондовой UOM
"As there are existing stock transactions for this item, you can not change the values of 'Has Serial No', 'Is Stock Item' and 'Valuation Method'","Как есть существующие биржевые операции для данного элемента, вы не можете изменить значения 'Имеет Серийный номер »,« Является фонда Пункт ""и"" Оценка Метод """
Asset,Актив
Assistant,Помощник
Associate,Помощник
Atleast one of the Selling or Buying must be selected,По крайней мере один из продажи или покупки должен быть выбран
Atleast one warehouse is mandatory,"По крайней мере, один склад является обязательным"
Attach Image,Прикрепить изображение
Attach Letterhead,Прикрепить бланк
Attach Logo,Прикрепить логотип
Attach Your Picture,Прикрепите свою фотографию
Attendance,Посещаемость
Attendance Date,Посещаемость Дата
Attendance Details,Посещаемость Подробнее
Attendance From Date,Посещаемость С Дата
Attendance From Date and Attendance To Date is mandatory,Посещаемость С Дата и посещаемости на сегодняшний день является обязательным
Attendance To Date,Посещаемость To Date
Attendance can not be marked for future dates,Посещаемость не могут быть отмечены для будущих дат
Attendance for employee {0} is already marked,Посещаемость за работника {0} уже отмечен
Attendance record.,Информация о посещаемости.
Authorization Control,Авторизация управления
Authorization Rule,Авторизация Правило
Auto Accounting For Stock Settings,Авто Учет акций Настройки
Auto Material Request,Авто Материал Запрос
Auto-raise Material Request if quantity goes below re-order level in a warehouse,"Авто-рейз Материал Запрос, если количество идет ниже уровня повторного заказа на складе"
Automatically compose message on submission of transactions.,Автоматически создавать сообщение о подаче сделок.
Automatically extract Job Applicants from a mail box ,Automatically extract Job Applicants from a mail box 
Automatically extract Leads from a mail box e.g.,"Автоматическое извлечение ведет от почтового ящика, например,"
Automatically updated via Stock Entry of type Manufacture/Repack,Автоматически обновляется через фондовой позиции типа Производство / Repack
Automotive,Автомобилестроение
Autoreply when a new mail is received,Autoreply при получении новой почты
Available,имеется
Available Qty at Warehouse,Доступен Кол-во на склад
Available Stock for Packing Items,Доступные Stock для упаковки товаров
"Available in BOM, Delivery Note, Purchase Invoice, Production Order, Purchase Order, Purchase Receipt, Sales Invoice, Sales Order, Stock Entry, Timesheet","Доступный в спецификации, накладной, счете-фактуре, производственного заказа, заказа на поставку, покупка получение, счет-фактура, заказ клиента, фондовой въезда, расписания"
Average Age,Средний возраст
Average Commission Rate,Средний Комиссия курс
Average Discount,Средняя скидка
Awesome Products,Потрясающие продукты
Awesome Services,Потрясающие услуги
BOM Detail No,BOM детали №
BOM Explosion Item,BOM Взрыв Пункт
BOM Item,Позиция BOM
BOM No,BOM №
BOM No. for a Finished Good Item,BOM номер для позиции готового изделия
BOM Operation,BOM Операция
BOM Operations,BOM Операции
BOM Replace Tool,BOM Заменить Tool
BOM number is required for manufactured Item {0} in row {1},BOM номер необходим для выпускаемой позиции {0} в строке {1}
BOM number not allowed for non-manufactured Item {0} in row {1},Число спецификации не допускается для не-выпускаемой Пункт {0} в строке {1}
BOM recursion: {0} cannot be parent or child of {2},BOM рекурсия: {0} не может быть родитель или ребенок {2}
BOM replaced,BOM заменить
BOM {0} for Item {1} in row {2} is inactive or not submitted,BOM {0} для Пункт {1} в строке {2} неактивен или не представили
BOM {0} is not active or not submitted,BOM {0} не является активным или не представили
BOM {0} is not submitted or inactive BOM for Item {1},BOM {0} не представлено или неактивным спецификации по пункту {1}
Backup Manager,Менеджер резервных копий
Backup Right Now,Сделать резервную копию сейчас
Backups will be uploaded to,Резервные копии будут размещены на
Balance Qty,Баланс Кол-во
Balance Sheet,Балансовый отчет
Balance Value,Валюта баланса
Balance for Account {0} must always be {1},Весы для счета {0} должен быть всегда {1}
Balance must be,Баланс должен быть
"Balances of Accounts of type ""Bank"" or ""Cash""",Остатки на счетах типа «Банк» или «Денежные средства»
Bank,Банк:
Bank / Cash Account,Банк / Расчетный счет
Bank A/C No.,Банк Сч/Тек №
Bank Account,Банковский счет
Bank Account No.,Счет №
Bank Accounts,Банковские счета
Bank Clearance Summary,Банк уплата по счетам итого
Bank Draft,Банковский счет
Bank Name,Название банка
<<<<<<< HEAD
Bank Overdraft Account,Банк Овердрафт счета
Bank Reconciliation,Банк примирения
Bank Reconciliation Detail,Банк примирения Подробно
Bank Reconciliation Statement,Заявление Банк примирения
Bank Entry,Банк Ваучер
Bank/Cash Balance,Банк / Баланс счета
Banking,Банковское дело
=======
Bank Overdraft Account,Банк овердрафтовый счет
Bank Reconciliation,Банковская сверка
Bank Reconciliation Detail,Банковская сверка подробно
Bank Reconciliation Statement,Банковская сверка состояние
Bank Voucher,Банк Ваучер
Bank/Cash Balance,Банк /Баланс счета
Banking,Банковские операции
>>>>>>> eac82039
Barcode,Штрихкод
Barcode {0} already used in Item {1},Штрихкод {0} уже используется в позиции {1}
Based On,На основании
Basic,Основной
Basic Info,Основная информация
Basic Information,Основная информация
Basic Rate,Основная ставка
Basic Rate (Company Currency),Основная ставка (валюта компании)
Batch,Партия
Batch (lot) of an Item.,Партия элементов.
Batch Finished Date,Дата окончания партии
Batch ID,ID партии
Batch No,№ партии
Batch Started Date,Дата начала партии
Batch Time Logs for billing.,Журналы партий для выставления счета.
Batch-Wise Balance History,Партиями Баланс История
Batched for Billing,Укомплектовать для выставления счета
Better Prospects,Потенциальные покупатели
Bill Date,Дата оплаты
Bill No,Номер накладной
Bill No {0} already booked in Purchase Invoice {1},Накладная № {0} уже заказан в счете-фактуре {1}
Bill of Material,Накладная на материалы
Bill of Material to be considered for manufacturing,Счёт на материалы для производства
Bill of Materials (BOM),Ведомость материалов (BOM)
Billable,Оплачиваемый
Billed,Выдавать счета
Billed Amount,Счетов выдано количество
Billed Amt,Счетов выдано кол-во
Billing,Выставление счетов
Billing Address,Адрес для выставления счетов
Billing Address Name,Адрес для выставления счета Имя
Billing Status,Статус Биллинг
Bills raised by Suppliers.,"Законопроекты, поднятые поставщиков."
Bills raised to Customers.,"Законопроекты, поднятые для клиентов."
Bin,Bin
Bio,Ваша Биография
Biotechnology,Биотехнологии
Birthday,Дата рождения
Block Date,Блок Дата
Block Days,Блок дня
Block leave applications by department.,Блок отпуска приложений отделом.
Blog Post,Пост блога
Blog Subscriber,Блог подписчика
Blood Group,Группа крови
Both Warehouse must belong to same Company,Оба Склад должены принадлежать одной Компании
Box,Рамка
Branch,Ветвь
Brand,Бренд
Brand Name,Имя Бренда
Brand master.,Бренд мастер.
Brands,Бренды
Breakdown,Разбивка
Broadcasting,Вещание
Brokerage,Посредничество
Budget,Бюджет
Budget Allocated,"Бюджет, выделенный"
Budget Detail,Бюджет Подробно
Budget Details,Бюджет Подробнее
Budget Distribution,Распределение бюджета
Budget Distribution Detail,Деталь Распределение бюджета
Budget Distribution Details,Распределение бюджета Подробности
Budget Variance Report,Бюджет Разница Сообщить
Budget cannot be set for Group Cost Centers,Бюджет не может быть установлено для группы МВЗ
Build Report,Создать отчет
Bundle items at time of sale.,Bundle детали на момент продажи.
Business Development Manager,Менеджер по развитию бизнеса
Buying,Покупка
Buying & Selling,Покупка и продажа
Buying Amount,Покупка Сумма
Buying Settings,Настройка покупки
"Buying must be checked, if Applicable For is selected as {0}","Покупка должна быть проверена, если выбран Применимо для как {0}"
C-Form,C-образный
C-Form Applicable,C-образный Применимо
C-Form Invoice Detail,C-образный Счет Подробно
C-Form No,C-образный Нет
C-Form records,С-форма записи
CENVAT Capital Goods,CENVAT Инвестиционные товары
CENVAT Edu Cess,CENVAT Эду Цесс
CENVAT SHE Cess,CENVAT ОНА Цесс
CENVAT Service Tax,CENVAT налоговой службы
CENVAT Service Tax Cess 1,CENVAT налоговой службы Цесс 1
CENVAT Service Tax Cess 2,CENVAT налоговой службы Цесс 2
Calculate Based On,Рассчитать на основе
Calculate Total Score,Рассчитать общую сумму
Calendar Events,Календарные события
Call,Звонок
Calls,Звонки
Campaign,Кампания
Campaign Name,Название кампании
Campaign Name is required,Необходимо ввести имя компании
Campaign Naming By,Кампания Именование По
Campaign-.####,Кампания-.# # # #
Can be approved by {0},Может быть одобрено {0}
"Can not filter based on Account, if grouped by Account","Не можете фильтровать на основе счета, если сгруппированы по Счет"
"Can not filter based on Voucher No, if grouped by Voucher","Не можете фильтровать на основе ваучером Нет, если сгруппированы по ваучером"
Can refer row only if the charge type is 'On Previous Row Amount' or 'Previous Row Total',"Можете обратиться строку, только если тип заряда «О Предыдущая сумма Row» или «Предыдущая Row Всего"""
Cancel Material Visit {0} before cancelling this Customer Issue,Отменить Материал Посетить {0} до отмены этого вопроса клиентов
Cancel Material Visits {0} before cancelling this Maintenance Visit,Отменить Материал просмотров {0} до отмены этого обслуживания визит
Cancelled,Отменено
Cancelling this Stock Reconciliation will nullify its effect.,Отмена этого со примирения аннулирует свое действие.
Cannot Cancel Opportunity as Quotation Exists,"Не можете Отменить возможностей, как Существует цитаты"
Cannot approve leave as you are not authorized to approve leaves on Block Dates,"Не можете одобрить отпуск, пока вы не уполномочен утверждать листья на блоке Даты"
Cannot cancel because Employee {0} is already approved for {1},"Нельзя отменить, потому что сотрудников {0} уже одобрен для {1}"
Cannot cancel because submitted Stock Entry {0} exists,"Нельзя отменить, потому что представляется со Вступление {0} существует"
Cannot carry forward {0},Не можете переносить {0}
Cannot change Fiscal Year Start Date and Fiscal Year End Date once the Fiscal Year is saved.,Невозможно изменить финансовый год Дата начала и финансовый год Дата окончания сразу финансовый год будет сохранен.
"Cannot change company's default currency, because there are existing transactions. Transactions must be cancelled to change the default currency.","Невозможно изменить Базовая валюта компании, потому что есть существующие операции. Сделки должны быть отменены, чтобы поменять валюту."
Cannot convert Cost Center to ledger as it has child nodes,"Невозможно преобразовать МВЗ в книге, как это имеет дочерние узлы"
Cannot covert to Group because Master Type or Account Type is selected.,"Не можете скрытые в группу, потому что выбран Мастер Введите или счета Тип."
Cannot deactive or cancle BOM as it is linked with other BOMs,Не можете деактивировать или CANCLE BOM поскольку она связана с другими спецификациями
"Cannot declare as lost, because Quotation has been made.","Не можете объявить как потерял, потому что цитаты было сделано."
Cannot deduct when category is for 'Valuation' or 'Valuation and Total',"Не можете вычесть, когда категория для ""Оценка"" или ""Оценка и Всего"""
"Cannot delete Serial No {0} in stock. First remove from stock, then delete.","Не удается удалить серийный номер {0} в наличии. Сначала снимите со склада, а затем удалить."
"Cannot directly set amount. For 'Actual' charge type, use the rate field","Не можете непосредственно установить сумму. Для «Актуальные 'типа заряда, используйте поле скорости"
"Cannot overbill for Item {0} in row {0} more than {1}. To allow overbilling, please set in Stock Settings","Не можете overbill по пункту {0} в строке {0} более {1}. Чтобы разрешить overbilling, пожалуйста, установите на фондовых Настройки"
Cannot produce more Item {0} than Sales Order quantity {1},"Не можете производить больше элемент {0}, чем количество продаж Заказать {1}"
Cannot refer row number greater than or equal to current row number for this Charge type,"Не можете обратиться номер строки, превышающую или равную текущему номеру строки для этого типа зарядки"
Cannot return more than {0} for Item {1},Не можете вернуть более {0} для Пункт {1}
Cannot select charge type as 'On Previous Row Amount' or 'On Previous Row Total' for first row,"Невозможно выбрать тип заряда, как «О предыдущего ряда Сумма» или «О предыдущего ряда Всего 'для первой строки"
Cannot select charge type as 'On Previous Row Amount' or 'On Previous Row Total' for valuation. You can select only 'Total' option for previous row amount or previous row total,"Невозможно выбрать тип заряда, как «О предыдущего ряда Сумма» или «О предыдущего ряда Всего"" для оценки. Вы можете выбрать только опцию ""Всего"" за предыдущий количества строк или предыдущей общей строки"
Cannot set as Lost as Sales Order is made.,"Невозможно установить, как Остаться в живых, как заказ клиента производится."
Cannot set authorization on basis of Discount for {0},Не удается установить разрешение на основе Скидка для {0}
Capacity,Объём
Capacity Units,Вместимость Единицы
Capital Account,Счет операций с капиталом
Capital Equipments,Капитальные оборудование
Carry Forward,Переносить
Carry Forwarded Leaves,Carry направляются листья
Case No(s) already in use. Try from Case No {0},Случай Нет (ы) уже используется. Попробуйте из дела № {0}
Case No. cannot be 0,Дело № не может быть 0
Cash,Наличные
Cash In Hand,Наличность кассы
Cash Entry,Кассовый чек
Cash or Bank Account is mandatory for making payment entry,Наличными или банковский счет является обязательным для внесения записи платежей
Cash/Bank Account, Наличные / Банковский счет
Casual Leave,Повседневная Оставить
Cell Number,Количество звонков
Change UOM for an Item.,Изменение UOM для элемента.
Change the starting / current sequence number of an existing series.,Изменение начального / текущий порядковый номер существующей серии.
Channel Partner,Channel ДУrtner
Charge of type 'Actual' in row {0} cannot be included in Item Rate,Начисление типа «Актуальные 'в строке {0} не могут быть включены в пункт Оценить
Chargeable,Ответственный
Charity and Donations,Благотворительность и пожертвования
Chart Name,График Имя
Chart of Accounts,План счетов
Chart of Cost Centers,План МВЗ
Check how the newsletter looks in an email by sending it to your email.,"Проверьте, как бюллетень выглядит по электронной почте, отправив его по электронной почте."
"Check if recurring invoice, uncheck to stop recurring or put proper End Date","Убедитесь в том, повторяющихся счет, снимите, чтобы остановить повторяющиеся или поставить правильное Дата окончания"
"Check if you need automatic recurring invoices. After submitting any sales invoice, Recurring section will be visible.","Узнать, нужен автоматические повторяющихся счетов. После представления любого счет продаж, Периодическое раздел будет виден."
Check if you want to send salary slip in mail to each employee while submitting salary slip,"Проверьте, если вы хотите отправить ведомость расчета зарплаты в почте каждому сотруднику при подаче ведомость расчета зарплаты"
Check this if you want to force the user to select a series before saving. There will be no default if you check this.,"Проверьте это, если вы хотите, чтобы заставить пользователя выбрать серию перед сохранением. Там не будет по умолчанию, если вы проверить это."
Check this if you want to show in website,"Проверьте это, если вы хотите показать в веб-сайт"
Check this to disallow fractions. (for Nos),"Проверьте это, чтобы запретить фракции. (Для №)"
Check this to pull emails from your mailbox,"Проверьте это, чтобы вытащить письма из почтового ящика"
Check to activate,"Проверьте, чтобы активировать"
Check to make Shipping Address,"Убедитесь, адрес доставки"
Check to make primary address,"Проверьте, чтобы основной адрес"
Chemical,Химический
Cheque,Чек
Cheque Date,Чек Дата
Cheque Number,Чек Количество
Child account exists for this account. You can not delete this account.,Детский учетная запись существует для этой учетной записи. Вы не можете удалить этот аккаунт.
City,Город
City/Town,Город / поселок
Claim Amount,Сумма претензии
Claims for company expense.,Претензии по счет компании.
Class / Percentage,Класс / в процентах
Classic,Классические
Clear Table,Очистить таблицу
Clearance Date,Клиренс Дата
Clearance Date not mentioned,Клиренс Дата не упоминается
Clearance date cannot be before check date in row {0},Дата просвет не может быть до даты регистрации в строке {0}
Click on 'Make Sales Invoice' button to create a new Sales Invoice.,"Нажмите на кнопку ""Создать Расходная накладная», чтобы создать новый счет-фактуру."
Click on a link to get options to expand get options ,Click on a link to get options to expand get options 
Client,Клиент
Close Balance Sheet and book Profit or Loss.,Закрыть баланс и книга прибыли или убытка.
Closed,Закрыт
Closing (Cr),Закрытие (Cr)
Closing (Dr),Закрытие (д-р)
Closing Account Head,Закрытие счета руководитель
Closing Account {0} must be of type 'Liability',"Закрытие счета {0} должен быть типа ""ответственности"""
Closing Date,Дата закрытия
Closing Fiscal Year,Закрытие финансового года
Closing Qty,Закрытие Кол-во
Closing Value,Значение закрытия
CoA Help,КоА Помощь
Code,Код
Cold Calling,Холодная Вызов
Color,Цвет
Column Break,Разрыв столбца
Comma separated list of email addresses,Разделенный запятыми список адресов электронной почты
Comment,Комментарий
Comments,Комментарии
Commercial,Коммерческий сектор
Commission,Комиссионный сбор
Commission Rate,Комиссия
Commission Rate (%),Комиссия ставка (%)
Commission on Sales,Комиссия по продажам
Commission rate cannot be greater than 100,"Скорость Комиссия не может быть больше, чем 100"
Communication,Общение
Communication HTML,Связь HTML
Communication History,История Связь
Communication log.,Журнал соединений.
Communications,Связь
Company,Организация
Company (not Customer or Supplier) master.,Компания (не клиента или поставщика) хозяин.
Company Abbreviation,Аббревиатура компании
Company Details,Данные предприятия
Company Email,Адрес эл. почты
"Company Email ID not found, hence mail not sent","Компании e-mail ID не найден, следовательно, Почта не отправляется"
Company Info,Информация о компании
Company Name,Название компании
Company Settings,Настройки компании
Company is missing in warehouses {0},Компания на складах отсутствует {0}
Company is required,Укажите компанию
Company registration numbers for your reference. Example: VAT Registration Numbers etc.,Регистрационные номера компании для вашей справки. Пример: НДС регистрационные номера и т.д.
Company registration numbers for your reference. Tax numbers etc.,Регистрационные номера компании для вашей справки. Налоговые числа и т.д.
"Company, Month and Fiscal Year is mandatory","Компания, месяц и финансовый год является обязательным"
Compensatory Off,Компенсационные Выкл
Complete,Готово
Complete Setup,Завершение установки
Completed,Завершено
Completed Production Orders,Завершенные Производственные заказы
Completed Qty,Завершено Кол-во
Completion Date,Дата завершения
Completion Status,Статус завершения
Computer,Компьютер
Computers,Компьютеры
Confirmation Date,Дата подтверждения
Confirmed orders from Customers.,Подтвержденные заказы от клиентов.
Consider Tax or Charge for,Рассмотрим налога или сбора для
Considered as Opening Balance,Рассматривается как начальное сальдо
Considered as an Opening Balance,Рассматривается как баланс открытия
Consultant,Консультант
Consulting,Консалтинг
Consumable,Потребляемый
Consumable Cost,Расходные Стоимость
Consumable cost per hour,Расходные Стоимость в час
Consumed Qty,Потребляемая Кол-во
Consumer Products,Потребительские товары
Contact,Контакты
Contact Control,Связаться управления
Contact Desc,Связаться Описание изделия
Contact Details,Контактная информация
Contact Email,Эл. адрес
Contact HTML,Связаться с HTML
Contact Info,Контактная информация
Contact Mobile No,Связаться Мобильный Нет
Contact Name,Имя Контакта
Contact No.,Контактный номер
Contact Person,Контактное Лицо
Contact Type,Тип контакта
Contact master.,Связаться с мастером.
Contacts,Контакты
Content,Содержимое
Content Type,Тип контента
Contra Entry,Contra Ваучер
Contract,Контракт
Contract End Date,Конец контракта Дата
Contract End Date must be greater than Date of Joining,"Конец контракта Дата должна быть больше, чем дата вступления"
Contribution (%),Вклад (%)
Contribution to Net Total,Вклад в Net Всего
Conversion Factor,Коэффициент преобразования
Conversion Factor is required,Коэффициент преобразования требуется
Conversion factor cannot be in fractions,Коэффициент пересчета не может быть в долях
Conversion factor for default Unit of Measure must be 1 in row {0},Коэффициент пересчета для дефолтного Единица измерения должна быть 1 в строке {0}
Conversion rate cannot be 0 or 1,Коэффициент конверсии не может быть 0 или 1
Convert into Recurring Invoice,Преобразование в повторяющихся Счет
Convert to Group,Преобразовать в группе
Convert to Ledger,Преобразовать в Леджер
Converted,Переделанный
Copy From Item Group,Скопируйте Из группы товаров
Cosmetics,Косметика
Cost Center,Центр учета затрат
Cost Center Details,Центр затрат домена
Cost Center Name,Название учетного отдела
Cost Center is required for 'Profit and Loss' account {0},Стоимость Центр необходим для 'о прибылях и убытках »счета {0}
Cost Center is required in row {0} in Taxes table for type {1},МВЗ требуется в строке {0} в виде налогов таблицы для типа {1}
Cost Center with existing transactions can not be converted to group,МВЗ с существующими сделок не могут быть преобразованы в группе
Cost Center with existing transactions can not be converted to ledger,МВЗ с существующими сделок не могут быть преобразованы в книге
Cost Center {0} does not belong to Company {1},МВЗ {0} не принадлежит компании {1}
Cost of Goods Sold,Себестоимость проданного товара
Costing,Стоимость
Country,Страна
Country Name,Название страны
Country wise default Address Templates,Шаблоны Страна мудрый адрес по умолчанию
"Country, Timezone and Currency","Страна, Временной пояс и валют"
Create Bank Entry for the total salary paid for the above selected criteria,Создание банка Ваучер на общую зарплату заплатили за вышеуказанных выбранным критериям
Create Customer,Создание клиентов
Create Material Requests,Создать запросы Материал
Create New,Создать новый
Create Opportunity,Создание Возможность
Create Production Orders,Создание производственных заказов
Create Quotation,Создание цитаты
Create Receiver List,Создание приемника Список
Create Salary Slip,Создание Зарплата Слип
Create Stock Ledger Entries when you submit a Sales Invoice,Создание изображения Ledger Записи при отправке Расходная накладная
"Create and manage daily, weekly and monthly email digests.","Создание и управление ежедневные, еженедельные и ежемесячные дайджесты новостей."
Create rules to restrict transactions based on values.,Создание правил для ограничения операций на основе значений.
Created By,Созданный
Creates salary slip for above mentioned criteria.,Создает ведомость расчета зарплаты за вышеуказанные критерии.
Creation Date,Дата создания
Creation Document No,Создание документа Нет
Creation Document Type,Создание типа документа
Creation Time,Время создания
Credentials,Сведения о профессиональной квалификации
Credit,Кредит
Credit Amt,Кредитная Amt
Credit Card,Кредитная карта
Credit Card Entry,Ваучер Кредитная карта
Credit Controller,Кредитная контроллер
Credit Days,Кредитные дней
Credit Limit,{0}{/0} {1}Кредитный лимит {/1}
Credit Note,Кредит-нота
Credit To,Кредитная Для
Currency,Валюта
Currency Exchange,Курс обмена валюты
Currency Name,Название валюты
Currency Settings,Валюты Настройки
Currency and Price List,Валюта и прайс-лист
Currency exchange rate master.,Мастер Валютный курс.
Current Address,Текущий адрес
Current Address Is,Текущий адрес
Current Assets,Оборотные активы
Current BOM,Текущий BOM
Current BOM and New BOM can not be same,"Текущий спецификации и Нью-BOM не может быть таким же,"
Current Fiscal Year,Текущий финансовый год
Current Liabilities,Текущие обязательства
Current Stock,Наличие на складе
Current Stock UOM,Наличие на складе Единица измерения
Current Value,Текущая стоимость
Custom,Пользовательские
Custom Autoreply Message,Пользовательские Autoreply Сообщение
Custom Message,Текст сообщения
Customer,Клиент
Customer (Receivable) Account,Заказчик (задолженность) счета
Customer / Item Name,Заказчик / Название товара
Customer / Lead Address,Заказчик / Ведущий Адрес
Customer / Lead Name,Заказчик / Ведущий Имя
Customer > Customer Group > Territory,Клиент> Группа клиентов> Территория
Customer Account Head,Клиент аккаунт начальник
Customer Acquisition and Loyalty,Приобретение и лояльности клиентов
Customer Address,Клиент Адрес
Customer Addresses And Contacts,Адреса клиентов и Контакты
Customer Addresses and Contacts,Адреса клиентов и Контакты
Customer Code,Код клиента
Customer Codes,Коды покупателей
Customer Details,Данные клиента
Customer Feedback,Обратная связь с клиентами
Customer Group,Группа клиентов
Customer Group / Customer,Группа клиентов / клиентов
Customer Group Name,Группа Имя клиента
Customer Intro,Введение клиентов
Customer Issue,Выпуск клиентов
Customer Issue against Serial No.,Выпуск клиентов против серийный номер
Customer Name,Наименование заказчика
Customer Naming By,Именование клиентов По
Customer Service,Обслуживание Клиентов
Customer database.,База данных клиентов.
Customer is required,Требуется клиентов
Customer master.,Мастер клиентов.
Customer required for 'Customerwise Discount',"Клиент требуется для ""Customerwise Скидка"""
Customer {0} does not belong to project {1},Клиент {0} не принадлежит к проекту {1}
Customer {0} does not exist,Клиент {0} не существует
Customer's Item Code,Клиентам Код товара
Customer's Purchase Order Date,Клиентам Дата Заказ
Customer's Purchase Order No,Клиентам Заказ Нет
Customer's Purchase Order Number,Количество Заказ клиента
Customer's Vendor,Производитель Клиентам
Customers Not Buying Since Long Time,Клиенты не покупать так как долгое время
Customerwise Discount,Customerwise Скидка
Customize,Выполнять по индивидуальному заказу
Customize the Notification,Настроить уведомления
Customize the introductory text that goes as a part of that email. Each transaction has a separate introductory text.,"Настроить вводный текст, который идет в составе этой электронной почте. Каждая транзакция имеет отдельный вводный текст."
DN Detail,DN Деталь
Daily,Ежедневно
Daily Time Log Summary,Дневной Резюме Время Лог
Database Folder ID,База данных Папка ID
Database of potential customers.,База данных потенциальных клиентов.
Date,Дата
Date Format,Формат даты
Date Of Retirement,Дата выбытия
Date Of Retirement must be greater than Date of Joining,Дата выхода на пенсию должен быть больше даты присоединения
Date is repeated,Дата повторяется
Date of Birth,Дата рождения
Date of Issue,Дата выдачи
Date of Joining,Дата вступления
Date of Joining must be greater than Date of Birth,Дата Присоединение должно быть больше Дата рождения
Date on which lorry started from supplier warehouse,"Дата, в которую грузовик начал с поставщиком склад"
Date on which lorry started from your warehouse,"Дата, в которую грузовик начал с вашего склада"
Dates,Финики
Days Since Last Order,Дни с последнего Заказать
Days for which Holidays are blocked for this department.,"Дни, для которых Праздники заблокированные для этого отдела."
Dealer,Дилер
Debit,Дебет
Debit Amt,Дебет Amt
Debit Note,Дебет-нота
Debit To,Дебет Для
Debit and Credit not equal for this voucher. Difference is {0}.,"Дебет и Кредит не равны для этого ваучера. Разница в том, {0}."
Deduct,Вычеты €
Deduction,Вычет
Deduction Type,Вычет Тип
Deduction1,Deduction1
Deductions,Отчисления
Default,По умолчанию
Default Account,По умолчанию учетная запись
Default Address Template cannot be deleted,Адрес по умолчанию шаблона не может быть удален
Default Amount,По умолчанию количество
Default BOM,По умолчанию BOM
Default Bank / Cash account will be automatically updated in POS Invoice when this mode is selected.,По умолчанию Счет в банке / Наличные будут автоматически обновляться в POS фактуре когда выбран этот режим.
Default Bank Account,По умолчанию Банковский счет
Default Buying Cost Center,По умолчанию Покупка МВЗ
Default Buying Price List,По умолчанию Покупка Прайс-лист
Default Cash Account,Расчетный счет по умолчанию
Default Company,Компания по умолчанию
Default Currency,Базовая валюта
Default Customer Group,По умолчанию Группа клиентов
Default Expense Account,По умолчанию расходов счета
Default Income Account,По умолчанию Счет Доходы
Default Item Group,По умолчанию Пункт Группа
Default Price List,По умолчанию Прайс-лист
Default Purchase Account in which cost of the item will be debited.,"По умолчанию Покупка аккаунт, в котором будет списана стоимость объекта."
Default Selling Cost Center,По умолчанию Продажа Стоимость центр
Default Settings,Настройки по умолчанию
Default Source Warehouse,По умолчанию Источник Склад
Default Stock UOM,По умолчанию со UOM
Default Supplier,По умолчанию Поставщик
Default Supplier Type,По умолчанию Тип Поставщик
Default Target Warehouse,Цель по умолчанию Склад
Default Territory,По умолчанию Территория
Default Unit of Measure,По умолчанию Единица измерения
"Default Unit of Measure can not be changed directly because you have already made some transaction(s) with another UOM. To change default UOM, use 'UOM Replace Utility' tool under Stock module.","По умолчанию Единица измерения не могут быть изменены непосредственно, потому что вы уже сделали некоторые сделки (сделок) с другим UOM. Чтобы изменить стандартную UOM, использовать 'Единица измерения Заменить Utility' инструмент под фондовой модуля."
Default Valuation Method,Метод по умолчанию Оценка
Default Warehouse,По умолчанию Склад
Default Warehouse is mandatory for stock Item.,По умолчанию Склад является обязательным для складе Пункт.
Default settings for accounting transactions.,Настройки по умолчанию для бухгалтерских операций.
Default settings for buying transactions.,Настройки по умолчанию для покупки сделок.
Default settings for selling transactions.,Настройки по умолчанию для продажи сделок.
Default settings for stock transactions.,Настройки по умолчанию для биржевых операций.
Defense,Оборона
"Define Budget for this Cost Center. To set budget action, see <a href=""#!List/Company"">Company Master</a>","Определите бюджет для этого МВЗ. Чтобы установить бюджета действие см. <HREF = ""#!Список / Компания ""> Компания Мастер </>"
Del,Удалить
Delete,Удалить
Delete {0} {1}?,Удалить {0} {1}?
Delivered,Доставлено
Delivered Items To Be Billed,Поставленные товары быть выставлен счет
Delivered Qty,Поставляется Кол-во
Delivered Serial No {0} cannot be deleted,Поставляется Серийный номер {0} не может быть удален
Delivery Date,Дата поставки
Delivery Details,Подробности доставки
Delivery Document No,Доставка документов Нет
Delivery Document Type,Тип доставки документов
Delivery Note,· Отметки о доставке
Delivery Note Item,Доставка Примечание Пункт
Delivery Note Items,Доставка Примечание Элементы
Delivery Note Message,Доставка Примечание сообщение
Delivery Note No,Доставка Примечание Нет
Delivery Note Required,Доставка Примечание необходимое
Delivery Note Trends,Доставка Примечание тенденции
Delivery Note {0} is not submitted,Доставка Примечание {0} не представлено
Delivery Note {0} must not be submitted,Доставка Примечание {0} не должны быть представлены
Delivery Notes {0} must be cancelled before cancelling this Sales Order,Примечания Доставка {0} должно быть отменено до отмены этого заказ клиента
Delivery Status,Статус доставки
Delivery Time,Время доставки
Delivery To,Доставка Для
Department,Отдел
Department Stores,Универмаги
Depends on LWP,Зависит от LWP
Depreciation,Амортизация
Description,Описание
Description HTML,Описание HTML
Designation,Назначение
Designer,Дизайнер
Detailed Breakup of the totals,Подробное Распад итогам
Details,Подробности
Difference (Dr - Cr),Отличия (д-р - Cr)
Difference Account,Счет разницы
"Difference Account must be a 'Liability' type account, since this Stock Reconciliation is an Opening Entry","Разница счета должна быть учетной записью типа ""Ответственность"", так как это со Примирение Открытие Вступление"
Different UOM for items will lead to incorrect (Total) Net Weight value. Make sure that Net Weight of each item is in the same UOM.,"Различные Единица измерения для элементов приведет к некорректному (Всего) значение массы нетто. Убедитесь, что вес нетто каждого элемента находится в том же UOM."
Direct Expenses,Прямые расходы
Direct Income,Прямая прибыль
Disable,Отключить
Disable Rounded Total,Отключение закругленными Итого
Disabled,Отключено
Discount  %,Скидка%
Discount %,Скидка%
Discount (%),Скидка (%)
Discount Amount,Сумма скидки
"Discount Fields will be available in Purchase Order, Purchase Receipt, Purchase Invoice","Скидка Поля будут доступны в заказе на, покупка получение, в счете-фактуре"
Discount Percentage,Скидка в процентах
Discount Percentage can be applied either against a Price List or for all Price List.,Скидка в процентах можно применять либо против прайс-листа или для всех прайс-листа.
Discount must be less than 100,Скидка должна быть меньше 100
Discount(%),Скидка (%)
Dispatch,Отправка
Display all the individual items delivered with the main items,"Показать все отдельные элементы, поставляемые с основных пунктов"
Distribute transport overhead across items.,Распределить транспортной накладных расходов по статьям.
Distribution,Распределение
Distribution Id,Распределение Id
Distribution Name,Распределение Имя
Distributor,Дистрибьютор
Divorced,Разведенный
Do Not Contact,Не обращайтесь
Do not show any symbol like $ etc next to currencies.,Не показывать любой символ вроде $ и т.д. рядом с валютами.
Do really want to unstop production order: ,Do really want to unstop production order: 
Do you really want to STOP ,Do you really want to STOP 
Do you really want to STOP this Material Request?,"Вы действительно хотите, чтобы остановить эту запросу материал?"
Do you really want to Submit all Salary Slip for month {0} and year {1},"Вы действительно хотите, чтобы представить все Зарплата Слип для месяца {0} и год {1}"
Do you really want to UNSTOP ,Do you really want to UNSTOP 
Do you really want to UNSTOP this Material Request?,"Вы действительно хотите, чтобы Unstop этот материал запрос?"
Do you really want to stop production order: ,Do you really want to stop production order: 
Doc Name,Имя документа
Doc Type,Тип документа
Document Description,Документ Описание
Document Type,Тип документа
Documents,Документы
Domain,Домен
Don't send Employee Birthday Reminders,Не отправляйте Employee рождения Напоминания
Download Materials Required,Скачать Необходимые материалы
Download Reconcilation Data,Скачать приведению данных
Download Template,Скачать шаблон
Download a report containing all raw materials with their latest inventory status,Скачать отчет содержащий все материал со статусом  последней инвентаризации
"Download the Template, fill appropriate data and attach the modified file.","Скачать шаблон, заполнить соответствующие данные и приложить измененный файл."
"Download the Template, fill appropriate data and attach the modified file.All dates and employee combination in the selected period will come in the template, with existing attendance records","Скачать шаблон, заполнить соответствующие данные и приложить измененный файл. Все даты и сочетание работник в выбранном периоде придет в шаблоне, с существующими рекорды посещаемости"
Draft,Черновик
Dropbox,Dropbox
Dropbox Access Allowed,Dropbox доступ разрешен
Dropbox Access Key,Dropbox Ключ доступа
Dropbox Access Secret,Dropbox Секретный ключ
Due Date,Дата выполнения
Due Date cannot be after {0},Впритык не может быть после {0}
Due Date cannot be before Posting Date,"Впритык не может быть, прежде чем отправлять Дата"
Duplicate Entry. Please check Authorization Rule {0},"Копия записи. Пожалуйста, проверьте Авторизация Правило {0}"
Duplicate Serial No entered for Item {0},Дубликат Серийный номер вводится для Пункт {0}
Duplicate entry,Дублировать запись
Duplicate row {0} with same {1},Дубликат строка {0} с же {1}
Duties and Taxes,Пошлины и налоги
ERPNext Setup,ERPNext установки
Earliest,Старейшие
Earnest Money,Задаток
Earning,Зарабатывание
Earning & Deduction,Заработок & Вычет
Earning Type,Набор Тип
Earning1,Earning1
Edit,Редактировать
Edu. Cess on Excise,Эду. Цесс на акцизов
Edu. Cess on Service Tax,Эду. Цесс на налоговой службы
Edu. Cess on TDS,Эду. Цесс на TDS
Education,Образование
Educational Qualification,Образовательный ценз
Educational Qualification Details,Образовательный ценз Подробнее
Eg. smsgateway.com/api/send_sms.cgi,Например. smsgateway.com / API / send_sms.cgi
Either debit or credit amount is required for {0},Либо дебетовая или кредитная сумма необходима для {0}
Either target qty or target amount is mandatory,Либо целевой Количество или целевое количество является обязательным
Either target qty or target amount is mandatory.,Либо целевой Количество или целевое количество является обязательным.
Electrical,Электрический
Electricity Cost,Стоимость электроэнергии
Electricity cost per hour,Стоимость электроэнергии в час
Electronics,Электроника
Email,E-mail
Email Digest,E-mail Дайджест
Email Digest Settings,Email Дайджест Настройки
Email Digest: ,Email Дайджест:
Email Id,Email Id
"Email Id where a job applicant will email e.g. ""jobs@example.com""","E-mail Id, где соискатель вышлем например ""jobs@example.com"""
Email Notifications,Уведомления электронной почты
Email Sent?,Отправки сообщения?
"Email id must be unique, already exists for {0}","ID электронной почты должен быть уникальным, уже существует для {0}"
Email ids separated by commas.,Email идентификаторы через запятую.
"Email settings to extract Leads from sales email id e.g. ""sales@example.com""","Настройки электронной почты для извлечения ведет от продаж электронный идентификатор, например, ""sales@example.com"""
Emergency Contact,Экстренная связь
Emergency Contact Details,Аварийный Контактные данные
Emergency Phone,В случае чрезвычайных ситуаций
Employee,Сотрудник
Employee Birthday,Сотрудник День рождения
Employee Details,Сотрудник Подробнее
Employee Education,Сотрудник Образование
Employee External Work History,Сотрудник Внешний Работа История
Employee Information,Сотрудник Информация
Employee Internal Work History,Сотрудник внутреннего Работа История
Employee Internal Work Historys,Сотрудник внутреннего Работа Historys
Employee Leave Approver,Сотрудник Оставить утверждающий
Employee Leave Balance,Сотрудник Оставить Баланс
Employee Name,Имя Сотрудника
Employee Number,Общее число сотрудников
Employee Records to be created by,Сотрудник отчеты должны быть созданные
Employee Settings,Работники Настройки
Employee Type,Сотрудник Тип
"Employee designation (e.g. CEO, Director etc.).","Сотрудник обозначение (например, генеральный директор, директор и т.д.)."
Employee master.,Мастер сотрудников.
Employee record is created using selected field. ,Employee record is created using selected field. 
Employee records.,Сотрудник записей.
Employee relieved on {0} must be set as 'Left',"Сотрудник освобожден от {0} должен быть установлен как ""левые"""
Employee {0} has already applied for {1} between {2} and {3},Сотрудник {0} уже подало заявку на {1} между {2} и {3}
Employee {0} is not active or does not exist,Сотрудник {0} не активен или не существует
Employee {0} was on leave on {1}. Cannot mark attendance.,Сотрудник {0} был в отпусках по {1}. Невозможно отметить посещаемость.
Employees Email Id,Сотрудники Email ID
Employment Details,Подробности по трудоустройству
Employment Type,Вид занятости
Enable / disable currencies.,Включение / отключение валюты.
Enabled,Включено
Encashment Date,Инкассация Дата
End Date,Дата окончания
End Date can not be less than Start Date,"Дата окончания не может быть меньше, чем Дата начала"
End date of current invoice's period,Дата и время окончания периода текущего счета-фактуры в
End of Life,Конец срока службы
Energy,Энергоэффективность
Engineer,Инженер
Enter Verification Code,Введите код
Enter campaign name if the source of lead is campaign.,"Введите название кампании, если источником свинца является кампания."
Enter department to which this Contact belongs,"Введите отдел, к которому принадлежит этого контакт"
Enter designation of this Contact,Введите обозначение этому контактному
"Enter email id separated by commas, invoice will be mailed automatically on particular date","Введите электронный идентификатор разделенных запятыми, счет будет автоматически отправлен на определенную дату"
Enter items and planned qty for which you want to raise production orders or download raw materials for analysis.,"Введите предметы и плановый Количество, для которых необходимо повысить производственные заказы или скачать сырье для анализа."
Enter name of campaign if source of enquiry is campaign,"Введите имя кампании, если источником исследования является кампания"
"Enter static url parameters here (Eg. sender=ERPNext, username=ERPNext, password=1234 etc.)","Введите статические параметры адрес здесь (Например отправитель = ERPNext, имя пользователя = ERPNext, пароль = 1234 и т.д.)"
Enter the company name under which Account Head will be created for this Supplier,"Введите название компании, под какой учетной Руководитель будут созданы для этого поставщика"
Enter url parameter for message,Введите параметр URL для сообщения
Enter url parameter for receiver nos,Введите параметр URL для приемника NOS
Entertainment & Leisure,Развлечения и досуг
Entertainment Expenses,Представительские расходы
Entries,Записи
Entries against ,Entries against 
Entries are not allowed against this Fiscal Year if the year is closed.,"Записи не допускаются против этого финансовый год, если год закрыт."
Equity,Ценные бумаги
Error: {0} > {1},Ошибка: {0}> {1}
Estimated Material Cost,Примерная стоимость материалов
"Even if there are multiple Pricing Rules with highest priority, then following internal priorities are applied:","Даже если есть несколько правил ценообразования с наивысшим приоритетом, то следующие внутренние приоритеты применяются:"
Everyone can read,Каждый может читать
"Example: ABCD.#####If series is set and Serial No is not mentioned in transactions, then automatic serial number will be created based on this series. If you always want to explicitly mention Serial Nos for this item. leave this blank.",". Пример: ABCD # # # # #  Если серии установлен и Серийный номер не упоминается в сделках, то автоматическая серийный номер будет создана на основе этой серии. Если вы всегда хотите явно упомянуть серийный Нос для этого элемента. оставьте поле пустым."
Exchange Rate,Курс обмена
Excise Duty 10,Акцизе 10
Excise Duty 14,Акцизе 14
Excise Duty 4,Акцизе 4
Excise Duty 8,Акцизе 8
Excise Duty @ 10,Акцизе @ 10
Excise Duty @ 14,Акцизе @ 14
Excise Duty @ 4,Акцизе @ 4
Excise Duty @ 8,Акцизе @ 8
Excise Duty Edu Cess 2,Акцизе Эду Цесс 2
Excise Duty SHE Cess 1,Акцизе ОНА Цесс 1
Excise Page Number,Количество Акцизный Страница
Excise Entry,Акцизный Ваучер
Execution,Реализация
Executive Search,Executive Search
Exemption Limit,Освобождение Предел
Exhibition,Показательный
Existing Customer,Существующий клиент
Exit,Выход
Exit Interview Details,Выход Интервью Подробности
Expected,Ожидаемые
Expected Completion Date can not be less than Project Start Date,"Ожидаемый срок завершения не может быть меньше, чем Дата начала проекта"
Expected Date cannot be before Material Request Date,Ожидаемая дата не может быть до Материал Дата заказа
Expected Delivery Date,Ожидаемая дата поставки
Expected Delivery Date cannot be before Purchase Order Date,Ожидаемая дата поставки не может быть до заказа на Дата
Expected Delivery Date cannot be before Sales Order Date,Ожидаемая дата поставки не может быть до даты заказа на продажу
Expected End Date,Ожидаемая дата завершения
Expected Start Date,Ожидаемая дата начала
Expense,Расходы
Expense / Difference account ({0}) must be a 'Profit or Loss' account,"Расходов / Разница счет ({0}) должен быть ""прибыль или убыток» счета"
Expense Account,Расходов счета
Expense Account is mandatory,Расходов счета является обязательным
Expense Claim,Расходов претензии
Expense Claim Approved,Расходов претензии Утверждено
Expense Claim Approved Message,Расходов претензии Утверждено Сообщение
Expense Claim Detail,Расходов претензии Подробно
Expense Claim Details,Расходов претензий Подробнее
Expense Claim Rejected,Расходов претензии Отклонен
Expense Claim Rejected Message,Расходов претензии Отклонен Сообщение
Expense Claim Type,Расходов претензии Тип
Expense Claim has been approved.,Расходов претензии была одобрена.
Expense Claim has been rejected.,Расходов претензии были отклонены.
Expense Claim is pending approval. Only the Expense Approver can update status.,Расходов претензии ожидает одобрения. Только расходов утверждающий можете обновить статус.
Expense Date,Дата расхода
Expense Details,Детали расходов Детали
Expense Head,Расходов Глава
Expense account is mandatory for item {0},Расходов счета является обязательным для пункта {0}
Expense or Difference account is mandatory for Item {0} as it impacts overall stock value,"Расходов или Разница счета является обязательным для п. {0}, поскольку это влияет общая стоимость акции"
Expenses,Расходы
Expenses Booked,Расходы Заказанный
Expenses Included In Valuation,"Затрат, включаемых в оценке"
Expenses booked for the digest period,Расходы забронированы на период дайджест
Expiry Date,Срок годности:
Exports,! Экспорт
External,Внешний  GPS с RS232
Extract Emails,Извлечь почты
FCFS Rate,FCFS Оценить
Failed: ,Failed: 
Family Background,Семья Фон
Fax,Факс:
Features Setup,Особенности установки
Feed,Кормить
Feed Type,Тип подачи
Feedback,Обратная связь
Female,Жен
Fetch exploded BOM (including sub-assemblies),Fetch разобранном BOM (в том числе узлов)
"Field available in Delivery Note, Quotation, Sales Invoice, Sales Order","Поле доступно в накладной, цитаты, счет-фактура, заказ клиента"
Files Folder ID,Папка с файлами ID
Fill the form and save it,Заполните форму и сохранить его
Filter based on customer,Фильтр на основе клиента
Filter based on item,Фильтр на основе пункта
Financial / accounting year.,Финансовый / отчетного года.
Financial Analytics,Финансовая аналитика
Financial Services,Финансовые услуги
Financial Year End Date,Окончание финансового периода 
Financial Year Start Date,Начало финансового периода
Finished Goods,Готовая продукция
First Name,Имя
First Responded On,Впервые Ответил на
Fiscal Year,Отчетный год
Fiscal Year Start Date and Fiscal Year End Date are already set in Fiscal Year {0},Финансовый год Дата начала и финансовый год Дата окончания уже установлены в финансовый год {0}
Fiscal Year Start Date and Fiscal Year End Date cannot be more than a year apart.,Финансовый год Дата начала и финансовый год Дата окончания не может быть больше года друг от друга.
Fiscal Year Start Date should not be greater than Fiscal Year End Date,"Финансовый год Дата начала не должен быть больше, чем финансовый год Дата окончания"
Fixed Asset,Исправлена активами
Fixed Assets,Капитальные активы
Follow via Email,Следуйте по электронной почте
"Following table will show values if items are sub - contracted. These values will be fetched from the master of ""Bill of Materials"" of sub - contracted items.","После таблицу покажет значения, если элементы являются суб - контракт. Эти значения будут получены от мастера ""Спецификация"" суб - контракт предметы."
Food,Еда
"Food, Beverage & Tobacco","Продукты питания, напитки и табак"
"For 'Sales BOM' items, Warehouse, Serial No and Batch No will be considered from the 'Packing List' table. If Warehouse and Batch No are same for all packing items for any 'Sales BOM' item, those values can be entered in the main Item table, values will be copied to 'Packing List' table.","Для «Продажи спецификации"" предметов, склад, серийный номер и Batch Нет будут рассмотрены со стола 'упаковочный лист'. Если Склад и пакетная Нет являются одинаковыми для всех упаковочных деталей для любой пункта «Продажи спецификации"", эти значения могут быть введены в основной таблице Item, значения будут скопированы в ""список Упаковка» таблицы."
For Company,За компанию
For Employee,Требуются
For Employee Name,В поле Имя Сотрудника
For Price List,Для Прейскурантом
For Production,Для производства
For Reference Only.,Для справки.
For Sales Invoice,Для продаж счета-фактуры
For Server Side Print Formats,Для стороне сервера форматов печати
For Supplier,Для поставщиков
For Warehouse,Для Склада
For Warehouse is required before Submit,Для требуется Склад перед Отправить
"For e.g. 2012, 2012-13","Для, например 2012, 2012-13"
For reference,Для справки
For reference only.,Для справки только.
"For the convenience of customers, these codes can be used in print formats like Invoices and Delivery Notes","Для удобства клиентов, эти коды могут быть использованы в печатных форматов, таких как счета-фактуры и накладных"
Fraction,Доля
Fraction Units,Фракция Единицы
Freeze Stock Entries,Замораживание акций Записи
Freeze Stocks Older Than [Days],"Морозильники Акции старше, чем [дней]"
Freight and Forwarding Charges,Грузовые и экспедиторские Сборы
Friday,Пятница
From,От
From Bill of Materials,Из спецификации материалов
From Company,От компании
From Currency,Из валюты
From Currency and To Currency cannot be same,"Из валюты и В валюту не может быть таким же,"
From Customer,От клиента
From Customer Issue,Из выпуска Пользовательское
From Date,С Даты
From Date cannot be greater than To Date,"С даты не может быть больше, чем к дате"
From Date must be before To Date,"С даты должны быть, прежде чем к дате"
From Date should be within the Fiscal Year. Assuming From Date = {0},С даты должно быть в пределах финансового года. Предполагая С даты = {0}
From Delivery Note,Из накладной
From Employee,От работника
From Lead,От Ведущий
From Maintenance Schedule,С графиком технического обслуживания
From Material Request,Из материалов запрос
From Opportunity,Из возможностей
From Package No.,Из пакета №
From Purchase Order,От Заказа
From Purchase Receipt,От купли получении
From Quotation,Из цитаты
From Sales Order,От заказа клиента
From Supplier Quotation,От поставщика цитаты
From Time,От времени
From Value,От стоимости
From and To dates required,"От и До даты, необходимых"
From value must be less than to value in row {0},"От значение должно быть меньше, чем значение в строке {0}"
Frozen,замороженные
Frozen Accounts Modifier,Замороженные счета Модификатор
Fulfilled,выполненных
Full Name,Полное имя
Full-time,Полный рабочий день
Fully Billed,Полностью Объявленный
Fully Completed,Полностью завершен
Fully Delivered,Полностью Поставляются
Furniture and Fixture,Мебель и приспособления
Further accounts can be made under Groups but entries can be made against Ledger,"Дальнейшие счета могут быть сделаны в соответствии с группами, но записи могут быть сделаны против Леджер"
"Further accounts can be made under Groups, but entries can be made against Ledger","Дальнейшие счета могут быть сделаны в соответствии с группами, но Вы можете быть предъявлен Леджер"
Further nodes can be only created under 'Group' type nodes,Дальнейшие узлы могут быть созданы только под узлами типа «Группа»
GL Entry,GL Вступление
Gantt Chart,Диаграмма Ганта
Gantt chart of all tasks.,Диаграмма Ганта всех задач.
Gender,Пол
General,Основное
General Ledger,Бухгалтерская книга
Generate Description HTML,Генерация Описание HTML
Generate Material Requests (MRP) and Production Orders.,Создать запросы Материал (ППМ) и производственных заказов.
Generate Salary Slips,Создать зарплат Slips
Generate Schedule,Создать расписание
Generates HTML to include selected image in the description,Формирует HTML включить выбранное изображение в описании
Get Advances Paid,Получить авансы выданные
Get Advances Received,Получить авансы полученные
Get Current Stock,Получить Наличие на складе
Get Items,Получить товары
Get Items From Sales Orders,Получить элементов из заказов клиента
Get Items from BOM,Получить элементов из спецификации
Get Last Purchase Rate,Получить последнюю покупку Оценить
Get Outstanding Invoices,Получить неоплаченных счетов-фактур
Get Relevant Entries,Получить соответствующие записи
Get Sales Orders,Получить заказов клиента
Get Specification Details,Получить спецификации подробно
Get Stock and Rate,Получить складе и Оценить
Get Template,Получить шаблон
Get Terms and Conditions,Получить Правила и условия
Get Unreconciled Entries,Получить непримиримыми Записи
Get Weekly Off Dates,Получить Weekly Выкл Даты
"Get valuation rate and available stock at source/target warehouse on mentioned posting date-time. If serialized item, please press this button after entering serial nos.","Получить скорость оценки и доступных запасов на источник / целевой склад на упомянутой Дата публикации времени. Если по частям деталь, пожалуйста нажмите эту кнопку после ввода серийных NOS."
Global Defaults,Глобальные умолчанию
Global POS Setting {0} already created for company {1},Global Setting POS {0} уже создан для компании {1}
Global Settings,Общие настройки
"Go to the appropriate group (usually Application of Funds > Current Assets > Bank Accounts and create a new Account Ledger (by clicking on Add Child) of type ""Bank""","Перейти к соответствующей группе (обычно использования средств> оборотных средств> Банковские счета и создать новый лицевой счет (нажав на Добавить дочерний) типа ""банк"""
"Go to the appropriate group (usually Source of Funds > Current Liabilities > Taxes and Duties and create a new Account Ledger (by clicking on Add Child) of type ""Tax"" and do mention the Tax rate.","Перейти к соответствующей группе (обычно источником средств> Краткосрочные обязательства> налогам и сборам и создать новый аккаунт Леджер (нажав на Добавить дочерний) типа ""Налоговый"" и не говоря уже о налоговой ставки."
Goal,Цель
Goals,Цели
Goods received from Suppliers.,"Товары, полученные от поставщиков."
Google Drive,Google Drive
Google Drive Access Allowed,Разрешено Google Drive Доступ
Government,Правительство
Graduate,Выпускник
Grand Total,Общий итог
Grand Total (Company Currency),Общий итог (Компания Валюта)
"Grid ""","Сетка """
Grocery,Продуктовый
Gross Margin %,Валовая маржа %
Gross Margin Value,Значение валовой маржи
Gross Pay,Зарплата до вычетов
Gross Pay + Arrear Amount +Encashment Amount - Total Deduction,Валовой Платное + просроченной задолженности суммы + Инкассация Сумма - Всего Вычет
Gross Profit,Валовая прибыль
Gross Profit (%),Валовая прибыль (%)
Gross Weight,Вес брутто
Gross Weight UOM,Вес брутто Единица измерения
Group,Группа
Group by Account,Группа по Счет
Group by Voucher,Группа по ваучером
Group or Ledger,Группа или Леджер
Groups,Группы
HR Manager,Менеджер по подбору кадров
HR Settings,Настройки HR
HTML / Banner that will show on the top of product list.,HTML / Баннер который будет отображаться на верхней части списка товаров.
Half Day,Полдня
Half Yearly,Половина года
Half-yearly,Раз в полгода
Happy Birthday!,С Днем Рождения!
Hardware,Оборудование
Has Batch No,"Имеет, серия №"
Has Child Node,Имеет дочерний узел
Has Serial No,Имеет Серийный номер
Head of Marketing and Sales,Начальник отдела маркетинга и продаж
Header,Шапка
Health Care,Здравоохранение
Health Concerns,Проблемы Здоровья
Health Details,Подробности Здоровье
Held On,Состоявшемся
Help HTML,Помощь HTML
"Help: To link to another record in the system, use ""#Form/Note/[Note Name]"" as the Link URL. (don't use ""http://"")","Помощь: Чтобы связать с другой записью в системе, используйте ""# формуляр / Примечание / [Примечание Имя]"", как ссылка URL. (Не используйте ""http://"")"
"Here you can maintain family details like name and occupation of parent, spouse and children","Здесь Вы можете сохранить семейные подробности, как имя и оккупации родитель, супруг и детей"
"Here you can maintain height, weight, allergies, medical concerns etc","Здесь вы можете поддерживать рост, вес, аллергии, медицинские проблемы и т.д."
Hide Currency Symbol,Скрыть Символ Валюты
High,Высокий
History In Company,История В компании
Hold,Удержание
Holiday,Выходной
Holiday List,Список праздников
Holiday List Name,Имя Список праздников
Holiday master.,Мастер отдыха.
Holidays,Праздники
Home,Домашний
Host,Хост
"Host, Email and Password required if emails are to be pulled","Хост, E-mail и пароль требуется, если электронные письма потянуться"
Hour,Час
Hour Rate,Часовой разряд
Hour Rate Labour,Час Оценить труда
Hours,Часов
How Pricing Rule is applied?,Как Ценообразование Правило применяется?
How frequently?,Как часто?
"How should this currency be formatted? If not set, will use system defaults","Как это должно валюта быть отформатирован? Если не установлен, будет использовать системные значения по умолчанию"
Human Resources,Кадры
Identification of the package for the delivery (for print),Идентификация пакета на поставку (для печати)
If Income or Expense,Если доходов или расходов
If Monthly Budget Exceeded,Если Месячный бюджет Превышен
"If Sale BOM is defined, the actual BOM of the Pack is displayed as table. Available in Delivery Note and Sales Order","Если Продажа спецификации определяется, фактическое BOM стаи отображается в виде таблицы. Доступный в накладной и заказ клиента"
"If Supplier Part Number exists for given Item, it gets stored here","Если существует Количество Поставщик Часть для данного элемента, он получает хранится здесь"
If Yearly Budget Exceeded,Если Годовой бюджет превысили
"If checked, BOM for sub-assembly items will be considered for getting raw materials. Otherwise, all sub-assembly items will be treated as a raw material.","Если отмечено, спецификации для суб-монтажными деталями будут рассмотрены для получения сырья. В противном случае, все элементы В сборе будет рассматриваться в качестве сырья."
"If checked, Total no. of Working Days will include holidays, and this will reduce the value of Salary Per Day","Если флажок установлен, все время не. рабочих дней будет включать в себя праздники, и это приведет к снижению стоимости Зарплата в день"
"If checked, the tax amount will be considered as already included in the Print Rate / Print Amount","Если флажок установлен, сумма налога будет считаться уже включены в Печать Оценить / Количество печати"
If different than customer address,Если отличается от адреса клиента
"If disable, 'Rounded Total' field will not be visible in any transaction","Если отключить, 'закругленными Всего' поле не будет виден в любой сделке"
"If enabled, the system will post accounting entries for inventory automatically.","Если включен, то система будет отправлять бухгалтерских проводок для инвентаризации автоматически."
If more than one package of the same type (for print),Если более чем один пакет того же типа (для печати)
"If multiple Pricing Rules continue to prevail, users are asked to set Priority manually to resolve conflict.","Если несколько правил ценообразования продолжают преобладать, пользователям предлагается установить приоритет вручную разрешить конфликт."
"If no change in either Quantity or Valuation Rate, leave the cell blank.","Если никаких изменений в любом количестве или оценочной Оценить, не оставляйте ячейку пустой."
If not applicable please enter: NA,Если не применяется введите: Н.А.
"If not checked, the list will have to be added to each Department where it has to be applied.","Если не установлен, то список нужно будет добавлен в каждом департаменте, где он должен быть применен."
"If selected Pricing Rule is made for 'Price', it will overwrite Price List. Pricing Rule price is the final price, so no further discount should be applied. Hence, in transactions like Sales Order, Purchase Order etc, it will be fetched in 'Rate' field, rather than 'Price List Rate' field.","Если выбран Цены Правило сделан для «цена», он перепишет прейскурантах. Цены Правило цена окончательная цена, поэтому не далее скидка не должны применяться. Таким образом, в сделках, как заказ клиента, заказ и т.д., это будут получены в области 'Rate', а не поле ""Прайс-лист Rate '."
"If specified, send the newsletter using this email address","Если указано, отправить бюллетень с помощью этого адреса электронной почты"
"If the account is frozen, entries are allowed to restricted users.","Если счет замораживается, записи разрешается ограниченных пользователей."
"If this Account represents a Customer, Supplier or Employee, set it here.","Если это счет представляет собой клиентов, поставщиков или работник, установите его здесь."
"If two or more Pricing Rules are found based on the above conditions, Priority is applied. Priority is a number between 0 to 20 while default value is zero (blank). Higher number means it will take precedence if there are multiple Pricing Rules with same conditions.","Если два или более Ценообразование Правила найдены на основе указанных выше условиях, приоритет применяется. Приоритет представляет собой число от 0 до 20 в то время как значение по умолчанию равно нулю (пусто). Большее число означает, что он будет иметь приоритет, если есть несколько правил ценообразования с одинаковых условиях."
If you follow Quality Inspection. Enables Item QA Required and QA No in Purchase Receipt,Если вы будете следовать осмотра качества. Разрешает Item требуется и QA QA Нет в ТОВАРНЫЙ ЧЕК
If you have Sales Team and Sale Partners (Channel Partners)  they can be tagged and maintain their contribution in the sales activity,"Если у вас есть отдел продаж и продажа партнеры (Channel Partners), они могут быть помечены и поддерживать их вклад в сбытовой деятельности"
"If you have created a standard template in Purchase Taxes and Charges Master, select one and click on the button below.","Если вы создали стандартный шаблон в Покупка налогам и сборам Master, выберите один и нажмите на кнопку ниже."
"If you have created a standard template in Sales Taxes and Charges Master, select one and click on the button below.","Если вы создали стандартный шаблон в продажах налогам и сборам Master, выберите один и нажмите на кнопку ниже."
"If you have long print formats, this feature can be used to split the page to be printed on multiple pages with all headers and footers on each page","Если у вас длинные форматы печати, эта функция может быть использована для разрезки страницу, которая будет напечатана на нескольких страниц со всеми верхние и нижние колонтитулы на каждой странице"
If you involve in manufacturing activity. Enables Item 'Is Manufactured',Если вы привлечь в производственной деятельности. Включает элемент 'производится'
Ignore,Игнорировать
Ignore Pricing Rule,Игнорировать Цены Правило
Ignored: ,Ignored: 
Image,Изображение
Image View,Просмотр изображения
Implementation Partner,Реализация Партнер
Import Attendance,Импорт Посещаемость
Import Failed!,Ошибка при импортировании!
Import Log,Лог импорта
Import Successful!,Успешно импортированно!
Imports,Импорт
In Hours,В час
In Process,В процессе
In Qty,В Кол-во
In Value,В поле Значение
In Words,Прописью
In Words (Company Currency),В Слов (Компания валюте)
In Words (Export) will be visible once you save the Delivery Note.,В Слов (Экспорт) будут видны только вы сохраните накладной.
In Words will be visible once you save the Delivery Note.,По словам будет виден только вы сохраните накладной.
In Words will be visible once you save the Purchase Invoice.,По словам будет виден только вы сохраните счета покупки.
In Words will be visible once you save the Purchase Order.,По словам будет виден только вы сохраните заказ на поставку.
In Words will be visible once you save the Purchase Receipt.,По словам будет виден только вы сохраните ТОВАРНЫЙ ЧЕК.
In Words will be visible once you save the Quotation.,По словам будет виден только вы сохраните цитаты.
In Words will be visible once you save the Sales Invoice.,По словам будет виден только вы сохраните Расходная накладная.
In Words will be visible once you save the Sales Order.,По словам будет виден только вы сохраните заказ клиента.
Incentives,Стимулы
Include Reconciled Entries,Включите примириться Записи
Include holidays in Total no. of Working Days,Включите праздники в общей сложности не. рабочих дней
Income,Доход
Income / Expense,Доходы / расходы
Income Account,Счет Доходов
Income Booked,Доход Заказанный
Income Tax,Подоходный налог
Income Year to Date,Доход С начала года
Income booked for the digest period,Доход заказали за период дайджест
Incoming,Входящий
Incoming Rate,Входящий Оценить
Incoming quality inspection.,Входной контроль качества.
Incorrect number of General Ledger Entries found. You might have selected a wrong Account in the transaction.,"Неверное количество Главная книга найдено. Вы, возможно, выбран неправильный счет в сделке."
Incorrect or Inactive BOM {0} for Item {1} at row {2},Неправильное или Неактивный BOM {0} для Пункт {1} в строке {2}
Indicates that the package is a part of this delivery (Only Draft),"Указывает, что пакет является частью этой поставки (только проект)"
Indirect Expenses,Косвенные расходы
Indirect Income,Косвенная прибыль
Individual,Индивидуальная
Industry,Промышленность
Industry Type,Промышленность Тип
Inspected By,Проверено
Inspection Criteria,Осмотр Критерии
Inspection Required,Инспекция Обязательные
Inspection Type,Инспекция Тип
Installation Date,Дата установки
Installation Note,Установка Примечание
Installation Note Item,Установка Примечание Пункт
Installation Note {0} has already been submitted,Установка Примечание {0} уже представлен
Installation Status,Состояние установки
Installation Time,Время установки
Installation date cannot be before delivery date for Item {0},Дата установки не может быть до даты доставки для Пункт {0}
Installation record for a Serial No.,Установка рекорд для серийный номер
Installed Qty,Установленная Кол-во
Instructions,Инструкции
Integrate incoming support emails to Support Ticket,Интеграция входящих поддержки письма на техподдержки
Interested,Заинтересованный
Intern,Стажер
Internal,Внутренний
Internet Publishing,Интернет издания
Introduction,Введение
Invalid Barcode,Неверный штрихкод
Invalid Barcode or Serial No,Неверный штрихкод или Серийный номер
Invalid Mail Server. Please rectify and try again.,"Неверный почтовый сервер. Пожалуйста, исправьте и попробуйте еще раз."
Invalid Master Name,Неверный Мастер Имя
Invalid User Name or Support Password. Please rectify and try again.,"Неверное имя пользователя или поддержки Пароль. Пожалуйста, исправить и попробовать еще раз."
Invalid quantity specified for item {0}. Quantity should be greater than 0.,"Неверное количество, указанное для элемента {0}. Количество должно быть больше 0."
Inventory,Инвентаризация
Inventory & Support,Инвентаризация и поддержка
Investment Banking,Инвестиционно-банковская деятельность
Investments,Инвестиции
Invoice Date,Дата выставления счета
Invoice Details,Счет-фактура Подробнее
Invoice No,Счет-фактура Нет
Invoice Number,Номер накладной
Invoice Period From,Счет Период С
Invoice Period From and Invoice Period To dates mandatory for recurring invoice,Счет Период С и счет-фактура Период до даты обязательных для повторяющихся счет
Invoice Period To,Счет Период до
Invoice Type,Тип счета
Invoice/Journal Entry Details,Счет / Журнал Подробности Ваучер
Invoiced Amount (Exculsive Tax),Сумма по счетам (Exculsive стоимость)
Is Active,Активен
Is Advance,Является Advance
Is Cancelled,Является Отмененные
Is Carry Forward,Является ли переносить
Is Default,Является умолчанию
Is Encash,Является Обналичивание
Is Fixed Asset Item,Является основного средства дня Пункт
Is LWP,Является LWP
Is Opening,Открывает
Is Opening Entry,Открывает запись
Is POS,Является POS
Is Primary Contact,Является Основной контакт
Is Purchase Item,Является Покупка товара
Is Sales Item,Является продаж товара
Is Service Item,Является Service Элемент
Is Stock Item,Является фонда Пункт
Is Sub Contracted Item,Подразделяется по контракту дня Пункт
Is Subcontracted,Является субподряду
Is this Tax included in Basic Rate?,Этот налог Входит ли в базовой ставки?
Issue,Проблема
Issue Date,Дата выдачи
Issue Details,Подробности выпуск
Issued Items Against Production Order,Выпущенные товары против производственного заказа
It can also be used to create opening stock entries and to fix stock value.,Он также может быть использован для создания начальный запас записи и исправить стоимость акций.
Item,Элемент
Item Advanced,Пункт Расширенный
Item Barcode,Пункт Штрих
Item Batch Nos,Пункт Пакетное Нос
Item Code,Код элемента
Item Code > Item Group > Brand,Код товара> Товар Группа> Бренд
Item Code and Warehouse should already exist.,"Код товара и Склад, должна уже существовать."
Item Code cannot be changed for Serial No.,Код товара не может быть изменен для серийный номер
Item Code is mandatory because Item is not automatically numbered,"Код товара является обязательным, поскольку Деталь не автоматически нумеруются"
Item Code required at Row No {0},Код товара требуется на Row Нет {0}
Item Customer Detail,Пункт Детальное клиентов
Item Description,Описание позиции
Item Desription,Пункт Desription
Item Details,Детальная информация о товаре
Item Group,Пункт Группа
Item Group Name,Пункт Название группы
Item Group Tree,Пункт Group Tree
Item Group not mentioned in item master for item {0},Пункт Группа не упоминается в мастера пункт по пункту {0}
Item Groups in Details,Группы товаров в деталях
Item Image (if not slideshow),Пункт изображения (если не слайд-шоу)
Item Name,Название элемента
Item Naming By,Пункт Именование По
Item Price,Пункт Цена
Item Prices,Предмет цены
Item Quality Inspection Parameter,Пункт Контроль качества Параметр
Item Reorder,Пункт Переупоряд
Item Serial No,Пункт Серийный номер
Item Serial Nos,Пункт Серийный Нос
Item Shortage Report,Пункт Нехватка Сообщить
Item Supplier,Пункт Поставщик
Item Supplier Details,Пункт Подробная информация о поставщике
Item Tax,Пункт Налоговый
Item Tax Amount,Пункт Сумма налога
Item Tax Rate,Пункт Налоговая ставка
Item Tax Row {0} must have account of type Tax or Income or Expense or Chargeable,Пункт Налоговый ряд {0} должен иметь учетную запись типа налога или доходов или расходов или платная
Item Tax1,Пункт НАЛ1
Item To Manufacture,Элемент Производство
Item UOM,Пункт Единица измерения
Item Website Specification,Пункт Сайт Спецификация
Item Website Specifications,Пункт сайта Технические
Item Wise Tax Detail,Пункт Мудрый Налоговый Подробно
Item Wise Tax Detail ,
Item is required,Пункт требуется
Item is updated,Пункт обновляется
Item master.,Мастер Пункт.
"Item must be a purchase item, as it is present in one or many Active BOMs","Деталь должен быть пункт покупки, так как он присутствует в одном или нескольких активных спецификаций"
Item or Warehouse for row {0} does not match Material Request,Пункт или Склад для строки {0} не соответствует запросу материал
Item table can not be blank,Пункт таблице не может быть пустым
Item to be manufactured or repacked,Пункт должен быть изготовлен или перепакован
Item valuation updated,Пункт оценка обновляются
Item will be saved by this name in the data base.,Пункт будет сохранен под этим именем в базе данных.
Item {0} appears multiple times in Price List {1},Пункт {0} несколько раз появляется в прайс-лист {1}
Item {0} does not exist,Пункт {0} не существует
Item {0} does not exist in the system or has expired,"Пункт {0} не существует в системе, или истек"
Item {0} does not exist in {1} {2},Пункт {0} не существует в {1} {2}
Item {0} has already been returned,Пункт {0} уже вернулся
Item {0} has been entered multiple times against same operation,Пункт {0} был введен несколько раз по сравнению с аналогичным работы
Item {0} has been entered multiple times with same description or date,Пункт {0} был введен несколько раз с таким же описанием или по дате
Item {0} has been entered multiple times with same description or date or warehouse,Пункт {0} был введен несколько раз с таким же описанием или по дате или склад
Item {0} has been entered twice,Пункт {0} был введен в два раза
Item {0} has reached its end of life on {1},Пункт {0} достигла своей жизни на {1}
Item {0} ignored since it is not a stock item,"Пункт {0} игнорируется, так как это не складские позиции"
Item {0} is cancelled,Пункт {0} отменяется
Item {0} is not Purchase Item,Пункт {0} не Приобретите товар
Item {0} is not a serialized Item,Пункт {0} не сериализованным Пункт
Item {0} is not a stock Item,Пункт {0} не является акционерным Пункт
Item {0} is not active or end of life has been reached,Пункт {0} не является активным или конец жизни был достигнут
Item {0} is not setup for Serial Nos. Check Item master,Пункт {0} не установка для мастера серийные номера Проверить товара
Item {0} is not setup for Serial Nos. Column must be blank,Пункт {0} не установка для серийные номера колонке должно быть пустым
Item {0} must be Sales Item,Пункт {0} должно быть продажи товара
Item {0} must be Sales or Service Item in {1},Пункт {0} должно быть продажи или в пункте СЕРВИС {1}
Item {0} must be Service Item,Пункт {0} должно быть Service Элемент
Item {0} must be a Purchase Item,Пункт {0} должен быть Покупка товара
Item {0} must be a Sales Item,Пункт {0} должен быть Продажи товара
Item {0} must be a Service Item.,Пункт {0} должен быть Service Элемент.
Item {0} must be a Sub-contracted Item,Пункт {0} должен быть Субдоговорная Пункт
Item {0} must be a stock Item,Пункт {0} должен быть запас товара
Item {0} must be manufactured or sub-contracted,Пункт {0} должен быть изготовлен или субподрядчиков
Item {0} not found,Пункт {0} не найден
Item {0} with Serial No {1} is already installed,Пункт {0} с серийным № уже установлена {1}
Item {0} with same description entered twice,Пункт {0} с таким же описанием введен дважды
"Item, Warranty, AMC (Annual Maintenance Contract) details will be automatically fetched when Serial Number is selected.","Пункт, Гарантия, AMC (Ежегодное обслуживание контракта) подробная информация будет автоматически извлекаются при выборе Серийный номер."
Item-wise Price List Rate,Пункт мудрый Прайс-лист Оценить
Item-wise Purchase History,Пункт мудрый История покупок
Item-wise Purchase Register,Пункт мудрый Покупка Зарегистрироваться
Item-wise Sales History,Пункт мудрый История продаж
Item-wise Sales Register,Пункт мудрый Продажи Зарегистрироваться
"Item: {0} managed batch-wise, can not be reconciled using \					Stock Reconciliation, instead use Stock Entry","Пункт: {0} удалось порционно, не могут быть согласованы с помощью \ со примирению, а не использовать складе запись"
Item: {0} not found in the system,Пункт: {0} не найден в системе
Items,Элементы
Items To Be Requested,"Предметы, будет предложено"
Items required,"Элементы, необходимые"
"Items to be requested which are ""Out of Stock"" considering all warehouses based on projected qty and minimum order qty","Пункты, запрашиваемые которые ""Нет на месте"" с учетом всех складов на основе прогнозируемого Кол-во и Минимальное количество заказа"
Items which do not exist in Item master can also be entered on customer's request,"Предметы, которые не существуют в мастера товар, также может быть введен по требованию заказчика"
Itemwise Discount,Itemwise Скидка
Itemwise Recommended Reorder Level,Itemwise Рекомендуем изменить порядок Уровень
Job Applicant,Соискатель работы
Job Opening,Работа Открытие
Job Profile,Профиль работы
Job Title,Должность
"Job profile, qualifications required etc.","Профиль работы, квалификация, необходимые т.д."
Jobs Email Settings,Настройки Вакансии Email
Journal Entries,Записи в журнале
Journal Entry,Запись в дневнике
Journal Entry,Журнал Ваучер
Journal Entry Account,Журнал Ваучер Подробно
Journal Entry Account No,Журнал Ваучер Подробно Нет
Journal Entry {0} does not have account {1} or already matched,Журнал Ваучер {0} не имеет учетной записи {1} или уже согласованы
Journal Entries {0} are un-linked,Журнал Ваучеры {0} являются не-связаны
Keep a track of communication related to this enquiry which will help for future reference.,"Постоянно отслеживать коммуникации, связанные на этот запрос, который поможет в будущем."
Keep it web friendly 900px (w) by 100px (h),Держите его веб дружелюбны 900px (ш) на 100px (ч)
Key Performance Area,Ключ Площадь Производительность
Key Responsibility Area,Ключ Ответственность Площадь
Kg,кг
LR Date,LR Дата
LR No,LR Нет
Label,Имя поля
Landed Cost Item,Посадка Статьи затрат
Landed Cost Items,Посадка затрат
Landed Cost Purchase Receipt,Посадка стоимости покупки Квитанция
Landed Cost Purchase Receipts,Посадка стоимости покупки расписок
Landed Cost Wizard,Посадка Мастер Стоимость
Landed Cost updated successfully,Посадка Стоимость успешно обновлены
Language,Язык
Last Name,Фамилия
Last Purchase Rate,Последний Покупка Оценить
Latest,Последние
Lead,Лид
Lead Details,Лид Подробности
Lead Id,ID лида
Lead Name,Ведущий Имя
Lead Owner,Ведущий Владелец
Lead Source,Ведущий Источник
Lead Status,Ведущий Статус
Lead Time Date,Время выполнения Дата
Lead Time Days,Время выполнения дни
Lead Time days is number of days by which this item is expected in your warehouse. This days is fetched in Material Request when you select this item.,"Время выполнения дни количество дней, по которым этот пункт, как ожидается на вашем складе. Этот дней выбирается в Склад запрос, когда вы выберите этот пункт."
Lead Type,Ведущий Тип
Lead must be set if Opportunity is made from Lead,"Ведущий должен быть установлен, если Возможность сделан из свинца"
Leave Allocation,Оставьте Распределение
Leave Allocation Tool,Оставьте Allocation Tool
Leave Application,Оставить заявку
Leave Approver,Оставьте утверждающего
Leave Approvers,Оставьте Утверждающие
Leave Balance Before Application,Оставьте баланс перед нанесением
Leave Block List,Оставьте список есть
Leave Block List Allow,Оставьте Черный список Разрешить
Leave Block List Allowed,Оставьте Черный список животных
Leave Block List Date,Оставьте Блок-лист Дата
Leave Block List Dates,Оставьте черных списков Даты
Leave Block List Name,Оставьте Имя Блок-лист
Leave Blocked,Оставьте Заблокированные
Leave Control Panel,Оставьте панели управления
Leave Encashed?,Оставьте инкассированы?
Leave Encashment Amount,Оставьте Инкассация Количество
Leave Type,Оставьте Тип
Leave Type Name,Оставьте Тип Название
Leave Without Pay,Отпуск без сохранения содержания
Leave application has been approved.,Оставить заявка была одобрена.
Leave application has been rejected.,Оставить заявление было отклонено.
Leave approver must be one of {0},Оставьте утверждающий должен быть одним из {0}
Leave blank if considered for all branches,"Оставьте пустым, если считать для всех отраслей"
Leave blank if considered for all departments,"Оставьте пустым, если рассматривать для всех отделов"
Leave blank if considered for all designations,"Оставьте пустым, если рассматривать для всех обозначений"
Leave blank if considered for all employee types,"Оставьте пустым, если считать для всех типов сотрудников"
"Leave can be approved by users with Role, ""Leave Approver""","Оставьте может быть утвержден пользователей с роли, ""Оставьте утверждающего"""
Leave of type {0} cannot be longer than {1},"Оставить типа {0} не может быть больше, чем {1}"
Leaves Allocated Successfully for {0},Листья Выделенные Успешно для {0}
Leaves for type {0} already allocated for Employee {1} for Fiscal Year {0},Листья для типа {0} уже выделено Требуются {1} для финансового года {0}
Leaves must be allocated in multiples of 0.5,"Листья должны быть выделены несколько 0,5"
Ledger,Регистр
Ledgers,Регистры
Left,Слева
Legal,Легальный
Legal Expenses,Судебные издержки
Letter Head,Заголовок письма
Letter Heads for print templates.,Письмо главы для шаблонов печати.
Level,Уровень
Lft,Lft
Liability,Ответственность сторон
List a few of your customers. They could be organizations or individuals.,Перечислите несколько ваших клиентов. Они могут быть организации или частные лица.
List a few of your suppliers. They could be organizations or individuals.,Перечислите несколько ваших поставщиков. Они могут быть организации или частные лица.
List items that form the package.,"Список предметов, которые формируют пакет."
List this Item in multiple groups on the website.,Перечислите этот пункт в нескольких группах на веб-сайте.
"List your products or services that you buy or sell. Make sure to check the Item Group, Unit of Measure and other properties when you start.","Перечислите ваши продукты или услуги, которые вы покупаете или продаете. Убедитесь в том, чтобы проверить позицию Group, единицу измерения и других свойств при запуске."
"List your tax heads (e.g. VAT, Excise; they should have unique names) and their standard rates. This will create a standard template, which you can edit and add more later.","Перечислите ваши налоговые головы (например, НДС, акциз, они должны иметь уникальные имена) и их стандартных ставок. Это создаст стандартный шаблон, который можно редактировать и добавлять позже."
Loading...,Загрузка...
Loans (Liabilities),Кредиты (обязательства)
Loans and Advances (Assets),Кредиты и авансы (активы)
Local,Локальные
Login,Войти
Login with your new User ID,Войти с вашим новым ID пользователя
Logo,Логотип
Logo and Letter Heads,Логотип и бланки
Lost,Поражений
Lost Reason,Забыли Причина
Low,Низкий
Lower Income,Нижняя Доход
MTN Details,MTN Подробнее
Main,Основные
Main Reports,Основные отчеты
Maintain Same Rate Throughout Sales Cycle,Поддержание же скоростью протяжении цикла продаж
Maintain same rate throughout purchase cycle,Поддержание же скоростью в течение покупке цикла
Maintenance,Обслуживание
Maintenance Date,Техническое обслуживание Дата
Maintenance Details,Техническое обслуживание Детали
Maintenance Schedule,График технического обслуживания
Maintenance Schedule Detail,График технического обслуживания Подробно
Maintenance Schedule Item,График обслуживания позиции
Maintenance Schedule is not generated for all the items. Please click on 'Generate Schedule',"График обслуживания не генерируется для всех элементов. Пожалуйста, нажмите на кнопку ""Generate Расписание"""
Maintenance Schedule {0} exists against {0},График обслуживания {0} существует против {0}
Maintenance Schedule {0} must be cancelled before cancelling this Sales Order,График обслуживания {0} должно быть отменено до отмены этого заказ клиента
Maintenance Schedules,Графики технического обслуживания
Maintenance Status,Техническое обслуживание Статус
Maintenance Time,Техническое обслуживание Время
Maintenance Type,Тип технического обслуживания
Maintenance Visit,Техническое обслуживание Посетить
Maintenance Visit Purpose,Техническое обслуживание Посетить Цель
Maintenance Visit {0} must be cancelled before cancelling this Sales Order,Техническое обслуживание Посетить {0} должно быть отменено до отмены этого заказ клиента
Maintenance start date can not be before delivery date for Serial No {0},Техническое обслуживание дата не может быть до даты доставки для Serial No {0}
Major/Optional Subjects,Основные / факультативных предметов
Make ,Создать
Make Accounting Entry For Every Stock Movement,Сделать учета запись для каждого фондовой Движения
<<<<<<< HEAD
Make Bank Entry,Сделать банк ваучер
Make Credit Note,Сделать кредит-нота
Make Debit Note,Сделать Debit Примечание
=======
Make Bank Voucher,Сделать банк ваучер
Make Credit Note,Сделать кредитную запись
Make Debit Note,Сделать дебетовую запись
>>>>>>> eac82039
Make Delivery,Произвести поставку
Make Difference Entry,Сделать Разница запись
Make Excise Invoice,Сделать акцизного счет-фактура
Make Installation Note,Сделать Установка Примечание
Make Invoice,Создать счет-фактуру
Make Maint. Schedule,Сделать Maint. Расписание
Make Maint. Visit,Сделать Maint. Посетите нас по адресу
Make Maintenance Visit,Сделать ОБСЛУЖИВАНИЕ Посетите
Make Packing Slip,Сделать упаковочный лист
Make Payment,Производить оплату
Make Payment Entry,Произвести оплату запись
Make Purchase Invoice,Сделать счете-фактуре
Make Purchase Order,Сделать Заказ
Make Purchase Receipt,Сделать ТОВАРНЫЙ ЧЕК
Make Salary Slip,Сделать Зарплата Слип
Make Salary Structure,Сделать Зарплата Структура
Make Sales Invoice,Сделать Расходная накладная
Make Sales Order,Сделать заказ клиента
Make Supplier Quotation,Сделать Поставщик цитаты
Make Time Log Batch,Найдите время Войдите Batch
Male,Мужчина
Manage Customer Group Tree.,Управление групповой клиентов дерево.
Manage Sales Partners.,Управление партнеры по сбыту.
Manage Sales Person Tree.,Управление менеджера по продажам дерево.
Manage Territory Tree.,Управление Территория дерево.
Manage cost of operations,Управление стоимость операций
Management,Управление
Manager,Менеджер
"Mandatory if Stock Item is ""Yes"". Also the default warehouse where reserved quantity is set from Sales Order.","Обязательно, если со Пункт «Да». Также склад по умолчанию, где защищены количество установлено от заказа клиента."
Manufacture against Sales Order,Производство против заказ клиента
Manufacture/Repack,Производство / Переупаковка
Manufactured Qty,Изготовлено Кол-во
Manufactured quantity will be updated in this warehouse,Изготовлено количество будет обновляться в этом склад
Manufactured quantity {0} cannot be greater than planned quanitity {1} in Production Order {2},"Изготовлено количество {0} не может быть больше, чем планировалось Колличество {1} в производственного заказа {2}"
Manufacturer,Производитель
Manufacturer Part Number,Номенклатурный код производителя
Manufacturing,Производство
Manufacturing Quantity,Производство Количество
Manufacturing Quantity is mandatory,Производство Количество является обязательным
Margin,Разница
Marital Status,Семейное положение
Market Segment,Сегмент рынка
Marketing,Маркетинг
Marketing Expenses,Маркетинговые расходы
Married,Замужем
Mass Mailing,Массовая рассылка
Master Name,Мастер Имя
Master Name is mandatory if account type is Warehouse,"Мастер Имя является обязательным, если тип счета Склад"
Master Type,Мастер Тип
Masters,Мастеры
Match non-linked Invoices and Payments.,"Подходим, не связанных Счета и платежи."
Material Issue,Материал выпуск
Material Receipt,Материал Поступление
Material Request,Материал Запрос
Material Request Detail No,Материал Запрос Деталь №
Material Request For Warehouse,Материал Запрос для Склад
Material Request Item,Материал Запрос товара
Material Request Items,Материал Запрос товары
Material Request No,Материал Запрос Нет
Material Request Type,Материал Тип запроса
Material Request of maximum {0} can be made for Item {1} against Sales Order {2},Материал Запрос максимума {0} могут быть сделаны для Пункт {1} против Заказ на продажу {2}
Material Request used to make this Stock Entry,"Материал Запрос используется, чтобы сделать эту Stock запись"
Material Request {0} is cancelled or stopped,Материал Запрос {0} отменяется или остановлен
Material Requests for which Supplier Quotations are not created,"Материал Запросы, для которых Поставщик Котировки не создаются"
Material Requests {0} created,Запросы Материал {0} создан
Material Requirement,Потребности в материалах
Material Transfer,О передаче материала
Materials,Материалы
Materials Required (Exploded),Необходимые материалы (в разобранном)
Max 5 characters,Макс 5 символов
Max Days Leave Allowed,Максимальное количество дней отпуска разрешены
Max Discount (%),Макс Скидка (%)
Max Qty,Макс Кол-во
Max discount allowed for item: {0} is {1}%,Макс скидка позволило пункта: {0} {1}%
Maximum Amount,Максимальная сумма
Maximum allowed credit is {0} days after posting date,Максимально допустимое кредит {0} дней после размещения дату
Maximum {0} rows allowed,Максимальные {0} строк разрешено
Maxiumm discount for Item {0} is {1}%,Maxiumm скидка на Пункт {0} {1}%
Medical,Медицинский
Medium,Средний
"Merging is only possible if following properties are same in both records. Group or Ledger, Root Type, Company","Слияние возможно только при следующие свойства одинаковы в обоих записей. Группа или Леджер, корень Тип, Компания"
Message,Сообщение
Message Parameter,Параметры сообщения
Message Sent,Сообщение отправлено
Message updated,Сообщение обновлено
Messages,Сообщения
Messages greater than 160 characters will be split into multiple messages,"Сообщения больше, чем 160 символов будет разделен на несколько сообщений"
Middle Income,Средний доход
Milestone,Этап
Milestone Date,Дата реализации этапа
Milestones,Основные этапы
Milestones will be added as Events in the Calendar,Этапы проекта будут добавлены в качестве событий календаря
Min Order Qty,Минимальный заказ Кол-во
Min Qty,Мин Кол-во
Min Qty can not be greater than Max Qty,"Мин Кол-во не может быть больше, чем максимальное Кол-во"
Minimum Amount,Минимальная сумма
Minimum Order Qty,Минимальное количество заказа
Minute,Минута
Misc Details,Разное Подробности
Miscellaneous Expenses,Прочие расходы
Miscelleneous,Miscelleneous
Mobile No,Мобильный номер
Mobile No.,Мобильный номер
Mode of Payment,Способ оплаты
Modern,"модные,"
Monday,Понедельник
Month,Mесяц
Monthly,Ежемесячно
Monthly Attendance Sheet,Ежемесячная посещаемость Лист
Monthly Earning & Deduction,Ежемесячный Заработок & Вычет
Monthly Salary Register,Заработная плата Зарегистрироваться
Monthly salary statement.,Ежемесячная выписка зарплата.
More Details,Больше параметров
More Info,Подробнее
Motion Picture & Video,Кинофильм & Видео
Moving Average,Скользящее среднее
Moving Average Rate,Moving Average Rate
Mr,Г-н
Ms,Госпожа
Multiple Item prices.,Несколько цены товара.
"Multiple Price Rule exists with same criteria, please resolve \			conflict by assigning priority. Price Rules: {0}","Несколько Цена Правило существует с тем же критериям, пожалуйста, решить \ конфликта путем присвоения приоритет. Цена Правила: {0}"
Music,Музыка
Must be Whole Number,Должно быть Целое число
Name,Имя
Name and Description,Название и описание
Name and Employee ID,Имя и ID сотрудника
"Name of new Account. Note: Please don't create accounts for Customers and Suppliers, they are created automatically from the Customer and Supplier master","Имя нового счета. Примечание: Пожалуйста, не создавать учетные записи для клиентов и поставщиков, они создаются автоматически от Заказчика и поставщика оригиналов"
Name of person or organization that this address belongs to.,"Имя лица или организации, что этот адрес принадлежит."
Name of the Budget Distribution,Название Распределение бюджета
Naming Series,Наименование серии
Negative Quantity is not allowed,Отрицательный Количество не допускается
Negative Stock Error ({6}) for Item {0} in Warehouse {1} on {2} {3} in {4} {5},Отрицательный Ошибка со ({6}) по пункту {0} в Склад {1} на {2} {3} в {4} {5}
Negative Valuation Rate is not allowed,Отрицательный Оценка курс не допускается
Negative balance in Batch {0} for Item {1} at Warehouse {2} on {3} {4},Отрицательное сальдо в пакетном {0} для Пункт {1} в Хранилище {2} на {3} {4}
Net Pay,Чистая Платное
Net Pay (in words) will be visible once you save the Salary Slip.,"Чистая Платное (прописью) будут видны, как только вы сохраните Зарплата Слип."
Net Profit / Loss,Чистая прибыль / убытки
Net Total,Чистая Всего
Net Total (Company Currency),Чистая Всего (Компания Валюта)
Net Weight,Вес нетто
Net Weight UOM,Вес нетто единица измерения
Net Weight of each Item,Вес нетто каждого пункта
Net pay cannot be negative,Чистая зарплата не может быть отрицательным
Never,Никогда
New ,Новый
New Account,Новая учетная запись
New Account Name,Новый Имя счета
New BOM,Новый BOM
New Communications,Новые Коммуникации
New Company,Новая компания
New Cost Center,Новый Центр Стоимость
New Cost Center Name,Новый Центр Стоимость Имя
New Delivery Notes,Новые Облигации Доставка
New Enquiries,Новые запросы
New Leads,Новые лиды
New Leave Application,Новый Оставить заявку
New Leaves Allocated,Новые листья Выделенные
New Leaves Allocated (In Days),Новые листья Выделенные (в днях)
New Material Requests,Новые запросы Материал
New Projects,Новые проекты
New Purchase Orders,Новые заказы
New Purchase Receipts,Новые поступления Покупка
New Quotations,Новые Котировки
New Sales Orders,Новые заказы на продажу
New Serial No cannot have Warehouse. Warehouse must be set by Stock Entry or Purchase Receipt,Новый Серийный номер не может быть Склад. Склад должен быть установлен на фондовой Вступил или приобрести получении
New Stock Entries,Новый акций Записи
New Stock UOM,Новый фонда UOM
New Stock UOM is required,Новый фонда Единица измерения требуется
New Stock UOM must be different from current stock UOM,Новый фонда единица измерения должна отличаться от текущей фондовой UOM
New Supplier Quotations,Новые Котировки Поставщик
New Support Tickets,Новые заявки в службу поддержки
New UOM must NOT be of type Whole Number,Новая единица измерения НЕ должна быть целочисленной
New Workplace,Новый Место работы
Newsletter,Рассылка новостей
Newsletter Content,Содержимое рассылки
Newsletter Status, Статус рассылки
Newsletter has already been sent,Информационный бюллетень уже был отправлен
"Newsletters to contacts, leads.","Бюллетени для контактов, приводит."
Newspaper Publishers,Газетных издателей
Next,Далее
Next Contact By,Следующая Контактные По
Next Contact Date,Следующая контакты
Next Date,Следующая дата
Next email will be sent on:,Следующее письмо будет отправлено на:
No,Нет
No Customer Accounts found.,Не найдено ни Средства клиентов.
No Customer or Supplier Accounts found,Не найдено ни одного клиента или поставщика счета
No Expense Approvers. Please assign 'Expense Approver' Role to atleast one user,"Нет Расходные утверждающих. Пожалуйста, назначить ""расходов утверждающего"" роли для по крайней мере одного пользователя"
No Item with Barcode {0},Нет товара со штрих-кодом {0}
No Item with Serial No {0},Нет товара с серийным № {0}
No Items to pack,Нет объектов для упаковки
No Leave Approvers. Please assign 'Leave Approver' Role to atleast one user,"Нет Leave утверждающих. Пожалуйста назначить роль ""оставить утверждающий ', чтобы по крайней мере одного пользователя"
No Permission,Нет разрешения
No Production Orders created,"Нет Производственные заказы, созданные"
No Supplier Accounts found. Supplier Accounts are identified based on 'Master Type' value in account record.,"Не найдено ни Поставщик счета. Поставщик счета определяются на основе стоимости ""Мастер Type 'в счет записи."
No accounting entries for the following warehouses,Нет учетной записи для следующих складов
No addresses created,"Нет адреса, созданные"
No contacts created,Нет созданных контактов
No default Address Template found. Please create a new one from Setup > Printing and Branding > Address Template.,"Нет умолчанию Адрес шаблона не найдено. Пожалуйста, создайте новый из Setup> Печать и брендинга> Адресная шаблон."
No default BOM exists for Item {0},Нет умолчанию спецификации не существует Пункт {0}
No description given,Не введено описание
No employee found,Сотрудник не найден
No employee found!,Сотрудник не найден!
No of Requested SMS,Нет запрашиваемых SMS
No of Sent SMS,Нет отправленных SMS
No of Visits,Нет посещений
No permission,Нет доступа
No record found,Не запись не найдено
No records found in the Invoice table,Не записи не найдено в таблице счетов
No records found in the Payment table,Не записи не найдено в таблице оплаты
No salary slip found for month: ,No salary slip found for month: 
Non Profit,Некоммерческое предприятие
Nos,кол-во
Not Active,Не активно
Not Applicable,Не применяется
Not Available,Не доступен
Not Billed,Не Объявленный
Not Delivered,Не доставлен
Not Set,Не указано
Not allowed to update stock transactions older than {0},"Не допускается, чтобы обновить биржевые операции старше {0}"
Not authorized to edit frozen Account {0},Не разрешается редактировать замороженный счет {0}
Not authroized since {0} exceeds limits,Не Authroized с {0} превышает пределы
Not permitted,Не допускается
Note,Заметка
Note User,Примечание пользователя
"Note: Backups and files are not deleted from Dropbox, you will have to delete them manually.","Примечание: Резервные копии и файлы не удаляются из Dropbox, вам придется удалить их вручную."
"Note: Backups and files are not deleted from Google Drive, you will have to delete them manually.","Примечание: Резервные копии и файлы не удаляются из Google Drive, вам придется удалить их вручную."
Note: Due Date exceeds the allowed credit days by {0} day(s),Примечание: В связи Дата превышает разрешенный кредит дня на {0} день (дни)
Note: Email will not be sent to disabled users,Примечание: E-mail не будет отправлен отключенному пользователю
Note: Item {0} entered multiple times,Примечание: Пункт {0} имеет несколько вхождений
Note: Payment Entry will not be created since 'Cash or Bank Account' was not specified,"Примечание: Оплата Вступление не будет создана, так как ""Наличные или Банковский счет"" не был указан"
Note: System will not check over-delivery and over-booking for Item {0} as quantity or amount is 0,Примечание: Система не будет проверять по-доставки и избыточного бронирования по пункту {0} как количестве 0
Note: There is not enough leave balance for Leave Type {0},Примечание: Существует не хватает отпуск баланс для отпуске Тип {0}
Note: This Cost Center is a Group. Cannot make accounting entries against groups.,Примечание: Эта МВЗ является Группа. Невозможно сделать бухгалтерские проводки против групп.
Note: {0},Примечание: {0}
Notes,Заметки
Notes:,Заметки:
Nothing to request,Ничего просить
Notice (days),Уведомление (дней)
Notification Control,Контроль Уведомлений
Notification Email Address,E-mail адрес для уведомлений
Notify by Email on creation of automatic Material Request,Сообщите по электронной почте по созданию автоматической запрос материалов
Number Format,Числовой\валютный формат
Offer Date,Предложение Дата
Office,Офис
Office Equipments,Оборудование офиса
Office Maintenance Expenses,Офис эксплуатационные расходы
Office Rent,Аренда площади для офиса
Old Parent,Старый родительский
On Net Total,On Net Всего
On Previous Row Amount,На предыдущей балансовой Row
On Previous Row Total,На предыдущей строки Всего
Online Auctions,Аукционы в Интернете
Only Leave Applications with status 'Approved' can be submitted,"Только Оставьте приложений с статуса ""Одобрено"" могут быть представлены"
"Only Serial Nos with status ""Available"" can be delivered.","Только Серийный Нос со статусом ""В наличии"" может быть доставлено."
Only leaf nodes are allowed in transaction,Только листовые узлы допускаются в сделке
Only the selected Leave Approver can submit this Leave Application,Только выбранный Оставить утверждающий мог представить этот Оставить заявку
Open,Открыт
Open Production Orders,Открыть Производственные заказы
Open Tickets,Открытые заявку
Opening (Cr),Открытие (Cr)
Opening (Dr),Открытие (д-р)
Opening Date,Открытие Дата
Opening Entry,Открытие запись
Opening Qty,Открытие Кол-во
Opening Time,Открытие Время
Opening Value,Открытие Значение
Opening for a Job.,Открытие на работу.
Operating Cost,Эксплуатационные затраты
Operation Description,Операция Описание
Operation No,Операция Нет
Operation Time (mins),Время работы (мин)
Operation {0} is repeated in Operations Table,Операция {0} повторяется в Operations таблице
Operation {0} not present in Operations Table,Операция {0} нет в Operations таблице
Operations,Эксплуатация
Opportunity,Возможность
Opportunity Date,Возможность Дата
Opportunity From,Возможность От
Opportunity Item,Возможность Пункт
Opportunity Items,Возможности товары
Opportunity Lost,Возможность Забыли
Opportunity Type,Возможность Тип
Optional. This setting will be used to filter in various transactions.,Факультативно. Эта установка будет использоваться для фильтрации в различных сделок.
Order Type,Тип заказа
Order Type must be one of {0},Тип заказа должен быть одним из {0}
Ordered,В обработке
Ordered Items To Be Billed,"Заказал пунктов, которые будут Объявленный"
Ordered Items To Be Delivered,Заказал детали быть поставленным
Ordered Qty,Заказал Кол-во
"Ordered Qty: Quantity ordered for purchase, but not received.","Заказал Количество: Количество заказал для покупки, но не получил."
Ordered Quantity,Заказанное количество
Orders released for production.,"Заказы, выпущенные для производства."
Organization Name,Название организации
Organization Profile,Профиль организации
Organization branch master.,Организация филиал мастер.
Organization unit (department) master.,Название подразделения (департамент) хозяин.
Other,Другое
Other Details,Другие детали
Others,Другое
Out Qty,Из Кол-во
Out Value,Выходное значение
Out of AMC,Из КУА
Out of Warranty,По истечении гарантийного срока
Outgoing,Исходящий
Outstanding Amount,Непогашенная сумма
Outstanding for {0} cannot be less than zero ({1}),Выдающийся для {0} не может быть меньше нуля ({1})
Overhead,Накладные расходы
Overheads,Непроизводительные затраты
Overlapping conditions found between:,Перекрытие условия найдено между:
Overview,Обзор
Owned,Присвоено
Owner,Владелец
P L A - Cess Portion,НОАК - Цесс Порция
PL or BS,PL или BS
PO Date,PO Дата
PO No,Номер заказа на поставку
POP3 Mail Server,Почты POP3 Сервер
POP3 Mail Settings,Настройки почты POP3
POP3 mail server (e.g. pop.gmail.com),POP3 почтовый сервер (например pop.gmail.com)
POP3 server e.g. (pop.gmail.com),"POP3-сервер, например, (pop.gmail.com)"
POS Setting,POS Настройка
POS Setting required to make POS Entry,POS Настройка требуется сделать POS запись
POS Setting {0} already created for user: {1} and company {2},POS Установка {0} уже создали для пользователя: {1} и компания {2}
POS View,POS Посмотреть
PR Detail,PR Подробно
Package Item Details,Пакет Детальная информация о товаре
Package Items,Пакет товары
Package Weight Details,Вес упаковки Подробнее
Packed Item,Упакованные Пункт
Packed quantity must equal quantity for Item {0} in row {1},Упакованные количество должно равняться количество для Пункт {0} в строке {1}
Packing Details,Детали упаковки
Packing List,Комплект поставки
Packing Slip,Упаковочный лист
Packing Slip Item,Упаковочный лист Пункт
Packing Slip Items,Упаковочный лист товары
Packing Slip(s) cancelled,Упаковочный лист (ы) отменяется
Page Break,Разрыв страницы
Page Name,Имя страницы
Paid Amount,Выплаченная сумма
Paid amount + Write Off Amount can not be greater than Grand Total,"Платные сумма + списания сумма не может быть больше, чем общий итог"
Pair,Носите
Parameter,Параметр
Parent Account,Родитель счета
Parent Cost Center,Родитель МВЗ
Parent Customer Group,Родительский клиент Группа
Parent Detail docname,Родитель Деталь DOCNAME
Parent Item,Родитель Пункт
Parent Item Group,Родитель Пункт Группа
Parent Item {0} must be not Stock Item and must be a Sales Item,Родитель Пункт {0} должен быть не со Пункт и должен быть Продажи товара
Parent Party Type,Родитель партия Тип
Parent Sales Person,Лицо Родительские продаж
Parent Territory,Родитель Территория
Parent Website Page,Родитель Сайт Страница
Parent Website Route,Родитель Сайт Маршрут
Parenttype,ParentType
Part-time,Неполная занятость
Partially Completed,Частично Завершено
Partly Billed,Небольшая Объявленный
Partly Delivered,Небольшая Поставляются
Partner Target Detail,Партнер Целевая Подробно
Partner Type,Тип Партнер
Partner's Website,Сайт партнера
Party,Сторона
Party Account,Партия аккаунт
Party Type,Партия Тип
Party Type Name,Партия Тип Название
Passive,Пассивный
Passport Number,Номер паспорта
Password,Пароль
Pay To / Recd From,Pay To / RECD С
Payable,К оплате
Payables,Кредиторская задолженность
Payables Group,Кредиторская задолженность группы
Payment Days,Платежные дней
Payment Due Date,Дата платежа
Payment Period Based On Invoice Date,Оплата период на основе Накладная Дата
Payment Reconciliation,Оплата Примирение
Payment Reconciliation Invoice,Оплата Примирение Счет
Payment Reconciliation Invoices,Оплата примирения Счета
Payment Reconciliation Payment,Оплата Примирение Оплата
Payment Reconciliation Payments,Оплата примирения Платежи
Payment Type,Вид оплаты
Payment cannot be made for empty cart,Оплата не может быть сделано для пустого корзину
Payment of salary for the month {0} and year {1},Выплата заработной платы за месяц {0} и год {1}
Payments,Оплата
Payments Made,"Выплаты, производимые"
Payments Received,Полученные платежи
Payments made during the digest period,Платежи в период дайджест
Payments received during the digest period,"Платежи, полученные в период дайджест"
Payroll Settings,Настройки по заработной плате
Pending,В ожидании
Pending Amount,В ожидании Сумма
Pending Items {0} updated,Нерешенные вопросы {0} обновляется
Pending Review,В ожидании отзыв
Pending SO Items For Purchase Request,В ожидании SO предметы для покупки запрос
Pension Funds,Пенсионные фонды
Percent Complete,Процент выполнения
Percentage Allocation,Процент Распределение
Percentage Allocation should be equal to 100%,Процент Распределение должно быть равно 100%
Percentage variation in quantity to be allowed while receiving or delivering this item.,"Изменение в процентах в количестве, чтобы иметь возможность во время приема или доставки этот пункт."
Percentage you are allowed to receive or deliver more against the quantity ordered. For example: If you have ordered 100 units. and your Allowance is 10% then you are allowed to receive 110 units.,"Процент вы имеете право принимать или сдавать более против заказанного количества. Например: Если Вы заказали 100 единиц. и ваш Пособие 10%, то вы имеете право на получение 110 единиц."
Performance appraisal.,Служебная аттестация.
Period,Период обновления
Period Closing Voucher,Период Окончание Ваучер
Periodicity,Периодичность
Permanent Address,Постоянный адрес
Permanent Address Is,Постоянный адрес Является
Permission,Разрешение
Personal,Личное
Personal Details,Личные Данные
Personal Email,Личная E-mail
Pharmaceutical,Фармацевтический
Pharmaceuticals,Фармацевтика
Phone,Телефон
Phone No,Номер телефона
Piecework,Сдельная работа
Pincode,Pincode
Place of Issue,Место выдачи
Plan for maintenance visits.,Запланируйте для посещения технического обслуживания.
Planned Qty,Планируемые Кол-во
"Planned Qty: Quantity, for which, Production Order has been raised, but is pending to be manufactured.","Планируемые Кол-во: Кол-во, для которых, производственного заказа был поднят, но находится на рассмотрении, которые будут изготовлены."
Planned Quantity,Планируемый Количество
Planning,Планирование
Plant,Завод
Plant and Machinery,Сооружения и оборудование
Please Enter Abbreviation or Short Name properly as it will be added as Suffix to all Account Heads.,"Пожалуйста, введите Аббревиатура или короткое имя правильно, как он будет добавлен в качестве суффикса для всех учетных записей глав."
Please Update SMS Settings,Обновите SMS Настройки
Please add expense voucher details,"Пожалуйста, добавьте расходов Детали ваучеров"
Please add to Modes of Payment from Setup.,"Пожалуйста, добавить в форм оплаты от установки."
Please check 'Is Advance' against Account {0} if this is an advance entry.,"Пожалуйста, проверьте ""Есть Advance"" против Счет {0}, если это заранее запись."
Please click on 'Generate Schedule',"Пожалуйста, нажмите на кнопку ""Generate Расписание"""
Please click on 'Generate Schedule' to fetch Serial No added for Item {0},"Пожалуйста, нажмите на кнопку ""Generate Расписание"", чтобы принести Серийный номер добавлен для Пункт {0}"
Please click on 'Generate Schedule' to get schedule,"Пожалуйста, нажмите на кнопку ""Generate Расписание"", чтобы получить график"
Please create Customer from Lead {0},"Пожалуйста, создайте Клиента от свинца {0}"
Please create Salary Structure for employee {0},"Пожалуйста, создайте Зарплата Структура для работника {0}"
Please create new account from Chart of Accounts.,"Пожалуйста, создайте новую учетную запись с Планом счетов бухгалтерского учета."
Please do NOT create Account (Ledgers) for Customers and Suppliers. They are created directly from the Customer / Supplier masters.,"Пожалуйста, не создавайте аккаунт (бухгалтерские книги) для заказчиков и поставщиков. Они создаются непосредственно от клиентов / поставщиков мастеров."
Please enter 'Expected Delivery Date',"Пожалуйста, введите 'ожидаемой даты поставки """
Please enter 'Is Subcontracted' as Yes or No,"Пожалуйста, введите 'Является субподряду "", как Да или Нет"
Please enter 'Repeat on Day of Month' field value,"Пожалуйста, введите 'Repeat на день месяца' значения поля"
Please enter Account Receivable/Payable group in company master,"Пожалуйста, введите Дебиторская задолженность / кредиторская задолженность группы в мастера компании"
Please enter Approving Role or Approving User,"Пожалуйста, введите утверждении роли или утверждении Пользователь"
Please enter BOM for Item {0} at row {1},"Пожалуйста, введите BOM по пункту {0} в строке {1}"
Please enter Company,"Пожалуйста, введите Компания"
Please enter Cost Center,"Пожалуйста, введите МВЗ"
Please enter Delivery Note No or Sales Invoice No to proceed,"Пожалуйста, введите накладную Нет или счет-фактура Нет, чтобы продолжить"
Please enter Employee Id of this sales parson,"Пожалуйста, введите код сотрудника этого продаж пастора"
Please enter Expense Account,"Пожалуйста, введите Expense счет"
Please enter Item Code to get batch no,"Пожалуйста, введите Код товара, чтобы получить партию не"
Please enter Item Code.,"Пожалуйста, введите Код товара."
Please enter Item first,"Пожалуйста, введите пункт первый"
Please enter Maintaince Details first,"Пожалуйста, введите Maintaince Подробности"
Please enter Master Name once the account is created.,"Пожалуйста, введите Master Имя только учетная запись будет создана."
Please enter Planned Qty for Item {0} at row {1},"Пожалуйста, введите Запланированное Количество по пункту {0} в строке {1}"
Please enter Production Item first,"Пожалуйста, введите выпуска изделия сначала"
Please enter Purchase Receipt No to proceed,"Пожалуйста, введите ТОВАРНЫЙ ЧЕК Нет, чтобы продолжить"
Please enter Reference date,"Пожалуйста, введите дату Ссылка"
Please enter Warehouse for which Material Request will be raised,"Пожалуйста, введите Склад для которых Материал Запрос будет поднят"
Please enter Write Off Account,"Пожалуйста, введите списать счет"
Please enter atleast 1 invoice in the table,"Пожалуйста, введите не менее чем 1-фактуру в таблице"
Please enter company first,"Пожалуйста, введите компанию первой"
Please enter company name first,"Пожалуйста, введите название компании сначала"
Please enter default Unit of Measure,"Пожалуйста, введите умолчанию единицу измерения"
Please enter default currency in Company Master,"Пожалуйста, введите валюту по умолчанию в компании Master"
Please enter email address,"Пожалуйста, введите адрес электронной почты,"
Please enter item details,"Пожалуйста, введите детали деталя"
Please enter message before sending,"Пожалуйста, введите сообщение перед отправкой"
Please enter parent account group for warehouse account,"Пожалуйста, введите родительскую группу счета для складского учета"
Please enter parent cost center,"Пожалуйста, введите МВЗ родительский"
Please enter quantity for Item {0},"Пожалуйста, введите количество для Пункт {0}"
Please enter relieving date.,"Пожалуйста, введите даты снятия."
Please enter sales order in the above table,"Пожалуйста, введите заказ клиента в таблице выше"
Please enter valid Company Email,"Пожалуйста, введите действительный Компания Email"
Please enter valid Email Id,"Пожалуйста, введите действительный адрес электронной почты Id"
Please enter valid Personal Email,"Пожалуйста, введите действительный Личная на e-mail"
Please enter valid mobile nos,Введите действительные мобильных NOS
Please find attached Sales Invoice #{0},Прилагаем Расходная накладная # {0}
Please install dropbox python module,"Пожалуйста, установите модуль питона Dropbox"
Please mention no of visits required,"Пожалуйста, укажите кол-во посещений, необходимых"
Please pull items from Delivery Note,Пожалуйста вытяните элементов из накладной
Please save the Newsletter before sending,"Пожалуйста, сохраните бюллетень перед отправкой"
Please save the document before generating maintenance schedule,"Пожалуйста, сохраните документ перед генерацией график технического обслуживания"
Please see attachment,"Пожалуйста, см. приложение"
Please select Bank Account,"Пожалуйста, выберите банковский счет"
Please select Carry Forward if you also want to include previous fiscal year's balance leaves to this fiscal year,"Пожалуйста, выберите переносить, если вы также хотите включить баланс предыдущего финансового года оставляет в этом финансовом году"
Please select Category first,"Пожалуйста, выберите категорию первый"
Please select Charge Type first,"Пожалуйста, выберите Charge Тип первый"
Please select Fiscal Year,"Пожалуйста, выберите финансовый год"
Please select Group or Ledger value,"Пожалуйста, выберите Group или Ledger значение"
Please select Incharge Person's name,"Пожалуйста, выберите имя InCharge Лица"
Please select Invoice Type and Invoice Number in atleast one row,"Пожалуйста, выберите Счет Тип и номер счета-фактуры в по крайней мере одном ряду"
"Please select Item where ""Is Stock Item"" is ""No"" and ""Is Sales Item"" is ""Yes"" and there is no other Sales BOM","Пожалуйста, выберите пункт, где ""это со Пункт"" является ""Нет"" и ""является продажа товара"" ""да"" и нет никакой другой Продажи BOM"
Please select Price List,"Пожалуйста, выберите прайс-лист"
Please select Start Date and End Date for Item {0},"Пожалуйста, выберите дату начала и дату окончания Пункт {0}"
Please select Time Logs.,"Пожалуйста, выберите Журналы Время."
Please select a csv file,Выберите файл CSV
Please select a valid csv file with data,"Пожалуйста, выберите правильный файл CSV с данными"
Please select a value for {0} quotation_to {1},"Пожалуйста, выберите значение для {0} quotation_to {1}"
"Please select an ""Image"" first","Пожалуйста, выберите ""Image"" первым"
Please select charge type first,"Пожалуйста, выберите тип заряда первым"
Please select company first,"Пожалуйста, выберите компанию первой"
Please select company first.,"Пожалуйста, выберите компанию в первую очередь."
Please select item code,"Пожалуйста, выберите элемент кода"
Please select month and year,"Пожалуйста, выберите месяц и год"
Please select prefix first,"Пожалуйста, выберите префикс первым"
Please select the document type first,"Пожалуйста, выберите тип документа сначала"
Please select weekly off day,"Пожалуйста, выберите в неделю выходной"
Please select {0},"Пожалуйста, выберите {0}"
Please select {0} first,"Пожалуйста, выберите {0} первый"
Please select {0} first.,"Пожалуйста, выберите {0} в первую очередь."
Please set Dropbox access keys in your site config,"Пожалуйста, установите ключи доступа Dropbox на своем сайте конфигурации"
Please set Google Drive access keys in {0},"Пожалуйста, установите ключи доступа Google Drive, в {0}"
Please set default Cash or Bank account in Mode of Payment {0},"Пожалуйста, установите Cash умолчанию или банковский счет в режим оплаты {0}"
Please set default value {0} in Company {0},"Пожалуйста, установите значение по умолчанию {0} в компании {0}"
Please set {0},"Пожалуйста, установите {0}"
Please setup Employee Naming System in Human Resource > HR Settings,"Пожалуйста, установите Сотрудник система именования в Human Resource> Настройки HR"
Please setup numbering series for Attendance via Setup > Numbering Series,"Пожалуйста, установите нумерация серии для Посещаемость через Настройка> нумерации серии"
Please setup your chart of accounts before you start Accounting Entries,"Пожалуйста, установите свой план счетов, прежде чем начать бухгалтерских проводок"
Please specify,"Пожалуйста, сформулируйте"
Please specify Company,"Пожалуйста, сформулируйте Компания"
Please specify Company to proceed,"Пожалуйста, сформулируйте Компания приступить"
Please specify Default Currency in Company Master and Global Defaults,"Пожалуйста, сформулируйте Базовая валюта в компании Мастер и общие настройки по умолчанию"
Please specify a,"Пожалуйста, сформулируйте"
Please specify a valid 'From Case No.',"Пожалуйста, сформулируйте действительный 'От делу №'"
Please specify a valid Row ID for {0} in row {1},Укажите правильный Row ID для {0} в строке {1}
Please specify either Quantity or Valuation Rate or both,"Пожалуйста, сформулируйте либо Количество или оценка Оценить или оба"
Please submit to update Leave Balance.,"Пожалуйста, отправьте обновить Leave баланса."
Plot,Сюжет
Plot By,Участок По
Point of Sale,Точки продаж
Point-of-Sale Setting,Точка-оф-продажи Настройка
Post Graduate,Послевузовском
Postal,Почтовый
Postal Expenses,Почтовые расходы
Posting Date,Дата публикации
Posting Time,Средняя Время
Posting date and posting time is mandatory,Дата публикации и размещения время является обязательным
Posting timestamp must be after {0},Средняя отметка должна быть после {0}
Potential opportunities for selling.,Потенциальные возможности для продажи.
Preferred Billing Address,Популярные Адрес для выставления счета
Preferred Shipping Address,Популярные Адрес доставки
Prefix,Префикс
Present,Настоящее.
Prevdoc DocType,Prevdoc DocType
Prevdoc Doctype,Prevdoc Doctype
Preview,Просмотр
Previous,Предыдущая
Previous Work Experience,Предыдущий опыт работы
Price,Цена
Price / Discount,Цена / Скидка
Price List,Прайс-лист
Price List Currency,Прайс-лист валют
Price List Currency not selected,Прайс-лист Обмен не выбран
Price List Exchange Rate,Прайс-лист валютный курс
Price List Name,Цена Имя
Price List Rate,Прайс-лист Оценить
Price List Rate (Company Currency),Прайс-лист Тариф (Компания Валюта)
Price List master.,Мастер Прайс-лист.
Price List must be applicable for Buying or Selling,Прайс-лист должен быть применим для покупки или продажи
Price List not selected,Прайс-лист не выбран
Price List {0} is disabled,Прайс-лист {0} отключена
Price or Discount,Цена или Скидка
Pricing Rule,Цены Правило
Pricing Rule Help,Цены Правило Помощь
"Pricing Rule is first selected based on 'Apply On' field, which can be Item, Item Group or Brand.","Цены Правило сначала выбирается на основе ""Применить На"" поле, которое может быть Пункт, Пункт Группа или Марка."
"Pricing Rule is made to overwrite Price List / define discount percentage, based on some criteria.","Цены Правило состоит перезаписать Прайс-лист / определить скидка процент, на основе некоторых критериев."
Pricing Rules are further filtered based on quantity.,Цены Правила дополнительно фильтруются на основе количества.
Print Format Style,Формат печати Стиль
Print Heading,Распечатать Заголовок
Print Without Amount,Распечатать Без сумма
Print and Stationary,Печать и стационарное
Printing and Branding,Печать и брендинг
Priority,Приоритет
Private Equity,Private Equity
Privilege Leave,Привилегированный Оставить
Probation,Испытательный срок
Process Payroll,Процесс расчета заработной платы
Produced,Произведено
Produced Quantity,Добытое количество
Product Enquiry,Product Enquiry
Production,Производство
Production Order,Производственный заказ
Production Order status is {0},Статус производственного заказа {0}
Production Order {0} must be cancelled before cancelling this Sales Order,Производственный заказ {0} должно быть отменено до отмены этого заказ клиента
Production Order {0} must be submitted,Производственный заказ {0} должны быть представлены
Production Orders,Производственные заказы
Production Orders in Progress,Производственные заказы в Прогресс
Production Plan Item,Производственный план Пункт
Production Plan Items,Производственный план товары
Production Plan Sales Order,Производственный план по продажам Заказать
Production Plan Sales Orders,Производственный план Заказы
Production Planning Tool,Планирование производства инструмента
Products,Продукты
"Products will be sorted by weight-age in default searches. More the weight-age, higher the product will appear in the list.","Продукты будут отсортированы по весу возраста в поисках по умолчанию. Более вес-возраст, выше продукт появится в списке."
Professional Tax,Профессиональный Налоговый
Profit and Loss,Прибыль и убытки
Profit and Loss Statement,Счет прибылей и убытков
Project,Проект
Project Costing,Стоимость проекта
Project Details,Подробности проекта
Project Manager,Руководитель проекта
Project Milestone,Этап проекта
Project Milestones,Этапы проекта
Project Name,Название проекта
Project Start Date,Дата начала проекта
Project Type,Тип проекта
Project Value,Значимость проекта
Project activity / task.,Проектная деятельность / задачи.
Project master.,Мастер проекта.
Project will get saved and will be searchable with project name given,Проект будет спастись и будут доступны для поиска с именем проекта дается
Project wise Stock Tracking,Проект мудрый слежения со
Project-wise data is not available for Quotation,Проект мудрый данные не доступны для коммерческого предложения
Projected,Проектированный
Projected Qty,Прогнозируемый Количество
Projects,Проекты
Projects & System,Проекты и система
Prompt for Email on Submission of,Запрашивать Email по подаче
Proposal Writing,Предложение Написание
Provide email id registered in company,Обеспечить электронный идентификатор зарегистрирован в компании
Provisional Profit / Loss (Credit),Предварительная прибыль / убыток (Кредит)
Public,Публично
Published on website at: {0},Опубликовано на веб-сайте по адресу: {0}
Publishing,Публикация
Pull sales orders (pending to deliver) based on the above criteria,"Потяните заказы на продажу (в ожидании, чтобы доставить) на основе вышеуказанных критериев"
Purchase,Купить
Purchase / Manufacture Details,Покупка / Производство Подробнее
Purchase Analytics,Покупка Аналитика
Purchase Common,Покупка Common
Purchase Details,Покупка Подробности
Purchase Discounts,Покупка Скидки
Purchase Invoice,Покупка Счет
Purchase Invoice Advance,Счета-фактуры Advance
Purchase Invoice Advances,Счета-фактуры Авансы
Purchase Invoice Item,Покупка Счет Пункт
Purchase Invoice Trends,Счета-фактуры Тенденции
Purchase Invoice {0} is already submitted,Покупка Счет {0} уже подано
Purchase Order,Заказ на покупку
Purchase Order Item,Заказ товара
Purchase Order Item No,Заказ товара Нет
Purchase Order Item Supplied,Заказ товара Поставляется
Purchase Order Items,Покупка Заказ позиции
Purchase Order Items Supplied,Покупка Заказ позиции Поставляется
Purchase Order Items To Be Billed,Покупка Заказ позиции быть выставлен счет
Purchase Order Items To Be Received,"Покупка Заказ позиции, которые будут получены"
Purchase Order Message,Заказ на сообщение
Purchase Order Required,"Покупка порядке, предусмотренном"
Purchase Order Trends,Заказ на покупку Тенденции
Purchase Order number required for Item {0},Число Заказ требуется для Пункт {0}
Purchase Order {0} is 'Stopped',"Заказ на {0} 'Остановлена """
Purchase Order {0} is not submitted,Заказ на {0} не представлено
Purchase Orders given to Suppliers.,"Заказы, выданные поставщикам."
Purchase Receipt,Покупка Получение
Purchase Receipt Item,Покупка Получение товара
Purchase Receipt Item Supplied,Покупка Получение товара Поставляется
Purchase Receipt Item Supplieds,Покупка получения элемента Supplieds
Purchase Receipt Items,Покупка чеков товары
Purchase Receipt Message,Покупка Получение Сообщение
Purchase Receipt No,Покупка Получение Нет
Purchase Receipt Required,Покупка Получение необходимое
Purchase Receipt Trends,Покупка чеков тенденции
Purchase Receipt number required for Item {0},"Покупка Получение число, необходимое для Пункт {0}"
Purchase Receipt {0} is not submitted,Покупка Получение {0} не представлено
Purchase Register,Покупка Становиться на учет
Purchase Return,Покупка Вернуться
Purchase Returned,Покупка вернулся
Purchase Taxes and Charges,Покупка Налоги и сборы
Purchase Taxes and Charges Master,Покупка Налоги и сборы Мастер
Purchse Order number required for Item {0},Число Purchse Заказать требуется для Пункт {0}
Purpose,Цель
Purpose must be one of {0},Цель должна быть одна из {0}
QA Inspection,Инспекция контроля качества
Qty,Кол-во
Qty Consumed Per Unit,Кол-во Потребляемая на единицу
Qty To Manufacture,Кол-во для производства
Qty as per Stock UOM,Кол-во в соответствии со UOM
Qty to Deliver,Кол-во для доставки
Qty to Order,Кол-во в заказ
Qty to Receive,Кол-во на получение
Qty to Transfer,Кол-во для передачи
Qualification,Квалификаци
Quality,Качество
Quality Inspection,Контроль качества
Quality Inspection Parameters,Параметры Контроль качества
Quality Inspection Reading,Контроль качества Чтение
Quality Inspection Readings,Контроль качества чтения
Quality Inspection required for Item {0},"Контроль качества, необходимые для Пункт {0}"
Quality Management,Управление качеством
Quantity,Количество
Quantity Requested for Purchase,Количество Потребовал для покупки
Quantity and Rate,Количество и курс
Quantity and Warehouse,Количество и Склад
Quantity cannot be a fraction in row {0},Количество не может быть фракция в строке {0}
Quantity for Item {0} must be less than {1},Количество по пункту {0} должно быть меньше {1}
Quantity in row {0} ({1}) must be same as manufactured quantity {2},"Количество в строке {0} ({1}) должна быть такой же, как изготавливается количество {2}"
Quantity of item obtained after manufacturing / repacking from given quantities of raw materials,Количество пункта получены после изготовления / переупаковка от заданных величин сырья
Quantity required for Item {0} in row {1},Кол-во для Пункт {0} в строке {1}
Quarter,Квартал
Quarterly,Ежеквартально
Quick Help,Быстрая помощь
Quotation,Расценки
Quotation Item,Цитата Пункт
Quotation Items,Котировочные товары
Quotation Lost Reason,Цитата Забыли Причина
Quotation Message,Цитата Сообщение
Quotation To,Цитата Для
Quotation Trends,Котировочные тенденции
Quotation {0} is cancelled,Цитата {0} отменяется
Quotation {0} not of type {1},Цитата {0} не типа {1}
Quotations received from Suppliers.,Котировки полученных от поставщиков.
Quotes to Leads or Customers.,Котировки в снабжении или клиентов.
Raise Material Request when stock reaches re-order level,Поднимите Материал запрос когда шток достигает уровня переупорядочиваем
Raised By,Поднятый По
Raised By (Email),Поднятый силу (Email)
Random,В случайном порядке
Range,температур
Rate,Оценить
Rate ,
Rate (%),Ставка (%)
Rate (Company Currency),Тариф (Компания Валюта)
Rate Of Materials Based On,Оценить материалов на основе
Rate and Amount,Ставку и сумму
Rate at which Customer Currency is converted to customer's base currency,"Скорость, с которой Заказчик валют преобразуется в базовой валюте клиента"
Rate at which Price list currency is converted to company's base currency,"Скорость, с которой Прайс-лист валюта конвертируется в базовую валюту компании"
Rate at which Price list currency is converted to customer's base currency,"Скорость, с которой Прайс-лист валюта конвертируется в базовой валюте клиента"
Rate at which customer's currency is converted to company's base currency,"Скорость, с которой валюта клиента превращается в базовой валюте компании"
Rate at which supplier's currency is converted to company's base currency,"Скорость, с которой валюта продукция превращается в базовой валюте компании"
Rate at which this tax is applied,"Скорость, с которой этот налог применяется"
Raw Material,Спецификации сырья
Raw Material Item Code,Сырье Код товара
Raw Materials Supplied,Давальческого сырья
Raw Materials Supplied Cost,Сырье Поставляется Стоимость
Raw material cannot be same as main Item,"Сырье не может быть такой же, как главный пункт"
Re-Order Level,Изменить порядок Уровень
Re-Order Qty,Re-Количество заказа
Re-order,Re порядка
Re-order Level,Уровень изменить порядок
Re-order Qty,Re порядка Кол-во
Read,Читать
Reading 1,Чтение 1
Reading 10,Чтение 10
Reading 2,Чтение 2
Reading 3,Чтение 3
Reading 4,Чтение 4
Reading 5,Чтение 5
Reading 6,Чтение 6
Reading 7,Чтение 7
Reading 8,Чтение 8
Reading 9,Чтение 9
Real Estate,Недвижимость
Reason,Возвращаемое значение
Reason for Leaving,Причина увольнения
Reason for Resignation,Причиной отставки
Reason for losing,Причина потери
Recd Quantity,RECD Количество
Receivable,Дебиторская задолженность
Receivable / Payable account will be identified based on the field Master Type,Дебиторская задолженность / оплачивается счет будет идентифицирован на основе поля Master Тип
Receivables,Дебиторская задолженность
Receivables / Payables,Кредиторской / дебиторской задолженности
Receivables Group,Дебиторская задолженность Группы
Received Date,Поступило Дата
Received Items To Be Billed,Полученные товары быть выставлен счет
Received Qty,Поступило Кол-во
Received and Accepted,Получил и принял
Receiver List,Приемник Список
Receiver List is empty. Please create Receiver List,"Приемник Список пуст. Пожалуйста, создайте приемник Список"
Receiver Parameter,Приемник Параметр
Recipients,Получатели
Reconcile,Согласовать
Reconciliation Data,Данные Примирение
Reconciliation HTML,Примирение HTML
Reconciliation JSON,Примирение JSON
Record item movement.,Движение Запись пункт.
Recurring Id,Периодическое Id
Recurring Invoice,Периодическое Счет
Recurring Type,Периодическое Тип
Reduce Deduction for Leave Without Pay (LWP),Уменьшите вычет для отпуска без сохранения (LWP)
Reduce Earning for Leave Without Pay (LWP),Уменьшите Набор для отпуска без сохранения (LWP)
Ref,N
Ref Code,Код
Ref SQ,Ссылка SQ
Reference,Ссылка на
Reference #{0} dated {1},Ссылка # {0} от {1}
Reference Date,Ссылка Дата
Reference Name,Ссылка Имя
Reference No & Reference Date is required for {0},Ссылка № & Ссылка Дата необходим для {0}
Reference No is mandatory if you entered Reference Date,"Ссылка № является обязательным, если вы ввели Исходной дате"
Reference Number,Номер для ссылок
Reference Row #,Ссылка строка #
Refresh,Обновить
Registration Details,Регистрационные данные
Registration Info,Информация о регистрации
Rejected,Отклоненные
Rejected Quantity,Отклонен Количество
Rejected Serial No,Отклонен Серийный номер
Rejected Warehouse,Отклонен Склад
Rejected Warehouse is mandatory against regected item,Отклонен Склад является обязательным против regected пункта
Relation,Relation
Relieving Date,Освобождение Дата
Relieving Date must be greater than Date of Joining,Освобождение Дата должна быть больше даты присоединения
Remark,Примечание
Remarks,Примечания
Remarks Custom,Замечания Пользовательские
Rename,Переименовать
Rename Log,Переименовать Входить
Rename Tool,Переименование файлов
Rent Cost,Стоимость аренды
Rent per hour,Аренда в час
Rented,Арендованный
Repeat on Day of Month,Повторите с Днем Ежемесячно
Replace,Заменить
Replace Item / BOM in all BOMs,Заменить пункт / BOM во всех спецификациях
Replied,Ответил
Report Date,Дата отчета
Report Type,Тип отчета
Report Type is mandatory,Тип отчета является обязательным
Reports to,Доклады
Reqd By Date,Логика включения по дате
Reqd by Date,Логика включения по дате
Request Type,Тип запроса
Request for Information,Запрос на предоставление информации
Request for purchase.,Запрос на покупку.
Requested,Запрошено
Requested For,Запрашиваемая Для
Requested Items To Be Ordered,Требуемые товары заказываются
Requested Items To Be Transferred,Требуемые товары должны быть переданы
Requested Qty,Запрашиваемые Кол-во
"Requested Qty: Quantity requested for purchase, but not ordered.","Запрашиваемые Кол-во: Количество просил для покупки, но не заказали."
Requests for items.,Запросы на предметы.
Required By,Требуется По
Required Date,Требуется Дата
Required Qty,Обязательные Кол-во
Required only for sample item.,Требуется только для образца пункта.
Required raw materials issued to the supplier for producing a sub - contracted item.,"Обязательные сырье, выпущенные к поставщику для получения суб - контракт пункт."
Research,Исследования
Research & Development,Научно-исследовательские и опытно-конструкторские работы
Researcher,Исследователь
Reseller,Торговый посредник
Reserved,Зарезервировано
Reserved Qty,Зарезервированное кол-во
"Reserved Qty: Quantity ordered for sale, but not delivered.","Защищены Кол-во: Количество приказал на продажу, но не поставлены."
Reserved Quantity,Зарезервировано Количество
Reserved Warehouse,Зарезервировано Склад
Reserved Warehouse in Sales Order / Finished Goods Warehouse,Зарезервировано Склад в заказ клиента / склад готовой продукции
Reserved Warehouse is missing in Sales Order,Зарезервировано Склад в заказ клиента отсутствует
Reserved Warehouse required for stock Item {0} in row {1},Зарезервировано Склад требуется для складе Пункт {0} в строке {1}
Reserved warehouse required for stock item {0},Зарезервировано склад требуются для готового элемента {0}
Reserves and Surplus,Запасы и Излишки
Reset Filters,Сбросить фильтры
Resignation Letter Date,Отставка Письмо Дата
Resolution,Разрешение
Resolution Date,Разрешение Дата
Resolution Details,Разрешение Подробнее
Resolved By,Решили По
Rest Of The World,Остальной мир
Retail,Розничная торговля
Retail & Wholesale,Розничная и оптовая торговля
Retailer,Розничный торговец
Review Date,Дата пересмотра
Rgt,Полк
Role Allowed to edit frozen stock,Роль разрешено редактировать Замороженный исходный
Role that is allowed to submit transactions that exceed credit limits set.,"Роль, которая имеет право на представление операции, превышающие лимиты кредитования, установленные."
Root Type,Корневая Тип
Root Type is mandatory,Корневая Тип является обязательным
Root account can not be deleted,Корневая учетная запись не может быть удалена
Root cannot be edited.,Корневая не могут быть изменены.
Root cannot have a parent cost center,Корневая не может иметь родителей МВЗ
Rounded Off,Округляется
Rounded Total,Округлые Всего
Rounded Total (Company Currency),Округлые Всего (Компания Валюта)
Row # ,Строка #
Row # {0}: ,Строка # {0}:
Row #{0}: Ordered qty can not less than item's minimum order qty (defined in item master).,Ряд # {0}: Заказал Количество может не менее минимального Кол порядка элемента (определяется в мастер пункт).
Row #{0}: Please specify Serial No for Item {1},"Ряд # {0}: Пожалуйста, сформулируйте Серийный номер для Пункт {1}"
Row {0}: Account does not match with \						Purchase Invoice Credit To account,Ряд {0}: Счет не соответствует \ Покупка Счет в плюс на счет
Row {0}: Account does not match with \						Sales Invoice Debit To account,Ряд {0}: Счет не соответствует \ Расходная накладная дебету счета
Row {0}: Conversion Factor is mandatory,Ряд {0}: Коэффициент преобразования является обязательным
Row {0}: Credit entry can not be linked with a Purchase Invoice,Ряд {0}: Кредитная запись не может быть связан с товарным чеком
Row {0}: Debit entry can not be linked with a Sales Invoice,Ряд {0}: Дебет запись не может быть связан с продаж счета-фактуры
Row {0}: Payment amount must be less than or equals to invoice outstanding amount. Please refer Note below.,"Ряд {0}: Сумма платежа должна быть меньше или равна выставлять счета суммы задолженности. Пожалуйста, обратитесь примечание ниже."
Row {0}: Qty is mandatory,Ряд {0}: Кол-во является обязательным
"Row {0}: Qty not avalable in warehouse {1} on {2} {3}.					Available Qty: {4}, Transfer Qty: {5}","Ряд {0}: Кол-во не Имеющийся на складе {1} на {2} {3}. Доступное Кол-во: {4}, трансфер Количество: {5}"
"Row {0}: To set {1} periodicity, difference between from and to date \						must be greater than or equal to {2}","Строка {0}: Чтобы установить {1} периодичность, разница между от и до настоящего времени \ должно быть больше или равно {2}"
Row {0}:Start Date must be before End Date,Ряд {0}: Дата начала должна быть раньше даты окончания
Rules for adding shipping costs.,Правила для добавления стоимости доставки.
Rules for applying pricing and discount.,Правила применения цен и скидки.
Rules to calculate shipping amount for a sale,Правила для расчета количества груза для продажи
S.O. No.,КО №
SHE Cess on Excise,ОНА CESS на акцизов
SHE Cess on Service Tax,ОНА CESS на налоговой службы
SHE Cess on TDS,ОНА CESS на TDS
SMS Center,SMS центр
SMS Gateway URL,SMS Gateway URL
SMS Log,SMS Log
SMS Parameter,SMS Параметр
SMS Sender Name,SMS Отправитель Имя
SMS Settings,Настройки SMS
SO Date,SO Дата
SO Pending Qty,ТАК В ожидании Кол-во
SO Qty,ТАК Кол-во
Salary,Зарплата
Salary Information,Информация о зарплате
Salary Manager,Зарплата менеджера
Salary Mode,Режим Зарплата
Salary Slip,Зарплата скольжения
Salary Slip Deduction,Зарплата скольжения Вычет
Salary Slip Earning,Зарплата скольжения Заработок
Salary Slip of employee {0} already created for this month,Зарплата скольжения работника {0} уже создано за этот месяц
Salary Structure,Зарплата Структура
Salary Structure Deduction,Зарплата Структура Вычет
Salary Structure Earning,Зарплата Структура Заработок
Salary Structure Earnings,Прибыль Зарплата Структура
Salary breakup based on Earning and Deduction.,Зарплата распада на основе Заработок и дедукции.
Salary components.,Зарплата компоненты.
Salary template master.,Шаблоном Зарплата.
Sales,Скидки
Sales Analytics,Продажи Аналитика
Sales BOM,BOM продаж
Sales BOM Help,BOM Продажи Помощь
Sales BOM Item,BOM продаж товара
Sales BOM Items,BOM продаж товары
Sales Browser,Браузер по продажам
Sales Details,Продажи Подробности
Sales Discounts,Продажи Купоны
Sales Email Settings,Настройки по продажам Email
Sales Expenses,Расходы на продажи
Sales Extras,Продажи Дополнительно
Sales Funnel,Воронка продаж
Sales Invoice,Счет по продажам
Sales Invoice Advance,Расходная накладная Advance
Sales Invoice Item,Счет продаж товара
Sales Invoice Items,Счет-фактура по продажам товары
Sales Invoice Message,Счет по продажам Написать письмо
Sales Invoice No,Счет Продажи Нет
Sales Invoice Trends,Расходная накладная тенденции
Sales Invoice {0} has already been submitted,Счет Продажи {0} уже представлен
Sales Invoice {0} must be cancelled before cancelling this Sales Order,Счет Продажи {0} должно быть отменено до отмены этого заказ клиента
Sales Order,Заказ на продажу
Sales Order Date,Продажи Порядок Дата
Sales Order Item,Заказ на продажу товара
Sales Order Items,Продажи Заказ позиции
Sales Order Message,Заказ на продажу Сообщение
Sales Order No,Заказ на продажу Нет
Sales Order Required,Заказ на продажу Требуемые
Sales Order Trends,Продажи Заказать Тенденции
Sales Order required for Item {0},Заказать продаж требуется для Пункт {0}
Sales Order {0} is not submitted,Заказ на продажу {0} не представлено
Sales Order {0} is not valid,Заказ на продажу {0} не является допустимым
Sales Order {0} is stopped,Заказ на продажу {0} остановлен
Sales Partner,Партнер по продажам
Sales Partner Name,Партнер по продажам Имя
Sales Partner Target,Партнеры по сбыту целям
Sales Partners Commission,Партнеры по сбыту Комиссия
Sales Person,Человек по продажам
Sales Person Name,Человек по продажам Имя
Sales Person Target Variance Item Group-Wise,Лицо продаж Целевая Разница Пункт Группа Мудрого
Sales Person Targets,Менеджера по продажам Цели
Sales Person-wise Transaction Summary,Человек мудрый продаж Общая информация по сделкам
Sales Register,Продажи Зарегистрироваться
Sales Return,Продажи Вернуться
Sales Returned,Продажи Вернулся
Sales Taxes and Charges,Продажи Налоги и сборы
Sales Taxes and Charges Master,Продажи Налоги и сборы Мастер
Sales Team,Отдел продаж
Sales Team Details,Описание отдела продаж
Sales Team1,Команда1 продаж
Sales and Purchase,Купли-продажи
Sales campaigns.,Кампании по продажам.
Salutation,Обращение
Sample Size,Размер выборки
Sanctioned Amount,Санкционированный Количество
Saturday,Суббота
Schedule,Расписание
Schedule Date,Дата планирования
Schedule Details,Подробности расписания
Scheduled,Запланированно
Scheduled Date,Запланированная дата
Scheduled to send to {0},Планируется отправить {0}
Scheduled to send to {0} recipients,Планируется отправить {0} получателей
Scheduler Failed Events,Планировщик Неудачные События
School/University,Школа / университет
Score (0-5),Оценка (0-5)
Score Earned,Оценка Заработано
Score must be less than or equal to 5,Оценка должна быть меньше или равна 5
Scrap %,Лом%
Seasonality for setting budgets.,Сезонность для установления бюджетов.
Secretary,Секретарь
Secured Loans,Обеспеченные кредиты
Securities & Commodity Exchanges,Ценные бумаги и товарных бирж
Securities and Deposits,Ценные бумаги и депозиты
"See ""Rate Of Materials Based On"" in Costing Section","См. ""Оценить материалов на основе"" в калькуляции раздел"
"Select ""Yes"" for sub - contracting items","Выберите ""Да"" для суб - заражения предметы"
"Select ""Yes"" if this item is used for some internal purpose in your company.","Выберите ""Да"", если этот элемент используется для какой-то внутренней цели в вашей компании."
"Select ""Yes"" if this item represents some work like training, designing, consulting etc.","Выберите ""Да"", если этот элемент представляет определенную работу, как обучение, проектирование, консалтинг и т.д."
"Select ""Yes"" if you are maintaining stock of this item in your Inventory.","Выберите ""Да"", если вы поддерживаете запас этого пункта в вашем инвентаре."
"Select ""Yes"" if you supply raw materials to your supplier to manufacture this item.","Выберите ""Да"", если вы поставляют сырье для вашего поставщика на производство этого пункта."
Select Brand...,Выберите бренд ...
Select Budget Distribution to unevenly distribute targets across months.,Выберите бюджета Распределение чтобы неравномерно распределить цели через месяцев.
"Select Budget Distribution, if you want to track based on seasonality.","Выберите бюджета Distribution, если вы хотите, чтобы отслеживать на основе сезонности."
Select Company...,Выберите компанию ...
Select DocType,Выберите тип документа
Select Fiscal Year...,Выберите финансовый год ...
Select Items,Выберите товары
Select Project...,Выберите проект ...
Select Purchase Receipts,Выберите Покупка расписок
Select Sales Orders,Выберите заказы на продажу
Select Sales Orders from which you want to create Production Orders.,Выберите Заказы из которого вы хотите создать производственных заказов.
Select Time Logs and Submit to create a new Sales Invoice.,Выберите Журналы время и предоставить для создания нового счета-фактуры.
Select Transaction,Выберите операцию
Select Warehouse...,Выберите склад...
Select Your Language,Выбор языка
Select account head of the bank where cheque was deposited.,"Выберите учетную запись глава банка, в котором проверка была размещена."
Select company name first.,Выберите название компании в первую очередь.
Select template from which you want to get the Goals,"Выберите шаблон, из которого вы хотите получить Целей"
Select the Employee for whom you are creating the Appraisal.,"Выберите Employee, для которых вы создаете оценки."
Select the period when the invoice will be generated automatically,"Выберите период, когда счет-фактура будет сгенерирован автоматически"
Select the relevant company name if you have multiple companies,"Выберите соответствующий название компании, если у вас есть несколько компаний"
Select the relevant company name if you have multiple companies.,"Выберите соответствующий название компании, если у вас есть несколько компаний."
Select who you want to send this newsletter to,"Выберите, кем вы хотите отправить этот бюллетень"
Select your home country and check the timezone and currency.,Выберите вашу страну и проверьте часовой пояс и валюту.
"Selecting ""Yes"" will allow this item to appear in Purchase Order , Purchase Receipt.","Выбор ""Да"" позволит этот пункт появится в заказе на, покупка получении."
"Selecting ""Yes"" will allow this item to figure in Sales Order, Delivery Note","Выбор ""Да"" позволит этот пункт, чтобы понять в заказ клиента, накладной"
"Selecting ""Yes"" will allow you to create Bill of Material showing raw material and operational costs incurred to manufacture this item.","Выбор ""Да"" позволит вам создать ведомость материалов показывая сырья и эксплуатационные расходы, понесенные на производство этого пункта."
"Selecting ""Yes"" will allow you to make a Production Order for this item.","Выбор ""Да"" позволит вам сделать производственного заказа для данного элемента."
"Selecting ""Yes"" will give a unique identity to each entity of this item which can be viewed in the Serial No master.","Выбор ""Да"" даст уникальную идентичность для каждого субъекта этого пункта, который можно рассматривать в серийный номер мастера."
Selling,Продажа
Selling Settings,Продажа Настройки
"Selling must be checked, if Applicable For is selected as {0}","Продажа должна быть проверена, если выбран Применимо для как {0}"
Send,Отправить
Send Autoreply,Отправить автоответчике
Send Email,Отправить e-mail
Send From,Отправить От
Send Notifications To,Отправлять уведомления
Send Now,Отправить Сейчас
Send SMS,Отправить SMS
Send To,Отправить
Send To Type,Отправить Введите
Send mass SMS to your contacts,Отправить массовый SMS в список контактов
Send to this list,Отправить в этот список
Sender Name,Имя отправителя
Sent On,Направлено на
Separate production order will be created for each finished good item.,Отдельный производственный заказ будет создан для каждого готового хорошего пункта.
Serial No,Серийный номер
Serial No / Batch,Серийный номер / Партия
Serial No Details,Серийный номер подробнее
Serial No Service Contract Expiry,Серийный номер Сервисный контракт Срок
Serial No Status,Серийный номер статус
Serial No Warranty Expiry,не Серийный Нет Гарантия Срок
Serial No is mandatory for Item {0},Серийный номер является обязательным для п. {0}
Serial No {0} created,Серийный номер {0} создан
Serial No {0} does not belong to Delivery Note {1},Серийный номер {0} не принадлежит накладной {1}
Serial No {0} does not belong to Item {1},Серийный номер {0} не принадлежит Пункт {1}
Serial No {0} does not belong to Warehouse {1},Серийный номер {0} не принадлежит Склад {1}
Serial No {0} does not exist,Серийный номер {0} не существует
Serial No {0} has already been received,Серийный номер {0} уже существует
Serial No {0} is under maintenance contract upto {1},Серийный номер {0} находится под контрактом на техническое обслуживание ДО {1}
Serial No {0} is under warranty upto {1},Серийный номер {0} находится на гарантии ДО {1}
Serial No {0} not in stock,Серийный номер {0} не в наличии
Serial No {0} quantity {1} cannot be a fraction,Серийный номер {0} количество {1} не может быть фракция
Serial No {0} status must be 'Available' to Deliver,"Серийный номер {0} состояние должно быть ""имеющиеся"" для доставки"
Serial Nos Required for Serialized Item {0},Серийный Нос Требуется для сериализованный элемент {0}
Serial Number Series,Серийный Номер серии
Serial number {0} entered more than once,Серийный номер {0} вошли более одного раза
Serialized Item {0} cannot be updated \					using Stock Reconciliation,Серийный Пункт {0} не может быть обновлен \ с использованием со примирения
Series,Серии значений
Series List for this Transaction,Список Серия для этого сделки
Series Updated,Серия Обновлено
Series Updated Successfully,Серия Обновлено Успешно
Series is mandatory,Серия является обязательным
Series {0} already used in {1},Серия {0} уже используется в {1}
Service,Услуга
Service Address,Адрес сервисного центра
Service Tax,Налоговая служба
Services,Услуги
Set,Задать
"Set Default Values like Company, Currency, Current Fiscal Year, etc.","Установить значения по умолчанию, как Болгарии, Валюта, текущий финансовый год и т.д."
Set Item Group-wise budgets on this Territory. You can also include seasonality by setting the Distribution.,"Установите группу товаров стрелке бюджеты на этой территории. Вы можете также включить сезонность, установив распределение."
Set Status as Available,Установите Статус как Доступно
Set as Default,Установить по умолчанию
Set as Lost,Установить как Остаться в живых
Set prefix for numbering series on your transactions,Установить префикс для нумерации серии на ваших сделок
Set targets Item Group-wise for this Sales Person.,Установить целевые Пункт Группа стрелке для этого менеджера по продажам.
Setting Account Type helps in selecting this Account in transactions.,Установка Тип аккаунта помогает в выборе этого счет в сделках.
Setting this Address Template as default as there is no other default,"Установка этого Адрес шаблон по умолчанию, поскольку нет никакого другого умолчанию"
Setting up...,Настройка ...
Settings,Настройки
Settings for HR Module,Настройки для модуля HR
"Settings to extract Job Applicants from a mailbox e.g. ""jobs@example.com""","Настройки для извлечения Работа Кандидаты от почтового ящика, например ""jobs@example.com"""
Setup,Настройки
Setup Already Complete!!,Настройка Уже завершена!!
Setup Complete,Завершение установки
Setup SMS gateway settings,Настройки Настройка SMS Gateway
Setup Series,Серия установки
Setup Wizard,Мастер установки
Setup incoming server for jobs email id. (e.g. jobs@example.com),Настройка сервера входящей подрабатывать электронный идентификатор. (Например jobs@example.com)
Setup incoming server for sales email id. (e.g. sales@example.com),Настройка сервера входящей для продажи электронный идентификатор. (Например sales@example.com)
Setup incoming server for support email id. (e.g. support@example.com),Настройка сервера входящей для поддержки электронный идентификатор. (Например support@example.com)
Share,Поделиться
Share With,Поделиться с
Shareholders Funds,Акционеры фонды
Shipments to customers.,Поставки клиентам.
Shipping,Доставка
Shipping Account,Доставка счета
Shipping Address,Адрес доставки
Shipping Amount,Доставка Количество
Shipping Rule,Правило Доставка
Shipping Rule Condition,Правило Начальные
Shipping Rule Conditions,Правило Доставка Условия
Shipping Rule Label,Правило ярлыке
Shop,Магазин
Shopping Cart,Корзина
Short biography for website and other publications.,Краткая биография для веб-сайта и других изданий.
"Show ""In Stock"" or ""Not in Stock"" based on stock available in this warehouse.","Показать ""На складе"" или ""нет на складе"", основанный на складе имеющейся в этом складе."
"Show / Hide features like Serial Nos, POS etc.","Показать / скрыть функции, такие как последовательный Нос, POS и т.д."
Show In Website,Показать на сайте
Show a slideshow at the top of the page,Показ слайдов в верхней части страницы
Show in Website,Показать в веб-сайт
Show rows with zero values,Показать строки с нулевыми значениями
Show this slideshow at the top of the page,Показать этот слайд-шоу в верхней части страницы
Sick Leave,Отпуск по болезни
Signature,Подпись
Signature to be appended at the end of every email,"Подпись, которая будет добавлена в конце каждого письма"
Single,Единственный
Single unit of an Item.,Одно устройство элемента.
Sit tight while your system is being setup. This may take a few moments.,"Сиди, пока система в настоящее время установки. Это может занять несколько секунд."
Slideshow,Слайд-шоу
Soap & Detergent,Мыло и моющих средств
Software,Программное обеспечение
Software Developer,Разработчик Программного обеспечения
"Sorry, Serial Nos cannot be merged","К сожалению, Серийный Нос не могут быть объединены"
"Sorry, companies cannot be merged","К сожалению, компании не могут быть объединены"
Source,Источник
Source File,Исходный файл
Source Warehouse,Источник Склад
Source and target warehouse cannot be same for row {0},Источник и цель склад не может быть одинаковым для ряда {0}
Source of Funds (Liabilities),Источник финансирования (обязательства)
Source warehouse is mandatory for row {0},Источник склад является обязательным для ряда {0}
Spartan,Спартанский
"Special Characters except ""-"" and ""/"" not allowed in naming series","Специальные символы, кроме ""-"" и ""/"" не допускается в серию называя"
Specification Details,Подробности спецификации
Specifications,Спецификации
"Specify a list of Territories, for which, this Price List is valid","Укажите список территорий, для которых, это прайс-лист действителен"
"Specify a list of Territories, for which, this Shipping Rule is valid","Укажите список территорий, на которые это правило пересылки действует"
"Specify a list of Territories, for which, this Taxes Master is valid","Укажите список территорий, для которых, это Налоги Мастер действует"
"Specify the operations, operating cost and give a unique Operation no to your operations.","не Укажите операции, эксплуатационные расходы и дать уникальную операцию не в вашей деятельности."
Split Delivery Note into packages.,Сплит Delivery Note в пакеты.
Sports,Спорт
Sr,Порядковый номер
Standard,Стандартный
Standard Buying,Стандартный Покупка
Standard Reports,Стандартные отчеты
Standard Selling,Стандартный Продажа
Standard contract terms for Sales or Purchase.,Стандартные условия договора для продажи или покупки.
Start,Начать
Start Date,Дата Начала
Start date of current invoice's period,Дату периода текущего счета-фактуры начнем
Start date should be less than end date for Item {0},Дата начала должна быть меньше даты окончания для Пункт {0}
State,Состояние
Statement of Account,Выписка по счету
Static Parameters,Статические параметры
Status,Статус
Status must be one of {0},Статус должен быть одним из {0}
Status of {0} {1} is now {2},Статус {0} {1} теперь {2}
Status updated to {0},Статус обновлен до {0}
Statutory info and other general information about your Supplier,Уставный информации и другие общие сведения о вашем Поставщик
Stay Updated,Будьте в курсе
Stock,Запас
Stock Adjustment,Регулирование запасов
Stock Adjustment Account,Регулирование счета запасов
Stock Ageing,Старение запасов
Stock Analytics, Анализ запасов
Stock Assets,"Капитал запасов
"
Stock Balance,Баланс запасов
Stock Entries already created for Production Order ,Stock Entries already created for Production Order 
Stock Entry,Фото Вступление
Stock Entry Detail,Фото Вступление Подробно
Stock Expenses,Акции Расходы
Stock Frozen Upto,Фото Замороженные До
Stock Ledger,Книга учета акций
Stock Ledger Entry,Фото со Ledger Entry
Stock Ledger entries balances updated,Фото со Леджер записей остатки обновляются
Stock Level,Уровень запасов
Stock Liabilities,Акции Обязательства
Stock Projected Qty,Фото со Прогнозируемый Количество
Stock Queue (FIFO),Фото со Очередь (FIFO)
Stock Received But Not Billed,"Фото со получен, но не Объявленный"
Stock Reconcilation Data,Фото со приведению данных
Stock Reconcilation Template,Фото со приведению шаблона
Stock Reconciliation,Фото со Примирение
"Stock Reconciliation can be used to update the stock on a particular date, usually as per physical inventory.","Фото со Примирение может быть использован для обновления запасов на определенную дату, как правило, в соответствии с физической инвентаризации."
Stock Settings,Акции Настройки
Stock UOM,Фото со UOM
Stock UOM Replace Utility,Фото со UOM Заменить Utility
Stock UOM updatd for Item {0},Фото со UOM updatd по пункту {0}
Stock Uom,Фото со UoM
Stock Value,Стоимость акций
Stock Value Difference,Фото Значение Разница
Stock balances updated,Акции остатки обновляются
Stock cannot be updated against Delivery Note {0},Фото не могут быть обновлены против накладной {0}
Stock entries exist against warehouse {0} cannot re-assign or modify 'Master Name',"Акции записи существуют в отношении склада {0} не может повторно назначить или изменить ""Master Имя '"
Stock transactions before {0} are frozen,Биржевые операции до {0} заморожены
Stop,Стоп
Stop Birthday Reminders,Стоп День рождения Напоминания
Stop Material Request,Стоп Материал Запрос
Stop users from making Leave Applications on following days.,Остановить пользователям вносить Leave приложений на последующие дни.
Stop!,Стоп!
Stopped,Стоп
Stopped order cannot be cancelled. Unstop to cancel.,Остановился заказ не может быть отменен. Unstop отменить.
Stores,Магазины
Stub,Огрызок
Sub Assemblies,Sub сборки
"Sub-currency. For e.g. ""Cent""","Суб-валюты. Для например ""Цент """
Subcontract,Субподряд
Subject,Тема
Submit Salary Slip,Представьте Зарплата Слип
Submit all salary slips for the above selected criteria,Представьте все промахи зарплаты для указанных выше выбранным критериям
Submit this Production Order for further processing.,Отправить эту производственного заказа для дальнейшей обработки.
Submitted,Представленный
Subsidiary,Филиал
Successful: ,Successful: 
Successfully Reconciled,Успешно Примирение
Suggestions,намеки
Sunday,Воскресенье
Supplier,Поставщик
Supplier (Payable) Account,Поставщик (оплачивается) счета
Supplier (vendor) name as entered in supplier master,"Поставщик (продавец) имя, как вступил в мастер поставщиком"
Supplier > Supplier Type,Поставщик> Поставщик Тип
Supplier Account Head,Поставщик аккаунт руководитель
Supplier Address,Поставщик Адрес
Supplier Addresses and Contacts,Поставщик Адреса и контакты
Supplier Details,Подробная информация о поставщике
Supplier Intro,Поставщик Введение
Supplier Invoice Date,Поставщик Дата выставления счета
Supplier Invoice No,Поставщик Счет Нет
Supplier Name,Наименование поставщика
Supplier Naming By,Поставщик Именование По
Supplier Part Number,Поставщик Номер детали
Supplier Quotation,Поставщик цитаты
Supplier Quotation Item,Поставщик Цитата Пункт
Supplier Reference,Поставщик Ссылка
Supplier Type,Тип Поставщик
Supplier Type / Supplier,Тип Поставщик / Поставщик
Supplier Type master.,Тип Поставщик мастер.
Supplier Warehouse,Поставщик Склад
Supplier Warehouse mandatory for sub-contracted Purchase Receipt,Поставщик Склад обязательным для субподрядчиком ТОВАРНЫЙ ЧЕК
Supplier database.,Поставщик базы данных.
Supplier master.,Мастер Поставщик.
Supplier warehouse where you have issued raw materials for sub - contracting,"Поставщик склад, где вы оформили сырье для суб - заказчик"
Supplier-Wise Sales Analytics,Поставщик-Wise продаж Аналитика
Support,Самолет поддержки
Support Analtyics,Поддержка Analtyics
Support Analytics,Поддержка Аналитика
Support Email,Поддержка по электронной почте
Support Email Settings,Поддержка Настройки электронной почты
Support Password,Поддержка Пароль
Support Ticket,Техподдержки
Support queries from customers.,Поддержка запросов от клиентов.
Symbol,Символ
Sync Support Mails,Синхронизация Поддержка письма
Sync with Dropbox,Синхронизация с Dropbox
Sync with Google Drive,Синхронизация с Google Drive
System,Система
System Settings,Настройки системы
"System User (login) ID. If set, it will become default for all HR forms.","Система Пользователь (Войти) ID. Если установлено, то это станет по умолчанию для всех форм HR."
TDS (Advertisement),TDS (Реклама)
TDS (Commission),TDS (Комиссия)
TDS (Contractor),TDS (Исполнитель)
TDS (Interest),TDS (Проценты)
TDS (Rent),TDS (Аренда)
TDS (Salary),TDS (Зарплата)
Target  Amount,Целевая сумма
Target Detail,Цель Подробности
Target Details,Целевая Подробнее
Target Details1,Целевая Details1
Target Distribution,Целевая Распределение
Target On,Целевая На
Target Qty,Целевая Кол-во
Target Warehouse,Целевая Склад
Target warehouse in row {0} must be same as Production Order,"Целевая склад в строке {0} должно быть таким же, как производственного заказа"
Target warehouse is mandatory for row {0},Целевая склад является обязательным для ряда {0}
Task,Задача
Task Details,Задача Сведения
Tasks,Задачи
Tax,Налог
Tax Amount After Discount Amount,Сумма налога После скидка сумма
Tax Assets,Налоговые активы
Tax Category can not be 'Valuation' or 'Valuation and Total' as all items are non-stock items,"Налоговый Категория не может быть ""Оценка"" или ""Оценка и Всего», как все детали, нет в наличии"
Tax Rate,Размер налога
Tax and other salary deductions.,Налоговые и иные отчисления заработной платы.
Tax detail table fetched from item master as a string and stored in this field.Used for Taxes and Charges,Налоговый деталь стол принес от мастера пункт в виде строки и хранятся в этой области. Используется по налогам и сборам
Tax template for buying transactions.,Налоговый шаблон для покупки сделок.
Tax template for selling transactions.,Налоговый шаблон для продажи сделок.
Taxable,Облагаемый налогом
Taxes,Налоги
Taxes and Charges,Налоги и сборы
Taxes and Charges Added,Налоги и сборы Добавил
Taxes and Charges Added (Company Currency),Налоги и сборы Добавил (Компания Валюта)
Taxes and Charges Calculation,Налоги и сборы Расчет
Taxes and Charges Deducted,"Налоги, которые вычитаются"
Taxes and Charges Deducted (Company Currency),"Налоги, которые вычитаются (Компания Валюта)"
Taxes and Charges Total,Налоги и сборы Всего
Taxes and Charges Total (Company Currency),Налоги и сборы Всего (Компания Валюта)
Technology,Технология
Telecommunications,Телекоммуникации
Telephone Expenses,Телефон Расходы
Television,Телевидение
Template,Шаблон
Template for performance appraisals.,Шаблон для аттестации.
Template of terms or contract.,Шаблон терминов или договором.
Temporary Accounts (Assets),Временные счета (активы)
Temporary Accounts (Liabilities),Временные счета (обязательства)
Temporary Assets,Временные Активы
Temporary Liabilities,Временные Обязательства
Term Details,Срочные Подробнее
Terms,Термины
Terms and Conditions,Правила и условия
Terms and Conditions Content,Условия Содержимое
Terms and Conditions Details,Условия Подробности
Terms and Conditions Template,Условия шаблона
Terms and Conditions1,Сроки и условиях1
Terretory,Terretory
Territory,Территория
Territory / Customer,Область / клиентов
Territory Manager,Territory Manager
Territory Name,Территория Имя
Territory Target Variance Item Group-Wise,Территория Целевая Разница Пункт Группа Мудрого
Territory Targets,Территория Цели
Test,Тест
Test Email Id,Тест электронный идентификатор
Test the Newsletter,Проверьте бюллетень
The BOM which will be replaced,"В спецификации, которые будут заменены"
The First User: You,Первый пользователя: Вы
"The Item that represents the Package. This Item must have ""Is Stock Item"" as ""No"" and ""Is Sales Item"" as ""Yes""","Пункт, который представляет пакет. Этот элемент, должно быть, ""Является фонда Пункт"" а ""Нет"" и ""является продажа товара"", как ""Да"""
The Organization,Организация
"The account head under Liability, in which Profit/Loss will be booked","Счет голову под ответственности, в котором Прибыль / убыток будут забронированы"
The date on which next invoice will be generated. It is generated on submit.,"Дата, на которую будет сгенерирован следующий счет-фактура. Он создается на представить."
The date on which recurring invoice will be stop,"Дата, на которую повторяющихся счет будет остановить"
"The day of the month on which auto invoice will be generated e.g. 05, 28 etc ","The day of the month on which auto invoice will be generated e.g. 05, 28 etc "
The day(s) on which you are applying for leave are holiday. You need not apply for leave.,"День (дни), на котором вы подаете заявление на отпуск, отпуск. Вам не нужно обратиться за разрешением."
The first Leave Approver in the list will be set as the default Leave Approver,Оставить утверждающий в списке будет установлен по умолчанию Оставить утверждающего
The first user will become the System Manager (you can change that later).,Первый пользователь станет System Manager (вы можете изменить это позже).
The gross weight of the package. Usually net weight + packaging material weight. (for print),Общий вес пакета. Обычно вес нетто + упаковочный материал вес. (Для печати)
The name of your company for which you are setting up this system.,"Название вашей компании, для которой вы настраиваете эту систему."
The net weight of this package. (calculated automatically as sum of net weight of items),Чистый вес этого пакета. (Автоматический расчет суммы чистой вес деталей)
The new BOM after replacement,Новая спецификация после замены
The rate at which Bill Currency is converted into company's base currency,"Скорость, с которой Билл валюта конвертируется в базовую валюту компании"
The unique id for tracking all recurring invoices. It is generated on submit.,Уникальный идентификатор для отслеживания все повторяющиеся счетов-фактур. Он создается на представить.
"Then Pricing Rules are filtered out based on Customer, Customer Group, Territory, Supplier, Supplier Type, Campaign, Sales Partner etc.","Тогда ценообразование Правила отфильтровываются на основе Заказчика, Группа клиентов, Территория, поставщиков, Тип Поставщик, Кампания, Партнеры по сбыту и т.д."
There are more holidays than working days this month.,"Есть больше праздников, чем рабочих дней в этом месяце."
"There can only be one Shipping Rule Condition with 0 or blank value for ""To Value""","Там может быть только один Правило Начальные с 0 или пустое значение для ""To Размер"""
There is not enough leave balance for Leave Type {0},Существует не хватает отпуск баланс для отпуске Тип {0}
There is nothing to edit.,"Там нет ничего, чтобы изменить."
There was an error. One probable reason could be that you haven't saved the form. Please contact support@erpnext.com if the problem persists.,"Был ошибка. Один вероятной причиной может быть то, что вы не сохранили форму. Пожалуйста, свяжитесь с support@erpnext.com если проблема не устранена."
There were errors.,Были ошибки.
This Currency is disabled. Enable to use in transactions,Это валют отключена. Включить для использования в операции
This Leave Application is pending approval. Only the Leave Apporver can update status.,Это оставьте заявку ожидает одобрения. Только Оставить Apporver можете обновить статус.
This Time Log Batch has been billed.,Это Пакетная Время Лог был объявлен.
This Time Log Batch has been cancelled.,Это Пакетная Время Лог был отменен.
This Time Log conflicts with {0},Это время входа в противоречии с {0}
This format is used if country specific format is not found,"Этот формат используется, если конкретный формат страна не найден"
This is a root account and cannot be edited.,Это корень счета и не могут быть изменены.
This is a root customer group and cannot be edited.,Это корневая группа клиентов и не могут быть изменены.
This is a root item group and cannot be edited.,Это корень группу товаров и не могут быть изменены.
This is a root sales person and cannot be edited.,Это корень продавец и не могут быть изменены.
This is a root territory and cannot be edited.,Это корень территории и не могут быть изменены.
This is an example website auto-generated from ERPNext,Это пример сайт автоматически сгенерированный из ERPNext
This is the number of the last created transaction with this prefix,Это число последнего созданного сделки с этим префиксом
This will be used for setting rule in HR module,Эта информация будет использоваться для установки правило в модуле HR
Thread HTML,Тема HTML
Thursday,Четверг
Time Log,Журнал учета времени
Time Log Batch,Время входа Пакетный
Time Log Batch Detail,Время входа Пакетная Подробно
Time Log Batch Details,Время Log Пакетные Подробнее
Time Log Batch {0} must be 'Submitted',Время входа Пакетная {0} должен быть 'Представленные'
Time Log Status must be Submitted.,Время входа Статус должен быть представлен.
Time Log for tasks.,Время входа для задач.
Time Log is not billable,Время входа не оплачиваемое
Time Log {0} must be 'Submitted',Время входа {0} должен быть 'Представленные'
Time Zone,Часовой Пояс
Time Zones,Часовые пояса
Time and Budget,Время и бюджет
Time at which items were delivered from warehouse,"Момент, в который предметы были доставлены со склада"
Time at which materials were received,"Момент, в который были получены материалы"
Title,Заголовок
Titles for print templates e.g. Proforma Invoice.,"Титулы для шаблонов печати, например, счет-проформа."
To,До
To Currency,В валюту
To Date,Чтобы Дата
To Date should be same as From Date for Half Day leave,"Чтобы Дата должна быть такой же, как С даты в течение половины дня отпуска"
To Date should be within the Fiscal Year. Assuming To Date = {0},Чтобы Дата должна быть в пределах финансового года. Предполагая To Date = {0}
To Discuss,Для Обсудить
To Do List,Список задач
To Package No.,Для пакета №
To Produce,Чтобы продукты
To Time,Чтобы время
To Value,Произвести оценку
To Warehouse,Для Склад
"To add child nodes, explore tree and click on the node under which you want to add more nodes.","Чтобы добавить дочерние узлы, изучить дерево и нажмите на узле, при которых вы хотите добавить больше узлов."
"To assign this issue, use the ""Assign"" button in the sidebar.","Чтобы назначить эту проблему, используйте кнопку ""Назначить"" в боковой панели."
To create a Bank Account,Для создания банковского счета
To create a Tax Account,Чтобы создать налоговый учет
"To create an Account Head under a different company, select the company and save customer.","Чтобы зарегистрироваться голову под другую компанию, выбрать компанию и сохранить клиента."
To date cannot be before from date,На сегодняшний день не может быть раньше от даты
To enable <b>Point of Sale</b> features,Чтобы включить <b> Точки продаж </ B> особенности
To enable <b>Point of Sale</b> view,Чтобы включить <b> Точки продаж </ B> зрения
To get Item Group in details table,Чтобы получить группу товаров в детали таблице
"To include tax in row {0} in Item rate, taxes in rows {1} must also be included","Для учета налога в строке {0} в размере Item, налоги в строках должны быть также включены {1}"
"To merge, following properties must be same for both items","Чтобы объединить, следующие свойства должны быть одинаковыми для обоих пунктов"
"To not apply Pricing Rule in a particular transaction, all applicable Pricing Rules should be disabled.","Чтобы не применяются Цены правило в конкретной сделки, все применимые правила ценообразования должны быть отключены."
"To set this Fiscal Year as Default, click on 'Set as Default'","Для установки в этом финансовом году, как по умолчанию, нажмите на кнопку ""Установить по умолчанию"""
To track any installation or commissioning related work after sales,Чтобы отслеживать любые установки или ввода соответствующей работы после продаж
"To track brand name in the following documents Delivery Note, Opportunity, Material Request, Item, Purchase Order, Purchase Voucher, Purchaser Receipt, Quotation, Sales Invoice, Sales BOM, Sales Order, Serial No","Для отслеживания бренд в следующих документах накладной, редкая возможность, Material запрос, Пункт, Заказа, ЧЕКОМ, Покупателя получения, цитаты, счет-фактура, в продаже спецификации, заказ клиента, серийный номер"
To track item in sales and purchase documents based on their serial nos. This is can also used to track warranty details of the product.,Чтобы отслеживать пункт в купли-продажи документов по их серийных NOS. Это также может использоваться для отслеживания гарантийные детали продукта.
To track items in sales and purchase documents with batch nos<br><b>Preferred Industry: Chemicals etc</b>,Для отслеживания элементов в покупки и продажи документы с пакетной н.у.к <br> <b> Популярные промышленности: Химическая и т.д. </ B>
To track items using barcode. You will be able to enter items in Delivery Note and Sales Invoice by scanning barcode of item.,"Чтобы отслеживать предметы, используя штрих-код. Вы сможете ввести элементы в накладной и счет-фактуру путем сканирования штрих-кода товара."
Too many columns. Export the report and print it using a spreadsheet application.,Слишком много столбцов. Экспорт отчета и распечатать его с помощью приложения электронной таблицы.
Tools,Инструментарий
Total,Общая сумма
Total ({0}),Всего ({0})
Total Advance,Всего Advance
Total Amount,Общая сумма
Total Amount To Pay,Общая сумма платить
Total Amount in Words,Общая сумма в словах
Total Billing This Year: ,Total Billing This Year: 
Total Characters,Персонажей
Total Claimed Amount,Всего заявленной суммы
Total Commission,Всего комиссия
Total Cost,Общая стоимость
Total Credit,Всего очков
Total Debit,Всего Дебет
Total Debit must be equal to Total Credit. The difference is {0},"Всего Дебет должна быть равна общей выработке. Разница в том, {0}"
Total Deduction,Всего Вычет
Total Earning,Всего Заработок
Total Experience,Суммарный опыт
Total Hours,Общее количество часов
Total Hours (Expected),Общее количество часов (ожидаемый)
Total Invoiced Amount,Всего Сумма по счетам
Total Leave Days,Всего Оставить дней
Total Leaves Allocated,Всего Листья Выделенные
Total Message(s),Всего сообщений (ы)
Total Operating Cost,Общие эксплуатационные расходы
Total Points,Всего очков
Total Raw Material Cost,Общая стоимость Сырье
Total Sanctioned Amount,Всего Санкционированный Количество
Total Score (Out of 5),Всего рейтинг (из 5)
Total Tax (Company Currency),Общая сумма налога (Компания Валюта)
Total Taxes and Charges,Всего Налоги и сборы
Total Taxes and Charges (Company Currency),Всего Налоги и сборы (Компания Валюты)
Total allocated percentage for sales team should be 100,Всего выделено процент для отдела продаж должен быть 100
Total amount of invoices received from suppliers during the digest period,"Общая сумма счетов-фактур, полученных от поставщиков в период дайджест"
Total amount of invoices sent to the customer during the digest period,"Общая сумма счетов, отправленных заказчику в период дайджест"
Total cannot be zero,Всего не может быть нулевым
Total in words,Всего в словах
Total points for all goals should be 100. It is {0},Общее количество очков для всех целей должна быть 100. Это {0}
Total valuation for manufactured or repacked item(s) can not be less than total valuation of raw materials,"Всего оценка для выпускаемой или перепакованы пункт (ы) не может быть меньше, чем общая оценка сырья"
Total weightage assigned should be 100%. It is {0},Всего Weightage назначен должна быть 100%. Это {0}
Totals,Всего:
Track Leads by Industry Type.,Трек Ведет по Отрасль Тип.
Track this Delivery Note against any Project,Подписка на Delivery Note против любого проекта
Track this Sales Order against any Project,Подписка на заказ клиента против любого проекта
Transaction,Транзакция
Transaction Date,Сделка Дата
Transaction not allowed against stopped Production Order {0},Сделка не допускается в отношении остановил производство ордена {0}
Transfer,Переложить
Transfer Material,О передаче материала
Transfer Raw Materials,Трансфер сырье
Transferred Qty,Переведен Кол-во
Transportation,Транспортные расходы
Transporter Info,Transporter информация
Transporter Name,Transporter Имя
Transporter lorry number,Число Transporter грузовик
Travel,Путешествия
Travel Expenses,Командировочные Pасходы
Tree Type,Дерево Тип
Tree of Item Groups.,Дерево товарные группы.
Tree of finanial Cost Centers.,Дерево finanial центры Стоимость.
Tree of finanial accounts.,Дерево finanial счетов.
Trial Balance,Пробный баланс
Tuesday,Вторник
Type,Тип
Type of document to rename.,"Вид документа, переименовать."
"Type of leaves like casual, sick etc.","Тип листьев, как случайный, больным и т.д."
Types of Expense Claim.,Виды Expense претензии.
Types of activities for Time Sheets,Виды деятельности для Время листов
"Types of employment (permanent, contract, intern etc.).","Виды занятости (постоянная, контракт, стажер и т.д.)."
UOM Conversion Detail,Единица измерения Преобразование Подробно
UOM Conversion Details,Единица измерения Детали преобразования
UOM Conversion Factor,Коэффициент пересчета единицы измерения
UOM Conversion factor is required in row {0},Фактор Единица измерения преобразования требуется в строке {0}
UOM Name,Имя единица измерения
UOM coversion factor required for UOM: {0} in Item: {1},Единица измерения фактором Конверсия требуется для UOM: {0} в пункте: {1}
Under AMC,Под КУА
Under Graduate,Под Выпускник
Under Warranty,Под гарантии
Unit,Единица
Unit of Measure,Единица Измерения
Unit of Measure {0} has been entered more than once in Conversion Factor Table,Единица измерения {0} был введен более чем один раз в таблицу преобразования Factor
"Unit of measurement of this item (e.g. Kg, Unit, No, Pair).","Единица измерения этого пункта (например, кг, за штуку, нет, Pair)."
Units/Hour,Единицы / час
Units/Shifts,Единиц / Сдвиги
Unpaid,Неоплачено
Unreconciled Payment Details,Несогласованные Детали компенсации
Unscheduled,Незапланированный
Unsecured Loans,Необеспеченных кредитов
Unstop,Откупоривать
Unstop Material Request,Unstop Материал Запрос
Unstop Purchase Order,Unstop Заказ
Unsubscribed,Отписавшийся
Update,Обновить
Update Clearance Date,Обновление просвет Дата
Update Cost,Обновление Стоимость
Update Finished Goods,Обновление Готовые изделия
Update Landed Cost,Обновление посадку стоимость
Update Series,Серия обновление
Update Series Number,Обновление Номер серии
Update Stock,Обновление стока
Update bank payment dates with journals.,Обновление банк платежные даты с журналов.
Update clearance date of Journal Entries marked as 'Bank Entry',"Дата обновления оформление Записей в журнале отмечается как «Банк Ваучеры"""
Updated,Обновлено
Updated Birthday Reminders,Обновлен День рождения Напоминания
Upload Attendance,Добавить посещаемости
Upload Backups to Dropbox,Добавить резервных копий на Dropbox
Upload Backups to Google Drive,Добавить резервных копий в Google Drive
Upload HTML,Загрузить HTML
Upload a .csv file with two columns: the old name and the new name. Max 500 rows.,Загрузить файл CSV с двумя колонками. Старое название и новое имя. Макс 500 строк.
Upload attendance from a .csv file,Добавить посещаемость от. Файл CSV
Upload stock balance via csv.,Загрузить складские остатки с помощью CSV.
Upload your letter head and logo - you can edit them later.,Загрузить письмо голову и логотип - вы можете редактировать их позже.
Upper Income,Верхний Доход
Urgent,Важно
Use Multi-Level BOM,Использование Multi-Level BOM
Use SSL,Использовать SSL
Used for Production Plan,Используется для производственного плана
User,Пользователь
User ID,ID пользователя
User ID not set for Employee {0},ID пользователя не установлен для сотрудника {0}
User Name,Имя пользователя
User Name or Support Password missing. Please enter and try again.,"Имя или поддержки Пароль пропавшими без вести. Пожалуйста, введите и повторите попытку."
User Remark,Примечание Пользователь
User Remark will be added to Auto Remark,Примечание Пользователь будет добавлен в Auto замечания
User Remarks is mandatory,Пользователь Замечания является обязательным
User Specific,Удельный Пользователь
User must always select,Пользователь всегда должен выбирать
User {0} is already assigned to Employee {1},Пользователь {0} уже назначен сотрудником {1}
User {0} is disabled,Пользователь {0} отключен
Username,Имя пользователя
Users with this role are allowed to create / modify accounting entry before frozen date,Пользователи с этой ролью могут создавать / изменять записи бухгалтерского учета перед замороженной даты
Users with this role are allowed to set frozen accounts and create / modify accounting entries against frozen accounts,Пользователи с этой ролью могут устанавливать замороженных счетов и создания / изменения бухгалтерских проводок против замороженных счетов
Utilities,Инженерное оборудование
Utility Expenses,Коммунальные расходы
Valid For Territories,Действительно для территорий
Valid From,Действительно с
Valid Upto,Действительно До
Valid for Territories,Действительно для территорий
Validate,Подтвердить
Valuation,Оценка
Valuation Method,Метод оценки
Valuation Rate,Оценка Оцените
Valuation Rate required for Item {0},Оценка Оцените требуется для Пункт {0}
Valuation and Total,Оценка и Всего
Value,Значение
Value or Qty,Значение или Кол-во
Vehicle Dispatch Date,Автомобиль Отправка Дата
Vehicle No,Автомобиль №
Venture Capital,Венчурный капитал
Verified By,Verified By
View Ledger,Посмотреть Леджер
View Now,Просмотр сейчас
Visit report for maintenance call.,Посетите отчет за призыв обслуживания.
Voucher #,Ваучер #
Voucher Detail No,Подробности ваучера №
Voucher Detail Number,Ваучер Деталь Количество
Voucher ID,ID ваучера
Voucher No,Ваучер №
Voucher Type,Ваучер Тип
Voucher Type and Date,Тип и дата ваучера
Walk In,Прогулка в
Warehouse,Склад
Warehouse Contact Info,Склад Контактная информация
Warehouse Detail,Склад Подробно
Warehouse Name,Название склада
Warehouse and Reference,Склад и справочники
Warehouse can not be deleted as stock ledger entry exists for this warehouse.,Склад не может быть удален как существует запись складе книга для этого склада.
Warehouse can only be changed via Stock Entry / Delivery Note / Purchase Receipt,Склад может быть изменен только с помощью со входа / накладной / Покупка получении
Warehouse cannot be changed for Serial No.,Склад не может быть изменен для серийный номер
Warehouse is mandatory for stock Item {0} in row {1},Склад является обязательным для складе Пункт {0} в строке {1}
Warehouse is missing in Purchase Order,Склад в заказе на пропавших без вести
Warehouse not found in the system,Склад не найден в системе
Warehouse required for stock Item {0},Склад требуется для складе Пункт {0}
Warehouse where you are maintaining stock of rejected items,"Склад, где вы работаете запас отклоненных элементов"
Warehouse {0} can not be deleted as quantity exists for Item {1},Склад {0} не может быть удален как существует количество для Пункт {1}
Warehouse {0} does not belong to company {1},Склад {0} не принадлежит компания {1}
Warehouse {0} does not exist,Склад {0} не существует
Warehouse {0}: Company is mandatory,Склад {0}: Компания является обязательным
Warehouse {0}: Parent account {1} does not bolong to the company {2},Склад {0}: Родитель счета {1} не Bolong компании {2}
Warehouse-Wise Stock Balance,Склад-Мудрый со Баланс
Warehouse-wise Item Reorder,Склад-мудрый Пункт Переупоряд
Warehouses,Склады
Warehouses.,Склады.
Warn,Warn
Warning: Leave application contains following block dates,Предупреждение: Оставьте приложение содержит следующие даты блок
Warning: Material Requested Qty is less than Minimum Order Qty,Внимание: Материал просил Кол меньше Минимальное количество заказа
Warning: Sales Order {0} already exists against same Purchase Order number,Предупреждение: Заказ на продажу {0} уже существует в отношении числа же заказа на
Warning: System will not check overbilling since amount for Item {0} in {1} is zero,Внимание: Система не будет проверять overbilling с суммы по пункту {0} в {1} равна нулю
Warranty / AMC Details,Гарантия / АМК Подробнее
Warranty / AMC Status,Гарантия / АМК Статус
Warranty Expiry Date,Гарантия срок действия
Warranty Period (Days),Гарантийный срок (дней)
Warranty Period (in days),Гарантийный срок (в днях)
We buy this Item,Мы Купить этот товар
We sell this Item,Мы продаем этот товар
Website,Сайт
Website Description,Описание
Website Item Group,Сайт Пункт Группа
Website Item Groups,Сайт Группы товаров
Website Settings,Настройки сайта
Website Warehouse,Сайт Склад
Wednesday,Среда
Weekly,Еженедельно
Weekly Off,Еженедельный Выкл
Weight UOM,Вес Единица измерения
"Weight is mentioned,\nPlease mention ""Weight UOM"" too","Вес упоминается, \n указать ""Вес UOM"" слишком"
Weightage,Weightage
Weightage (%),Weightage (%)
Welcome,Добро пожаловать
Welcome to ERPNext. Over the next few minutes we will help you setup your ERPNext account. Try and fill in as much information as you have even if it takes a bit longer. It will save you a lot of time later. Good Luck!,"Добро пожаловать в ERPNext. В течение следующих нескольких минут мы поможем вам настроить ваш аккаунт ERPNext. Попробуйте и заполнить столько информации, сколько у вас есть даже если это займет немного больше времени. Это сэкономит вам много времени спустя. Удачи Вам!"
Welcome to ERPNext. Please select your language to begin the Setup Wizard.,"Добро пожаловать в ERPNext. Пожалуйста, выберите язык, чтобы запустить мастер установки."
What does it do?,Что оно делает?
"When any of the checked transactions are ""Submitted"", an email pop-up automatically opened to send an email to the associated ""Contact"" in that transaction, with the transaction as an attachment. The user may or may not send the email.","Когда любой из проверенных операций ""Представленные"", по электронной почте всплывающее автоматически открывается, чтобы отправить письмо в соответствующий «Контакт» в этой транзакции, с транзакцией в качестве вложения. Пользователь может или не может отправить по электронной почте."
"When submitted, the system creates difference entries to set the given stock and valuation on this date.","Когда представляется, система создает разница записи установить данную запас и оценки в этот день."
Where items are stored.,Где элементы хранятся.
Where manufacturing operations are carried out.,Где производственные операции осуществляются.
Widowed,Овдовевший
Will be calculated automatically when you enter the details,Будет рассчитываться автоматически при вводе детали
Will be updated after Sales Invoice is Submitted.,Будет обновлена после Расходная накладная представляется.
Will be updated when batched.,Будет обновляться при пакетном.
Will be updated when billed.,Будет обновляться при счет.
Wire Transfer,Банковский перевод
With Operations,С операций
With Period Closing Entry,С Период закрытия въезда
Work Details,"Подробности работы
"
Work Done,Сделано
Work In Progress,Работа продолжается
Work-in-Progress Warehouse,Работа-в-Прогресс Склад
Work-in-Progress Warehouse is required before Submit,Работа-в-Прогресс Склад требуется перед Отправить
Working,Работающий
Working Days,В рабочие дни
Workstation,Рабочая станция
Workstation Name,Имя рабочей станции
Write Off Account,Списание счет
Write Off Amount,Списание Количество
Write Off Amount <=,Списание Сумма <=
Write Off Based On,Списание на основе
Write Off Cost Center,Списание МВЗ
Write Off Outstanding Amount,Списание суммы задолженности
Write Off Entry,Списание ваучер
Wrong Template: Unable to find head row.,Неправильный Шаблон: Не удается найти голову строку.
Year,Год
Year Closed,Год закрыт
Year End Date,Дата окончания года
Year Name,Имя года
Year Start Date,Дата начала года
Year of Passing,Год Passing
Yearly,Ежегодно
Yes,Да
You are not authorized to add or update entries before {0},"Вы не авторизованы, чтобы добавить или обновить записи до {0}"
You are not authorized to set Frozen value,"Вы не авторизованы, чтобы установить Frozen значение"
You are the Expense Approver for this record. Please Update the 'Status' and Save,Вы расходов утверждающий для этой записи. Пожалуйста Обновите 'Status' и сохранить
You are the Leave Approver for this record. Please Update the 'Status' and Save,Вы Оставить утверждающий для этой записи. Пожалуйста Обновите 'Status' и сохранить
You can enter any date manually,Вы можете ввести любую дату вручную
You can enter the minimum quantity of this item to be ordered.,Вы можете ввести минимальное количество этого пункта заказывается.
You can not change rate if BOM mentioned agianst any item,"Вы не можете изменить скорость, если спецификации упоминается agianst любого элемента"
You can not enter both Delivery Note No and Sales Invoice No. Please enter any one.,"не Вы не можете войти как Delivery Note Нет и Расходная накладная номер Пожалуйста, введите любой."
You can not enter current voucher in 'Against Journal Entry' column,"Вы не можете ввести текущий ваучер в ""Против Journal ваучер 'колонке"
You can set Default Bank Account in Company master,Вы можете установить по умолчанию банковский счет в мастер компании
You can start by selecting backup frequency and granting access for sync,Вы можете начать с выбора частоты резервного копирования и предоставления доступа для синхронизации
You can submit this Stock Reconciliation.,Вы можете представить эту Stock примирения.
You can update either Quantity or Valuation Rate or both.,Вы можете обновить либо Количество или оценка Оценить или обоих.
You cannot credit and debit same account at the same time,Вы не можете кредитные и дебетовые же учетную запись в то же время
You have entered duplicate items. Please rectify and try again.,"Вы ввели повторяющихся элементов. Пожалуйста, исправить и попробовать еще раз."
You may need to update: {0},"Возможно, вам придется обновить: {0}"
You must Save the form before proceeding,"Вы должны Сохраните форму, прежде чем приступить"
Your Customer's TAX registration numbers (if applicable) or any general information,Регистрационные номера Налог вашего клиента (если применимо) или любой общая информация
Your Customers,Ваши клиенты
Your Login Id,Ваш Логин ID
Your Products or Services,Ваши продукты или услуги
Your Suppliers,Ваши Поставщики
Your email address,Ваш адрес электронной почты
Your financial year begins on,Ваш финансовый год начинается
Your financial year ends on,Ваш финансовый год заканчивается
Your sales person who will contact the customer in future,"Ваш продавец, который свяжется с клиентом в будущем"
Your sales person will get a reminder on this date to contact the customer,"Ваш продавец получит напоминание в этот день, чтобы связаться с клиентом"
Your setup is complete. Refreshing...,Установка завершена. Обновление...
Your support email id - must be a valid email - this is where your emails will come!,Ваша поддержка электронный идентификатор - должен быть действительный адрес электронной почты - это где ваши письма придет!
[Error],[Ошибка]
[Select],[Выберите]
`Freeze Stocks Older Than` should be smaller than %d days.,`Мораторий Акции старше` должен быть меньше% D дней.
and,и
are not allowed.,не разрешено.
assigned by,присвоенный
cannot be greater than 100,"не может быть больше, чем 100"
"e.g. ""Build tools for builders""","например ""Построить инструменты для строителей """
"e.g. ""MC""","например ""MC """
"e.g. ""My Company LLC""","например ""Моя компания ООО """
e.g. 5,"например, 5"
"e.g. Bank, Cash, Credit Card","например банк, наличные, кредитная карта"
"e.g. Kg, Unit, Nos, m","например кг, единицы, Нос, м"
e.g. VAT,"например, НДС"
eg. Cheque Number,например. Чек Количество
example: Next Day Shipping,пример: Следующий день доставка
lft,LFT
old_parent,old_parent
rgt,полк
subject,тема
to,им
website page link,сайт ссылку
{0} '{1}' not in Fiscal Year {2},{0} '{1}' не в финансовом году {2}
{0} Credit limit {0} crossed,{0} Кредитный лимит {0} пересек
{0} Serial Numbers required for Item {0}. Only {0} provided.,"{0} Серийные номера, необходимые для Пункт {0}. Только {0} предусмотрено."
{0} budget for Account {1} against Cost Center {2} will exceed by {3},{0} бюджет на счет {1} против МВЗ {2} будет превышать {3}
{0} can not be negative,{0} не может быть отрицательным
{0} created,{0} создан
{0} does not belong to Company {1},{0} не принадлежит компании {1}
{0} entered twice in Item Tax,{0} вводится дважды в пункт налоге
{0} is an invalid email address in 'Notification Email Address',"{0} является недопустимым адрес электронной почты в ""Notification адрес электронной почты"""
{0} is mandatory,{0} является обязательным
{0} is mandatory for Item {1},{0} является обязательным для п. {1}
{0} is mandatory. Maybe Currency Exchange record is not created for {1} to {2}.,"{0} является обязательным. Может быть, Обмен валюты запись не создана для {1} по {2}."
{0} is not a stock Item,{0} не является акционерным Пункт
{0} is not a valid Batch Number for Item {1},{0} не является допустимым номер партии по пункту {1}
{0} is not a valid Leave Approver. Removing row #{1}.,{0} не является допустимым Оставить утверждающий. Удаление строки # {1}.
{0} is not a valid email id,{0} не является допустимым ID E-mail
{0} is now the default Fiscal Year. Please refresh your browser for the change to take effect.,"{0} теперь используется по умолчанию финансовый год. Пожалуйста, обновите страницу в браузере, чтобы изменения вступили в силу."
{0} is required,{0} требуется
{0} must be a Purchased or Sub-Contracted Item in row {1},{0} должен быть куплены или субподрядчиком Пункт в строке {1}
{0} must be reduced by {1} or you should increase overflow tolerance,{0} должен быть уменьшен на {1} или вы должны увеличить толерантность переполнения
{0} must have role 'Leave Approver',"{0} должен иметь роль ""Оставить утверждающего '"
{0} valid serial nos for Item {1},{0} действительные серийные NOS для Пункт {1}
{0} {1} against Bill {2} dated {3},{0} {1} против Билла {2} от {3}
{0} {1} against Invoice {2},{0} {1} против Invoice {2}
{0} {1} has already been submitted,{0} {1} уже представлен
{0} {1} has been modified. Please refresh.,{0} {1} был изменен. Обновите.
{0} {1} is not submitted,{0} {1} не представлено
{0} {1} must be submitted,{0} {1} должны быть представлены
{0} {1} not in any Fiscal Year,{0} {1} не в любом финансовом году
{0} {1} status is 'Stopped',"{0} {1} статус ""Остановлен"""
{0} {1} status is Stopped,{0} {1} положение остановлен
{0} {1} status is Unstopped,{0} {1} статус отверзутся
{0} {1}: Cost Center is mandatory for Item {2},{0} {1}: МВЗ является обязательным для п. {2}
{0}: {1} not found in Invoice Details table,{0} {1} не найден в счете-фактуре таблице
"<a href=""#Sales Browser/Customer Group"">Add / Edit</a>","<a href=""#Sales Browser/Customer Group""> Добавить / Изменить </>"
"<a href=""#Sales Browser/Territory"">Add / Edit</a>","<a href=""#Sales Browser/Territory""> Добавить / Изменить </>"
Billed,Объявленный
Company,Организация
Currency is required for Price List {0},Валюта необходима для Прейскурантом {0}
Default Customer Group,По умолчанию Группа клиентов
Default Territory,По умолчанию Территория
Delivered,Доставлено
Enable Shopping Cart,Включить Корзина
Go ahead and add something to your cart.,Идем дальше и добавить что-то в корзину.
Hey! Go ahead and add an address,16.35 Эй! Идем дальше и добавить адрес
Invalid Billing Address,Неверный Адрес для выставления счета
Invalid Shipping Address,Неверный адрес пересылки
Missing Currency Exchange Rates for {0},Отсутствует валютный курс для {0}
Name is required,Имя обязательно
Not Allowed,Не разрешены
Paid,Оплачено
Partially Billed,Частично Объявленный
Partially Delivered,Частично Поставляются
Please specify a Price List which is valid for Territory,"Пожалуйста, сформулируйте прайс-лист, который действителен для территории"
Please specify currency in Company,"Пожалуйста, сформулируйте валюту в компании"
Please write something,"Пожалуйста, напишите что-нибудь"
Please write something in subject and message!,"Пожалуйста, напишите что-нибудь в тему и текст сообщения!"
Price List,Прайс-лист
Price List not configured.,Прайс-лист не настроен.
Quotation Series,Цитата серии
Shipping Rule,Правило Доставка
Shopping Cart,Корзина
Shopping Cart Price List,Корзина Прайс-лист
Shopping Cart Price Lists,Корзина Прайс-листы
Shopping Cart Settings,Корзина Настройки
Shopping Cart Shipping Rule,Корзина Правило Доставка
Shopping Cart Shipping Rules,Корзина Правила Доставка
Shopping Cart Taxes and Charges Master,Корзина Налоги и сборы Мастер
Shopping Cart Taxes and Charges Masters,Налоги Корзина Торговые и сборы Мастера
Something went wrong!,Что-то пошло не так!
Something went wrong.,Что-то пошло не так.
Tax Master,Налоговый Мастер
To Pay,Платить
Updated,Обновлено
You are not allowed to reply to this ticket.,Вы не можете отвечать на этот билет.
You need to be logged in to view your cart.,"Вы должны войти в систему, чтобы просмотреть свою корзину."
You need to enable Shopping Cart,Вам необходимо включить Корзина
{0} cannot be purchased using Shopping Cart,{0} не может быть приобретен с помощью Корзина
{0} is required,{0} требуется
{0} {1} has a common territory {2},{0} {1} имеет общую территорию {2}
<|MERGE_RESOLUTION|>--- conflicted
+++ resolved
@@ -1,3396 +1,3334 @@
- (Half Day), (Half Day)
- and year: , and year: 
-""" does not exists","""Не существует"
-%  Delivered,% При поставке
-% Amount Billed,% Сумма счета
-% Billed,% Объявленный
-% Completed,% Завершено
-% Delivered,% При поставке
-% Installed,% Установленная
-% Received,% В редакцию
-% of materials billed against this Purchase Order.,% Материалов выставлено против этого заказа на поставку.
-% of materials billed against this Sales Order,% Материалов выставленных против этого заказа клиента
-% of materials delivered against this Delivery Note,"% Материалов, вынесенных против этой накладной"
-% of materials delivered against this Sales Order,"% Материалов, вынесенных против этого заказа клиента"
-% of materials ordered against this Material Request,% От заказанных материалов против этого материала запрос
-% of materials received against this Purchase Order,% Полученных материалов против данного Заказа
-'Actual Start Date' can not be greater than 'Actual End Date',"""Фактическое начало Дата"" не может быть больше, чем «Актуальные Дата окончания '"
-'Based On' and 'Group By' can not be same,"""На основе"" и ""Группировка по"" не может быть таким же,"
-'Days Since Last Order' must be greater than or equal to zero,"""Дни с последнего Порядке так должно быть больше или равно нулю"
-'Entries' cannot be empty,"""Записи"" не может быть пустым"
-'Expected Start Date' can not be greater than 'Expected End Date',"""Ожидаемый Дата начала 'не может быть больше, чем"" Ожидаемый Дата окончания'"
-'From Date' is required,"""С даты 'требуется"
-'From Date' must be after 'To Date',"""С даты 'должно быть после' To Date '"
-'Has Serial No' can not be 'Yes' for non-stock item,"'Имеет Серийный номер' не может быть ""Да"" для не-фондовой пункта"
-'Notification Email Addresses' not specified for recurring invoice,"'Notification Адреса электронной почты', не предназначенных для повторяющихся счет"
-'Profit and Loss' type account {0} not allowed in Opening Entry,"""Прибыль и убытки"" тип счета {0} не допускаются в Открытие запись"
-'To Case No.' cannot be less than 'From Case No.',"""Для делу № ' не может быть меньше, чем «От делу № '"
-'To Date' is required,'To Date' требуется
-'Update Stock' for Sales Invoice {0} must be set,"""Обновление со 'для Расходная накладная {0} должен быть установлен"
-* Will be calculated in the transaction.,* Будет рассчитана в сделке.
-1 Currency = [?] FractionFor e.g. 1 USD = 100 Cent,1 Валюта = [?] Фракция  Для например 1 USD = 100 Cent
-1. To maintain the customer wise item code and to make them searchable based on their code use this option,1 Для поддержания клиентов мудрый пункт код и сделать их доступными для поиска в зависимости от их кода использовать эту опцию
-"<a href=""#Sales Browser/Customer Group"">Add / Edit</a>","<a href=""#Sales Browser/Customer Group""> Добавить / Изменить </>"
-"<a href=""#Sales Browser/Item Group"">Add / Edit</a>","<a href=""#Sales Browser/Item Group""> Добавить / Изменить </>"
-"<a href=""#Sales Browser/Territory"">Add / Edit</a>","<a href=""#Sales Browser/Territory""> Добавить / Изменить </>"
-"<h4>Default Template</h4><p>Uses <a href=""http://jinja.pocoo.org/docs/templates/"">Jinja Templating</a> and all the fields of Address (including Custom Fields if any) will be available</p><pre><code>{{ address_line1 }}&lt;br&gt;{% if address_line2 %}{{ address_line2 }}&lt;br&gt;{% endif -%}{{ city }}&lt;br&gt;{% if state %}{{ state }}&lt;br&gt;{% endif -%}{% if pincode %} PIN:  {{ pincode }}&lt;br&gt;{% endif -%}{{ country }}&lt;br&gt;{% if phone %}Phone: {{ phone }}&lt;br&gt;{% endif -%}{% if fax %}Fax: {{ fax }}&lt;br&gt;{% endif -%}{% if email_id %}Email: {{ email_id }}&lt;br&gt;{% endif -%}</code></pre>","<h4> умолчанию шаблона </ h4>  <p> Использует <a href=""http://jinja.pocoo.org/docs/templates/""> Jinja шаблонов </ A> и все поля Адрес ( в том числе пользовательских полей если таковые имеются) будут доступны </ P>  <pre> <code> {{address_line1}} инструменты  {%, если address_line2%} {{address_line2}} инструменты { % ENDIF -%}  {{город}} инструменты  {%, если состояние%} {{состояние}} инструменты {% ENDIF -%}  {%, если пин-код%} PIN-код: {{пин-код}} инструменты {% ENDIF -%}  {{страна}} инструменты  {%, если телефон%} Телефон: {{телефон}} инструменты { % ENDIF -%}  {%, если факс%} Факс: {{факс}} инструменты {% ENDIF -%}  {%, если email_id%} Email: {{email_id}} инструменты ; {% ENDIF -%}  </ код> </ предварительно>"
-A Customer Group exists with same name please change the Customer name or rename the Customer Group,"Группа клиентов с таким именем уже существует. Пожалуйста, измените имя клиента или имя группы клиентов"
+ (Half Day), (Half Day)
+ and year: , and year: 
+""" does not exists","""Не существует"
+%  Delivered,% При поставке
+% Amount Billed,% Сумма счета
+% Billed,% Объявленный
+% Completed,% Завершено
+% Delivered,% При поставке
+% Installed,% Установленная
+% Received,% В редакцию
+% of materials billed against this Purchase Order.,% Материалов выставлено против этого заказа на поставку.
+% of materials billed against this Sales Order,% Материалов выставленных против этого заказа клиента
+% of materials delivered against this Delivery Note,"% Материалов, вынесенных против этой накладной"
+% of materials delivered against this Sales Order,"% Материалов, вынесенных против этого заказа клиента"
+% of materials ordered against this Material Request,% От заказанных материалов против этого материала запрос
+% of materials received against this Purchase Order,% Полученных материалов против данного Заказа
+'Actual Start Date' can not be greater than 'Actual End Date',"""Фактическое начало Дата"" не может быть больше, чем «Актуальные Дата окончания '"
+'Based On' and 'Group By' can not be same,"""На основе"" и ""Группировка по"" не может быть таким же,"
+'Days Since Last Order' must be greater than or equal to zero,"""Дни с последнего Порядке так должно быть больше или равно нулю"
+'Entries' cannot be empty,"""Записи"" не может быть пустым"
+'Expected Start Date' can not be greater than 'Expected End Date',"""Ожидаемый Дата начала 'не может быть больше, чем"" Ожидаемый Дата окончания'"
+'From Date' is required,"""С даты 'требуется"
+'From Date' must be after 'To Date',"""С даты 'должно быть после' To Date '"
+'Has Serial No' can not be 'Yes' for non-stock item,"'Имеет Серийный номер' не может быть ""Да"" для не-фондовой пункта"
+'Notification Email Addresses' not specified for recurring invoice,"'Notification Адреса электронной почты', не предназначенных для повторяющихся счет"
+'Profit and Loss' type account {0} not allowed in Opening Entry,"""Прибыль и убытки"" тип счета {0} не допускаются в Открытие запись"
+'To Case No.' cannot be less than 'From Case No.',"""Для делу № ' не может быть меньше, чем «От делу № '"
+'To Date' is required,'To Date' требуется
+'Update Stock' for Sales Invoice {0} must be set,"""Обновление со 'для Расходная накладная {0} должен быть установлен"
+* Will be calculated in the transaction.,* Будет рассчитана в сделке.
+1 Currency = [?] FractionFor e.g. 1 USD = 100 Cent,1 Валюта = [?] Фракция  Для например 1 USD = 100 Cent
+1. To maintain the customer wise item code and to make them searchable based on their code use this option,1 Для поддержания клиентов мудрый пункт код и сделать их доступными для поиска в зависимости от их кода использовать эту опцию
+"<a href=""#Sales Browser/Customer Group"">Add / Edit</a>","<a href=""#Sales Browser/Customer Group""> Добавить / Изменить </>"
+"<a href=""#Sales Browser/Item Group"">Add / Edit</a>","<a href=""#Sales Browser/Item Group""> Добавить / Изменить </>"
+"<a href=""#Sales Browser/Territory"">Add / Edit</a>","<a href=""#Sales Browser/Territory""> Добавить / Изменить </>"
+"<h4>Default Template</h4><p>Uses <a href=""http://jinja.pocoo.org/docs/templates/"">Jinja Templating</a> and all the fields of Address (including Custom Fields if any) will be available</p><pre><code>{{ address_line1 }}&lt;br&gt;{% if address_line2 %}{{ address_line2 }}&lt;br&gt;{% endif -%}{{ city }}&lt;br&gt;{% if state %}{{ state }}&lt;br&gt;{% endif -%}{% if pincode %} PIN:  {{ pincode }}&lt;br&gt;{% endif -%}{{ country }}&lt;br&gt;{% if phone %}Phone: {{ phone }}&lt;br&gt;{% endif -%}{% if fax %}Fax: {{ fax }}&lt;br&gt;{% endif -%}{% if email_id %}Email: {{ email_id }}&lt;br&gt;{% endif -%}</code></pre>","<h4> умолчанию шаблона </ h4>  <p> Использует <a href=""http://jinja.pocoo.org/docs/templates/""> Jinja шаблонов </ A> и все поля Адрес ( в том числе пользовательских полей если таковые имеются) будут доступны </ P>  <pre> <code> {{address_line1}} инструменты  {%, если address_line2%} {{address_line2}} инструменты { % ENDIF -%}  {{город}} инструменты  {%, если состояние%} {{состояние}} инструменты {% ENDIF -%}  {%, если пин-код%} PIN-код: {{пин-код}} инструменты {% ENDIF -%}  {{страна}} инструменты  {%, если телефон%} Телефон: {{телефон}} инструменты { % ENDIF -%}  {%, если факс%} Факс: {{факс}} инструменты {% ENDIF -%}  {%, если email_id%} Email: {{email_id}} инструменты ; {% ENDIF -%}  </ код> </ предварительно>"
+A Customer Group exists with same name please change the Customer name or rename the Customer Group,"Группа клиентов с таким именем уже существует. Пожалуйста, измените имя клиента или имя группы клиентов"
 A Customer exists with same name,"Клиент с таким именем уже существует
-"
-A Lead with this email id should exist,Руководитеть с таким email должен существовать
-A Product or Service,Продукт или сервис
-A Supplier exists with same name,Поставщик с таким именем уже существует
-A symbol for this currency. For e.g. $,"Символ для этой валюты. Например, $"
-AMC Expiry Date,КУА срок действия
-Abbr,Аббревиатура
-Abbreviation cannot have more than 5 characters,Аббревиатура не может иметь более 5 символов
-Above Value,Выше стоимости
-Absent,Отсутствует
-Acceptance Criteria,Критерий приемлемости
-Accepted,Принято
-Accepted + Rejected Qty must be equal to Received quantity for Item {0},Принято + Отклоненные Кол-во должно быть равно полученного количества по пункту {0}
-Accepted Quantity,Принято Количество
-Accepted Warehouse,Принимающий склад
-Account,Аккаунт
-Account Balance,Остаток на счете
-Account Created: {0},Аккаунт создан: {0}
-Account Details,Подробности аккаунта
-Account Head,Основной счет
-Account Name,Имя Учетной Записи
-Account Type,Тип учетной записи
-"Account balance already in Credit, you are not allowed to set 'Balance Must Be' as 'Debit'","Баланс счета в Кредите, запрещена установка 'Баланс должен быть' как 'Дебет'"
-"Account balance already in Debit, you are not allowed to set 'Balance Must Be' as 'Credit'","Баланс счета в Дебете, запрещена установка 'Баланс должен быть' как 'Кредит'"
-Account for the warehouse (Perpetual Inventory) will be created under this Account.,Счет для склада (непрерывной инвентаризации) будет создан для этого счета.
-Account head {0} created,Основной счет {0} создан
-Account must be a balance sheet account,Счет должен быть балансовый
-Account with child nodes cannot be converted to ledger,Счет с дочерних узлов не может быть преобразован в регистр
-Account with existing transaction can not be converted to group.,Счет существующей проводки не может быть преобразован в группу.
-Account with existing transaction can not be deleted,Счет существующей проводки не может быть удален
-Account with existing transaction cannot be converted to ledger,Счет существующей проводки не может быть преобразован в регистр
-Account {0} cannot be a Group,Счет {0} не может быть группой
-Account {0} does not belong to Company {1},Аккаунт {0} не принадлежит компании {1}
-Account {0} does not belong to company: {1},Аккаунт {0} не принадлежит компании: {1}
-Account {0} does not exist,Аккаунт {0} не существует
-Account {0} has been entered more than once for fiscal year {1},Счет {0} был введен более чем один раз в течение финансового года {1}
-Account {0} is frozen,Счет {0} заморожен
-Account {0} is inactive,Счет {0} неактивен
-Account {0} is not valid,Счет {0} не является допустимым
-Account {0} must be of type 'Fixed Asset' as Item {1} is an Asset Item,"Счет {0} должен быть типа 'Основные средства', товар {1} является активом"
-Account {0}: Parent account {1} can not be a ledger,Счет {0}: Родительский счет {1} не может быть регистром
-Account {0}: Parent account {1} does not belong to company: {2},Счет {0}: Родитель счета {1} не принадлежит компании: {2}
-Account {0}: Parent account {1} does not exist,Счет {0}: Родитель счета {1} не существует
-Account {0}: You can not assign itself as parent account,Счет {0}: Вы не можете назначить себя как родительским счетом
-Account: {0} can only be updated via \					Stock Transactions,Счет: {0} может быть обновлен только через \ Биржевые операции
-Accountant,Бухгалтер
-Accounting,Бухгалтерия
-"Accounting Entries can be made against leaf nodes, called","Бухгалтерские записи могут быть сделаны против конечных узлов, называется"
-"Accounting entry frozen up to this date, nobody can do / modify entry except role specified below.","Бухгалтерская запись заморожена до этой даты, никто не может сделать / изменить запись, кроме роли, указанной ниже."
-Accounting journal entries.,Журнал бухгалтерских записей.
-Accounts,Учётные записи
-Accounts Browser,Обзор счетов
-Accounts Frozen Upto,Счета заморожены До
-Accounts Payable,Счета к оплате
-Accounts Receivable,Дебиторская задолженность
-Accounts Settings, Настройки аккаунта
-Active,Активен
-Active: Will extract emails from ,Получать сообщения e-mail от
-Activity,Активность
-Activity Log,Журнал активности
-Activity Log:,Журнал активности:
-Activity Type,Тип активности
-Actual,Фактически
-Actual Budget,Фактический бюджет
-Actual Completion Date,Фактический Дата завершения
-Actual Date,Фактическая дата
-Actual End Date,Фактический Дата окончания
-Actual Invoice Date,Фактическая стоимость Дата
-Actual Posting Date,Фактический Дата проводки
-Actual Qty,Фактический Кол-во
-Actual Qty (at source/target),Фактический Кол-во (в источнике / цели)
-Actual Qty After Transaction,Остаток после проведения
-Actual Qty: Quantity available in the warehouse.,Фактический Кол-во: Есть в наличии на складе.
-Actual Quantity,Фактическое Количество
-Actual Start Date,Фактическое Дата начала
-Add,Добавить
-Add / Edit Taxes and Charges,Добавить / Изменить Налоги и сборы
-Add Child,Добавить дочерний
-Add Serial No,Добавить серийный номер
-Add Taxes,Добавить Налоги
-Add Taxes and Charges,Добавить налогов и сборов
-Add or Deduct,Добавить или вычесть
-Add rows to set annual budgets on Accounts.,"Добавьте строки, чтобы установить годовые бюджеты на счетах."
-Add to Cart,Добавить в корзину
-Add to calendar on this date,Добавить в календарь в этот день
-Add/Remove Recipients,Добавить / Удалить получателей
-Address,Адрес
-Address & Contact,Адрес & Контактная
-Address & Contacts,Адрес и контакты
-Address Desc,Адрес по убыванию
-Address Details,Адрес
-Address HTML,Адрес HTML
-Address Line 1,Адрес (1-я строка)
-Address Line 2,Адрес (2-я строка)
-Address Template,Адрес шаблона
-Address Title,Адрес Название
-Address Title is mandatory.,Адрес Название является обязательным.
-Address Type,Тип Адреса
-Address master.,Адрес мастер.
-Administrative Expenses,Административные затраты
-Administrative Officer,Администратор
-Advance Amount,Предварительная сумма
-Advance amount,Предварительная сумма
-Advances,Авансы
-Advertisement,Реклама
-Advertising,Реклама
-Aerospace,Авиационно-космический
-After Sale Installations,После продажи установок
-Against,Против
-Against Account,Против Счет
-Against Bill {0} dated {1},Против Билл {0} от {1}
-Against Docname,Против DOCNAME
-Against Doctype,Против Doctype
-Against Document Detail No,Против деталях документа Нет
-Against Document No,Против Документ №
-Against Expense Account,Против Expense Счет
-Against Income Account,Против ДОХОДОВ
-Against Journal Entry,Против Journal ваучером
-Against Journal Entry {0} does not have any unmatched {1} entry,Против Journal ваучером {0} не имеет непревзойденную {1} запись
-Against Purchase Invoice,Против счете-фактуре
-Against Sales Invoice,Против продаж счета-фактуры
-Against Sales Order,Против заказ клиента
-Against Voucher,Против ваучером
-Against Voucher Type,Против Сертификаты Тип
-Ageing Based On,"Проблемам старения, на основе"
-Ageing Date is mandatory for opening entry,Старение Дата является обязательным для открытия запись
-Ageing date is mandatory for opening entry,Дата Старение является обязательным для открытия запись
-Agent,Оператор
-Aging Date,Старение Дата
-Aging Date is mandatory for opening entry,Старение Дата является обязательным для открытия запись
-Agriculture,Сельское хозяйство
-Airline,Авиалиния
-All Addresses.,Все Адреса.
-All Contact,Все Связаться
-All Contacts.,Все контакты.
-All Customer Contact,Все клиентов Связаться
-All Customer Groups,Все Группы клиентов
-All Day,Весь день
-All Employee (Active),Все Сотрудник (Активный)
-All Item Groups,Все Группы товаров
-All Lead (Open),Все Свинец (Открыть)
-All Products or Services.,Все продукты или услуги.
-All Sales Partner Contact,Все Партнеры по сбыту Связаться
-All Sales Person,Все Менеджер по продажам
-All Supplier Contact,Все поставщиком Связаться
-All Supplier Types,Все типы Поставщик
-All Territories,Все Территории
-"All export related fields like currency, conversion rate, export total, export grand total etc are available in Delivery Note, POS, Quotation, Sales Invoice, Sales Order etc.","Все экспорт смежных областях, как валюты, обменный курс, экспорт Количество, экспорт общего итога и т.д. доступны в накладной, POS, цитаты, счет-фактура, заказ клиента и т.д."
-"All import related fields like currency, conversion rate, import total, import grand total etc are available in Purchase Receipt, Supplier Quotation, Purchase Invoice, Purchase Order etc.","Все импорта смежных областях, как валюты, обменный курс, общий объем импорта, импорт общего итога и т.д. доступны в ТОВАРНЫЙ ЧЕК, поставщиков цитаты, счета-фактуры Заказа т.д."
-All items have already been invoiced,Все детали уже выставлен счет
-All these items have already been invoiced,Все эти предметы уже выставлен счет
-Allocate,Выделять
-Allocate leaves for a period.,Выделите листья на определенный срок.
-Allocate leaves for the year.,Выделите листья в течение года.
-Allocated Amount,Ассигнованная сумма
-Allocated Budget,Выделенные Бюджет
-Allocated amount,Ассигнованная сумма
-Allocated amount can not be negative,Выделенные сумма не может быть отрицательным
-Allocated amount can not greater than unadusted amount,Выделенные количество не может превышать unadusted сумму
-Allow Bill of Materials,Разрешить Ведомость материалов
-Allow Bill of Materials should be 'Yes'. Because one or many active BOMs present for this item,"Разрешить Ведомость материалов должно быть ""Да"". Потому что один или много активных спецификаций представляют для этого элемента"
-Allow Children,Разрешайте детям
-Allow Dropbox Access,Разрешить Dropbox Access
-Allow Google Drive Access,Разрешить доступ Google Drive
-Allow Negative Balance,Разрешить отрицательное сальдо
-Allow Negative Stock,Разрешить негативных складе
-Allow Production Order,Разрешить производственного заказа
-Allow User,Разрешить пользователю
-Allow Users,Разрешить пользователям
-Allow the following users to approve Leave Applications for block days.,Разрешить следующие пользователи утвердить Leave приложений для блочных дней.
-Allow user to edit Price List Rate in transactions,Разрешить пользователю редактировать Прайс-лист Оценить в сделках
-Allowance Percent,Резерв Процент
-Allowance for over-{0} crossed for Item {1},Учет по-{0} скрещенными за Пункт {1}
-Allowance for over-{0} crossed for Item {1}.,Учет по-{0} скрещенными за Пункт {1}.
-Allowed Role to Edit Entries Before Frozen Date,Разрешено Роль в редактировать записи Перед Frozen Дата
-Amended From,Измененный С
-Amount,Сумма
-Amount (Company Currency),Сумма (Компания Валюта)
-Amount Paid,Выплачиваемая сумма
-Amount to Bill,"Сумма, Биллу"
-An Customer exists with same name,Существует клиентов с одноименным названием
-"An Item Group exists with same name, please change the item name or rename the item group","Пункт Группа существует с тем же именем, пожалуйста, измените имя элемента или переименовать группу товаров"
-"An item exists with same name ({0}), please change the item group name or rename the item","Элемент существует с тем же именем ({0}), пожалуйста, измените название группы или переименовать пункт"
-Analyst,Аналитик
-Annual,За год
-Another Period Closing Entry {0} has been made after {1},Другой Период Окончание Вступление {0} был сделан после {1}
-Another Salary Structure {0} is active for employee {0}. Please make its status 'Inactive' to proceed.,"Другой Зарплата Структура {0} активна для работника {0}. Пожалуйста, убедитесь, свой статус ""неактивного"", чтобы продолжить."
-"Any other comments, noteworthy effort that should go in the records.","Любые другие комментарии, отметить усилия, которые должны пойти в записях."
-Apparel & Accessories,Одежда и аксессуары
-Applicability,Применение
-Applicable For,Применимо для
-Applicable Holiday List,Применимо Список праздников
-Applicable Territory,Применимо Территория
-Applicable To (Designation),Применимо к (Обозначение)
-Applicable To (Employee),Применимо к (Сотрудник)
-Applicable To (Role),Применимо к (Роль)
-Applicable To (User),Применимо к (Пользователь)
-Applicant Name,Имя заявителя
-Applicant for a Job.,Заявитель на работу.
-Application of Funds (Assets),Применение средств (активов)
-Applications for leave.,Заявки на отпуск.
-Applies to Company,Относится к компании
-Apply On,Нанесите на
-Appraisal,Оценка
-Appraisal Goal,Оценка Гол
-Appraisal Goals,Оценочные голов
-Appraisal Template,Оценка шаблона
-Appraisal Template Goal,Оценка шаблона Гол
-Appraisal Template Title,Оценка шаблона Название
-Appraisal {0} created for Employee {1} in the given date range,Оценка {0} создан Требуются {1} в указанный диапазон дат
-Apprentice,Ученик
-Approval Status,Статус утверждения
-Approval Status must be 'Approved' or 'Rejected',"Состояние утверждения должны быть ""Одобрено"" или ""Отклонено"""
-Approved,Утверждено
-Approver,Утверждаю
-Approving Role,Утверждении Роль
-Approving Role cannot be same as role the rule is Applicable To,"Утверждении роль не может быть такой же, как роль правило применимо к"
-Approving User,Утверждении Пользователь
-Approving User cannot be same as user the rule is Applicable To,"Утверждении покупатель не может быть такой же, как пользователь правило применимо к"
-Are you sure you want to STOP ,Are you sure you want to STOP 
-Are you sure you want to UNSTOP ,Are you sure you want to UNSTOP 
-Arrear Amount,Просроченной задолженности Сумма
-"As Production Order can be made for this item, it must be a stock item.","Как Производственный заказ можно сделать по этой статье, он должен быть запас пункт."
-As per Stock UOM,По фондовой UOM
-"As there are existing stock transactions for this item, you can not change the values of 'Has Serial No', 'Is Stock Item' and 'Valuation Method'","Как есть существующие биржевые операции для данного элемента, вы не можете изменить значения 'Имеет Серийный номер »,« Является фонда Пункт ""и"" Оценка Метод """
-Asset,Актив
-Assistant,Помощник
-Associate,Помощник
-Atleast one of the Selling or Buying must be selected,По крайней мере один из продажи или покупки должен быть выбран
-Atleast one warehouse is mandatory,"По крайней мере, один склад является обязательным"
-Attach Image,Прикрепить изображение
-Attach Letterhead,Прикрепить бланк
-Attach Logo,Прикрепить логотип
-Attach Your Picture,Прикрепите свою фотографию
-Attendance,Посещаемость
-Attendance Date,Посещаемость Дата
-Attendance Details,Посещаемость Подробнее
-Attendance From Date,Посещаемость С Дата
-Attendance From Date and Attendance To Date is mandatory,Посещаемость С Дата и посещаемости на сегодняшний день является обязательным
-Attendance To Date,Посещаемость To Date
-Attendance can not be marked for future dates,Посещаемость не могут быть отмечены для будущих дат
-Attendance for employee {0} is already marked,Посещаемость за работника {0} уже отмечен
-Attendance record.,Информация о посещаемости.
-Authorization Control,Авторизация управления
-Authorization Rule,Авторизация Правило
-Auto Accounting For Stock Settings,Авто Учет акций Настройки
-Auto Material Request,Авто Материал Запрос
-Auto-raise Material Request if quantity goes below re-order level in a warehouse,"Авто-рейз Материал Запрос, если количество идет ниже уровня повторного заказа на складе"
-Automatically compose message on submission of transactions.,Автоматически создавать сообщение о подаче сделок.
-Automatically extract Job Applicants from a mail box ,Automatically extract Job Applicants from a mail box 
-Automatically extract Leads from a mail box e.g.,"Автоматическое извлечение ведет от почтового ящика, например,"
-Automatically updated via Stock Entry of type Manufacture/Repack,Автоматически обновляется через фондовой позиции типа Производство / Repack
-Automotive,Автомобилестроение
-Autoreply when a new mail is received,Autoreply при получении новой почты
-Available,имеется
-Available Qty at Warehouse,Доступен Кол-во на склад
-Available Stock for Packing Items,Доступные Stock для упаковки товаров
-"Available in BOM, Delivery Note, Purchase Invoice, Production Order, Purchase Order, Purchase Receipt, Sales Invoice, Sales Order, Stock Entry, Timesheet","Доступный в спецификации, накладной, счете-фактуре, производственного заказа, заказа на поставку, покупка получение, счет-фактура, заказ клиента, фондовой въезда, расписания"
-Average Age,Средний возраст
-Average Commission Rate,Средний Комиссия курс
-Average Discount,Средняя скидка
-Awesome Products,Потрясающие продукты
-Awesome Services,Потрясающие услуги
-BOM Detail No,BOM детали №
-BOM Explosion Item,BOM Взрыв Пункт
-BOM Item,Позиция BOM
-BOM No,BOM №
-BOM No. for a Finished Good Item,BOM номер для позиции готового изделия
-BOM Operation,BOM Операция
-BOM Operations,BOM Операции
-BOM Replace Tool,BOM Заменить Tool
-BOM number is required for manufactured Item {0} in row {1},BOM номер необходим для выпускаемой позиции {0} в строке {1}
-BOM number not allowed for non-manufactured Item {0} in row {1},Число спецификации не допускается для не-выпускаемой Пункт {0} в строке {1}
-BOM recursion: {0} cannot be parent or child of {2},BOM рекурсия: {0} не может быть родитель или ребенок {2}
-BOM replaced,BOM заменить
-BOM {0} for Item {1} in row {2} is inactive or not submitted,BOM {0} для Пункт {1} в строке {2} неактивен или не представили
-BOM {0} is not active or not submitted,BOM {0} не является активным или не представили
-BOM {0} is not submitted or inactive BOM for Item {1},BOM {0} не представлено или неактивным спецификации по пункту {1}
-Backup Manager,Менеджер резервных копий
-Backup Right Now,Сделать резервную копию сейчас
-Backups will be uploaded to,Резервные копии будут размещены на
-Balance Qty,Баланс Кол-во
-Balance Sheet,Балансовый отчет
-Balance Value,Валюта баланса
-Balance for Account {0} must always be {1},Весы для счета {0} должен быть всегда {1}
-Balance must be,Баланс должен быть
-"Balances of Accounts of type ""Bank"" or ""Cash""",Остатки на счетах типа «Банк» или «Денежные средства»
-Bank,Банк:
-Bank / Cash Account,Банк / Расчетный счет
-Bank A/C No.,Банк Сч/Тек №
-Bank Account,Банковский счет
-Bank Account No.,Счет №
-Bank Accounts,Банковские счета
-Bank Clearance Summary,Банк уплата по счетам итого
-Bank Draft,Банковский счет
-Bank Name,Название банка
-<<<<<<< HEAD
-Bank Overdraft Account,Банк Овердрафт счета
-Bank Reconciliation,Банк примирения
-Bank Reconciliation Detail,Банк примирения Подробно
-Bank Reconciliation Statement,Заявление Банк примирения
-Bank Entry,Банк Ваучер
-Bank/Cash Balance,Банк / Баланс счета
-Banking,Банковское дело
-=======
-Bank Overdraft Account,Банк овердрафтовый счет
-Bank Reconciliation,Банковская сверка
-Bank Reconciliation Detail,Банковская сверка подробно
-Bank Reconciliation Statement,Банковская сверка состояние
-Bank Voucher,Банк Ваучер
-Bank/Cash Balance,Банк /Баланс счета
-Banking,Банковские операции
->>>>>>> eac82039
-Barcode,Штрихкод
-Barcode {0} already used in Item {1},Штрихкод {0} уже используется в позиции {1}
-Based On,На основании
-Basic,Основной
-Basic Info,Основная информация
-Basic Information,Основная информация
-Basic Rate,Основная ставка
-Basic Rate (Company Currency),Основная ставка (валюта компании)
-Batch,Партия
-Batch (lot) of an Item.,Партия элементов.
-Batch Finished Date,Дата окончания партии
-Batch ID,ID партии
-Batch No,№ партии
-Batch Started Date,Дата начала партии
-Batch Time Logs for billing.,Журналы партий для выставления счета.
-Batch-Wise Balance History,Партиями Баланс История
-Batched for Billing,Укомплектовать для выставления счета
-Better Prospects,Потенциальные покупатели
-Bill Date,Дата оплаты
-Bill No,Номер накладной
-Bill No {0} already booked in Purchase Invoice {1},Накладная № {0} уже заказан в счете-фактуре {1}
-Bill of Material,Накладная на материалы
-Bill of Material to be considered for manufacturing,Счёт на материалы для производства
-Bill of Materials (BOM),Ведомость материалов (BOM)
-Billable,Оплачиваемый
-Billed,Выдавать счета
-Billed Amount,Счетов выдано количество
-Billed Amt,Счетов выдано кол-во
-Billing,Выставление счетов
-Billing Address,Адрес для выставления счетов
-Billing Address Name,Адрес для выставления счета Имя
-Billing Status,Статус Биллинг
-Bills raised by Suppliers.,"Законопроекты, поднятые поставщиков."
-Bills raised to Customers.,"Законопроекты, поднятые для клиентов."
-Bin,Bin
-Bio,Ваша Биография
-Biotechnology,Биотехнологии
-Birthday,Дата рождения
-Block Date,Блок Дата
-Block Days,Блок дня
-Block leave applications by department.,Блок отпуска приложений отделом.
-Blog Post,Пост блога
-Blog Subscriber,Блог подписчика
-Blood Group,Группа крови
-Both Warehouse must belong to same Company,Оба Склад должены принадлежать одной Компании
-Box,Рамка
-Branch,Ветвь
-Brand,Бренд
-Brand Name,Имя Бренда
-Brand master.,Бренд мастер.
-Brands,Бренды
-Breakdown,Разбивка
-Broadcasting,Вещание
-Brokerage,Посредничество
-Budget,Бюджет
-Budget Allocated,"Бюджет, выделенный"
-Budget Detail,Бюджет Подробно
-Budget Details,Бюджет Подробнее
-Budget Distribution,Распределение бюджета
-Budget Distribution Detail,Деталь Распределение бюджета
-Budget Distribution Details,Распределение бюджета Подробности
-Budget Variance Report,Бюджет Разница Сообщить
-Budget cannot be set for Group Cost Centers,Бюджет не может быть установлено для группы МВЗ
-Build Report,Создать отчет
-Bundle items at time of sale.,Bundle детали на момент продажи.
-Business Development Manager,Менеджер по развитию бизнеса
-Buying,Покупка
-Buying & Selling,Покупка и продажа
-Buying Amount,Покупка Сумма
-Buying Settings,Настройка покупки
-"Buying must be checked, if Applicable For is selected as {0}","Покупка должна быть проверена, если выбран Применимо для как {0}"
-C-Form,C-образный
-C-Form Applicable,C-образный Применимо
-C-Form Invoice Detail,C-образный Счет Подробно
-C-Form No,C-образный Нет
-C-Form records,С-форма записи
-CENVAT Capital Goods,CENVAT Инвестиционные товары
-CENVAT Edu Cess,CENVAT Эду Цесс
-CENVAT SHE Cess,CENVAT ОНА Цесс
-CENVAT Service Tax,CENVAT налоговой службы
-CENVAT Service Tax Cess 1,CENVAT налоговой службы Цесс 1
-CENVAT Service Tax Cess 2,CENVAT налоговой службы Цесс 2
-Calculate Based On,Рассчитать на основе
-Calculate Total Score,Рассчитать общую сумму
-Calendar Events,Календарные события
-Call,Звонок
-Calls,Звонки
-Campaign,Кампания
-Campaign Name,Название кампании
-Campaign Name is required,Необходимо ввести имя компании
-Campaign Naming By,Кампания Именование По
-Campaign-.####,Кампания-.# # # #
-Can be approved by {0},Может быть одобрено {0}
-"Can not filter based on Account, if grouped by Account","Не можете фильтровать на основе счета, если сгруппированы по Счет"
-"Can not filter based on Voucher No, if grouped by Voucher","Не можете фильтровать на основе ваучером Нет, если сгруппированы по ваучером"
-Can refer row only if the charge type is 'On Previous Row Amount' or 'Previous Row Total',"Можете обратиться строку, только если тип заряда «О Предыдущая сумма Row» или «Предыдущая Row Всего"""
-Cancel Material Visit {0} before cancelling this Customer Issue,Отменить Материал Посетить {0} до отмены этого вопроса клиентов
-Cancel Material Visits {0} before cancelling this Maintenance Visit,Отменить Материал просмотров {0} до отмены этого обслуживания визит
-Cancelled,Отменено
-Cancelling this Stock Reconciliation will nullify its effect.,Отмена этого со примирения аннулирует свое действие.
-Cannot Cancel Opportunity as Quotation Exists,"Не можете Отменить возможностей, как Существует цитаты"
-Cannot approve leave as you are not authorized to approve leaves on Block Dates,"Не можете одобрить отпуск, пока вы не уполномочен утверждать листья на блоке Даты"
-Cannot cancel because Employee {0} is already approved for {1},"Нельзя отменить, потому что сотрудников {0} уже одобрен для {1}"
-Cannot cancel because submitted Stock Entry {0} exists,"Нельзя отменить, потому что представляется со Вступление {0} существует"
-Cannot carry forward {0},Не можете переносить {0}
-Cannot change Fiscal Year Start Date and Fiscal Year End Date once the Fiscal Year is saved.,Невозможно изменить финансовый год Дата начала и финансовый год Дата окончания сразу финансовый год будет сохранен.
-"Cannot change company's default currency, because there are existing transactions. Transactions must be cancelled to change the default currency.","Невозможно изменить Базовая валюта компании, потому что есть существующие операции. Сделки должны быть отменены, чтобы поменять валюту."
-Cannot convert Cost Center to ledger as it has child nodes,"Невозможно преобразовать МВЗ в книге, как это имеет дочерние узлы"
-Cannot covert to Group because Master Type or Account Type is selected.,"Не можете скрытые в группу, потому что выбран Мастер Введите или счета Тип."
-Cannot deactive or cancle BOM as it is linked with other BOMs,Не можете деактивировать или CANCLE BOM поскольку она связана с другими спецификациями
-"Cannot declare as lost, because Quotation has been made.","Не можете объявить как потерял, потому что цитаты было сделано."
-Cannot deduct when category is for 'Valuation' or 'Valuation and Total',"Не можете вычесть, когда категория для ""Оценка"" или ""Оценка и Всего"""
-"Cannot delete Serial No {0} in stock. First remove from stock, then delete.","Не удается удалить серийный номер {0} в наличии. Сначала снимите со склада, а затем удалить."
-"Cannot directly set amount. For 'Actual' charge type, use the rate field","Не можете непосредственно установить сумму. Для «Актуальные 'типа заряда, используйте поле скорости"
-"Cannot overbill for Item {0} in row {0} more than {1}. To allow overbilling, please set in Stock Settings","Не можете overbill по пункту {0} в строке {0} более {1}. Чтобы разрешить overbilling, пожалуйста, установите на фондовых Настройки"
-Cannot produce more Item {0} than Sales Order quantity {1},"Не можете производить больше элемент {0}, чем количество продаж Заказать {1}"
-Cannot refer row number greater than or equal to current row number for this Charge type,"Не можете обратиться номер строки, превышающую или равную текущему номеру строки для этого типа зарядки"
-Cannot return more than {0} for Item {1},Не можете вернуть более {0} для Пункт {1}
-Cannot select charge type as 'On Previous Row Amount' or 'On Previous Row Total' for first row,"Невозможно выбрать тип заряда, как «О предыдущего ряда Сумма» или «О предыдущего ряда Всего 'для первой строки"
-Cannot select charge type as 'On Previous Row Amount' or 'On Previous Row Total' for valuation. You can select only 'Total' option for previous row amount or previous row total,"Невозможно выбрать тип заряда, как «О предыдущего ряда Сумма» или «О предыдущего ряда Всего"" для оценки. Вы можете выбрать только опцию ""Всего"" за предыдущий количества строк или предыдущей общей строки"
-Cannot set as Lost as Sales Order is made.,"Невозможно установить, как Остаться в живых, как заказ клиента производится."
-Cannot set authorization on basis of Discount for {0},Не удается установить разрешение на основе Скидка для {0}
-Capacity,Объём
-Capacity Units,Вместимость Единицы
-Capital Account,Счет операций с капиталом
-Capital Equipments,Капитальные оборудование
-Carry Forward,Переносить
-Carry Forwarded Leaves,Carry направляются листья
-Case No(s) already in use. Try from Case No {0},Случай Нет (ы) уже используется. Попробуйте из дела № {0}
-Case No. cannot be 0,Дело № не может быть 0
-Cash,Наличные
-Cash In Hand,Наличность кассы
-Cash Entry,Кассовый чек
-Cash or Bank Account is mandatory for making payment entry,Наличными или банковский счет является обязательным для внесения записи платежей
-Cash/Bank Account, Наличные / Банковский счет
-Casual Leave,Повседневная Оставить
-Cell Number,Количество звонков
-Change UOM for an Item.,Изменение UOM для элемента.
-Change the starting / current sequence number of an existing series.,Изменение начального / текущий порядковый номер существующей серии.
-Channel Partner,Channel ДУrtner
-Charge of type 'Actual' in row {0} cannot be included in Item Rate,Начисление типа «Актуальные 'в строке {0} не могут быть включены в пункт Оценить
-Chargeable,Ответственный
-Charity and Donations,Благотворительность и пожертвования
-Chart Name,График Имя
-Chart of Accounts,План счетов
-Chart of Cost Centers,План МВЗ
-Check how the newsletter looks in an email by sending it to your email.,"Проверьте, как бюллетень выглядит по электронной почте, отправив его по электронной почте."
-"Check if recurring invoice, uncheck to stop recurring or put proper End Date","Убедитесь в том, повторяющихся счет, снимите, чтобы остановить повторяющиеся или поставить правильное Дата окончания"
-"Check if you need automatic recurring invoices. After submitting any sales invoice, Recurring section will be visible.","Узнать, нужен автоматические повторяющихся счетов. После представления любого счет продаж, Периодическое раздел будет виден."
-Check if you want to send salary slip in mail to each employee while submitting salary slip,"Проверьте, если вы хотите отправить ведомость расчета зарплаты в почте каждому сотруднику при подаче ведомость расчета зарплаты"
-Check this if you want to force the user to select a series before saving. There will be no default if you check this.,"Проверьте это, если вы хотите, чтобы заставить пользователя выбрать серию перед сохранением. Там не будет по умолчанию, если вы проверить это."
-Check this if you want to show in website,"Проверьте это, если вы хотите показать в веб-сайт"
-Check this to disallow fractions. (for Nos),"Проверьте это, чтобы запретить фракции. (Для №)"
-Check this to pull emails from your mailbox,"Проверьте это, чтобы вытащить письма из почтового ящика"
-Check to activate,"Проверьте, чтобы активировать"
-Check to make Shipping Address,"Убедитесь, адрес доставки"
-Check to make primary address,"Проверьте, чтобы основной адрес"
-Chemical,Химический
-Cheque,Чек
-Cheque Date,Чек Дата
-Cheque Number,Чек Количество
-Child account exists for this account. You can not delete this account.,Детский учетная запись существует для этой учетной записи. Вы не можете удалить этот аккаунт.
-City,Город
-City/Town,Город / поселок
-Claim Amount,Сумма претензии
-Claims for company expense.,Претензии по счет компании.
-Class / Percentage,Класс / в процентах
-Classic,Классические
-Clear Table,Очистить таблицу
-Clearance Date,Клиренс Дата
-Clearance Date not mentioned,Клиренс Дата не упоминается
-Clearance date cannot be before check date in row {0},Дата просвет не может быть до даты регистрации в строке {0}
-Click on 'Make Sales Invoice' button to create a new Sales Invoice.,"Нажмите на кнопку ""Создать Расходная накладная», чтобы создать новый счет-фактуру."
-Click on a link to get options to expand get options ,Click on a link to get options to expand get options 
-Client,Клиент
-Close Balance Sheet and book Profit or Loss.,Закрыть баланс и книга прибыли или убытка.
-Closed,Закрыт
-Closing (Cr),Закрытие (Cr)
-Closing (Dr),Закрытие (д-р)
-Closing Account Head,Закрытие счета руководитель
-Closing Account {0} must be of type 'Liability',"Закрытие счета {0} должен быть типа ""ответственности"""
-Closing Date,Дата закрытия
-Closing Fiscal Year,Закрытие финансового года
-Closing Qty,Закрытие Кол-во
-Closing Value,Значение закрытия
-CoA Help,КоА Помощь
-Code,Код
-Cold Calling,Холодная Вызов
-Color,Цвет
-Column Break,Разрыв столбца
-Comma separated list of email addresses,Разделенный запятыми список адресов электронной почты
-Comment,Комментарий
-Comments,Комментарии
-Commercial,Коммерческий сектор
-Commission,Комиссионный сбор
-Commission Rate,Комиссия
-Commission Rate (%),Комиссия ставка (%)
-Commission on Sales,Комиссия по продажам
-Commission rate cannot be greater than 100,"Скорость Комиссия не может быть больше, чем 100"
-Communication,Общение
-Communication HTML,Связь HTML
-Communication History,История Связь
-Communication log.,Журнал соединений.
-Communications,Связь
-Company,Организация
-Company (not Customer or Supplier) master.,Компания (не клиента или поставщика) хозяин.
-Company Abbreviation,Аббревиатура компании
-Company Details,Данные предприятия
-Company Email,Адрес эл. почты
-"Company Email ID not found, hence mail not sent","Компании e-mail ID не найден, следовательно, Почта не отправляется"
-Company Info,Информация о компании
-Company Name,Название компании
-Company Settings,Настройки компании
-Company is missing in warehouses {0},Компания на складах отсутствует {0}
-Company is required,Укажите компанию
-Company registration numbers for your reference. Example: VAT Registration Numbers etc.,Регистрационные номера компании для вашей справки. Пример: НДС регистрационные номера и т.д.
-Company registration numbers for your reference. Tax numbers etc.,Регистрационные номера компании для вашей справки. Налоговые числа и т.д.
-"Company, Month and Fiscal Year is mandatory","Компания, месяц и финансовый год является обязательным"
-Compensatory Off,Компенсационные Выкл
-Complete,Готово
-Complete Setup,Завершение установки
-Completed,Завершено
-Completed Production Orders,Завершенные Производственные заказы
-Completed Qty,Завершено Кол-во
-Completion Date,Дата завершения
-Completion Status,Статус завершения
-Computer,Компьютер
-Computers,Компьютеры
-Confirmation Date,Дата подтверждения
-Confirmed orders from Customers.,Подтвержденные заказы от клиентов.
-Consider Tax or Charge for,Рассмотрим налога или сбора для
-Considered as Opening Balance,Рассматривается как начальное сальдо
-Considered as an Opening Balance,Рассматривается как баланс открытия
-Consultant,Консультант
-Consulting,Консалтинг
-Consumable,Потребляемый
-Consumable Cost,Расходные Стоимость
-Consumable cost per hour,Расходные Стоимость в час
-Consumed Qty,Потребляемая Кол-во
-Consumer Products,Потребительские товары
-Contact,Контакты
-Contact Control,Связаться управления
-Contact Desc,Связаться Описание изделия
-Contact Details,Контактная информация
-Contact Email,Эл. адрес
-Contact HTML,Связаться с HTML
-Contact Info,Контактная информация
-Contact Mobile No,Связаться Мобильный Нет
-Contact Name,Имя Контакта
-Contact No.,Контактный номер
-Contact Person,Контактное Лицо
-Contact Type,Тип контакта
-Contact master.,Связаться с мастером.
-Contacts,Контакты
-Content,Содержимое
-Content Type,Тип контента
-Contra Entry,Contra Ваучер
-Contract,Контракт
-Contract End Date,Конец контракта Дата
-Contract End Date must be greater than Date of Joining,"Конец контракта Дата должна быть больше, чем дата вступления"
-Contribution (%),Вклад (%)
-Contribution to Net Total,Вклад в Net Всего
-Conversion Factor,Коэффициент преобразования
-Conversion Factor is required,Коэффициент преобразования требуется
-Conversion factor cannot be in fractions,Коэффициент пересчета не может быть в долях
-Conversion factor for default Unit of Measure must be 1 in row {0},Коэффициент пересчета для дефолтного Единица измерения должна быть 1 в строке {0}
-Conversion rate cannot be 0 or 1,Коэффициент конверсии не может быть 0 или 1
-Convert into Recurring Invoice,Преобразование в повторяющихся Счет
-Convert to Group,Преобразовать в группе
-Convert to Ledger,Преобразовать в Леджер
-Converted,Переделанный
-Copy From Item Group,Скопируйте Из группы товаров
-Cosmetics,Косметика
-Cost Center,Центр учета затрат
-Cost Center Details,Центр затрат домена
-Cost Center Name,Название учетного отдела
-Cost Center is required for 'Profit and Loss' account {0},Стоимость Центр необходим для 'о прибылях и убытках »счета {0}
-Cost Center is required in row {0} in Taxes table for type {1},МВЗ требуется в строке {0} в виде налогов таблицы для типа {1}
-Cost Center with existing transactions can not be converted to group,МВЗ с существующими сделок не могут быть преобразованы в группе
-Cost Center with existing transactions can not be converted to ledger,МВЗ с существующими сделок не могут быть преобразованы в книге
-Cost Center {0} does not belong to Company {1},МВЗ {0} не принадлежит компании {1}
-Cost of Goods Sold,Себестоимость проданного товара
-Costing,Стоимость
-Country,Страна
-Country Name,Название страны
-Country wise default Address Templates,Шаблоны Страна мудрый адрес по умолчанию
-"Country, Timezone and Currency","Страна, Временной пояс и валют"
-Create Bank Entry for the total salary paid for the above selected criteria,Создание банка Ваучер на общую зарплату заплатили за вышеуказанных выбранным критериям
-Create Customer,Создание клиентов
-Create Material Requests,Создать запросы Материал
-Create New,Создать новый
-Create Opportunity,Создание Возможность
-Create Production Orders,Создание производственных заказов
-Create Quotation,Создание цитаты
-Create Receiver List,Создание приемника Список
-Create Salary Slip,Создание Зарплата Слип
-Create Stock Ledger Entries when you submit a Sales Invoice,Создание изображения Ledger Записи при отправке Расходная накладная
-"Create and manage daily, weekly and monthly email digests.","Создание и управление ежедневные, еженедельные и ежемесячные дайджесты новостей."
-Create rules to restrict transactions based on values.,Создание правил для ограничения операций на основе значений.
-Created By,Созданный
-Creates salary slip for above mentioned criteria.,Создает ведомость расчета зарплаты за вышеуказанные критерии.
-Creation Date,Дата создания
-Creation Document No,Создание документа Нет
-Creation Document Type,Создание типа документа
-Creation Time,Время создания
-Credentials,Сведения о профессиональной квалификации
-Credit,Кредит
-Credit Amt,Кредитная Amt
-Credit Card,Кредитная карта
-Credit Card Entry,Ваучер Кредитная карта
-Credit Controller,Кредитная контроллер
-Credit Days,Кредитные дней
-Credit Limit,{0}{/0} {1}Кредитный лимит {/1}
-Credit Note,Кредит-нота
-Credit To,Кредитная Для
-Currency,Валюта
-Currency Exchange,Курс обмена валюты
-Currency Name,Название валюты
-Currency Settings,Валюты Настройки
-Currency and Price List,Валюта и прайс-лист
-Currency exchange rate master.,Мастер Валютный курс.
-Current Address,Текущий адрес
-Current Address Is,Текущий адрес
-Current Assets,Оборотные активы
-Current BOM,Текущий BOM
-Current BOM and New BOM can not be same,"Текущий спецификации и Нью-BOM не может быть таким же,"
-Current Fiscal Year,Текущий финансовый год
-Current Liabilities,Текущие обязательства
-Current Stock,Наличие на складе
-Current Stock UOM,Наличие на складе Единица измерения
-Current Value,Текущая стоимость
-Custom,Пользовательские
-Custom Autoreply Message,Пользовательские Autoreply Сообщение
-Custom Message,Текст сообщения
-Customer,Клиент
-Customer (Receivable) Account,Заказчик (задолженность) счета
-Customer / Item Name,Заказчик / Название товара
-Customer / Lead Address,Заказчик / Ведущий Адрес
-Customer / Lead Name,Заказчик / Ведущий Имя
-Customer > Customer Group > Territory,Клиент> Группа клиентов> Территория
-Customer Account Head,Клиент аккаунт начальник
-Customer Acquisition and Loyalty,Приобретение и лояльности клиентов
-Customer Address,Клиент Адрес
-Customer Addresses And Contacts,Адреса клиентов и Контакты
-Customer Addresses and Contacts,Адреса клиентов и Контакты
-Customer Code,Код клиента
-Customer Codes,Коды покупателей
-Customer Details,Данные клиента
-Customer Feedback,Обратная связь с клиентами
-Customer Group,Группа клиентов
-Customer Group / Customer,Группа клиентов / клиентов
-Customer Group Name,Группа Имя клиента
-Customer Intro,Введение клиентов
-Customer Issue,Выпуск клиентов
-Customer Issue against Serial No.,Выпуск клиентов против серийный номер
-Customer Name,Наименование заказчика
-Customer Naming By,Именование клиентов По
-Customer Service,Обслуживание Клиентов
-Customer database.,База данных клиентов.
-Customer is required,Требуется клиентов
-Customer master.,Мастер клиентов.
-Customer required for 'Customerwise Discount',"Клиент требуется для ""Customerwise Скидка"""
-Customer {0} does not belong to project {1},Клиент {0} не принадлежит к проекту {1}
-Customer {0} does not exist,Клиент {0} не существует
-Customer's Item Code,Клиентам Код товара
-Customer's Purchase Order Date,Клиентам Дата Заказ
-Customer's Purchase Order No,Клиентам Заказ Нет
-Customer's Purchase Order Number,Количество Заказ клиента
-Customer's Vendor,Производитель Клиентам
-Customers Not Buying Since Long Time,Клиенты не покупать так как долгое время
-Customerwise Discount,Customerwise Скидка
-Customize,Выполнять по индивидуальному заказу
-Customize the Notification,Настроить уведомления
-Customize the introductory text that goes as a part of that email. Each transaction has a separate introductory text.,"Настроить вводный текст, который идет в составе этой электронной почте. Каждая транзакция имеет отдельный вводный текст."
-DN Detail,DN Деталь
-Daily,Ежедневно
-Daily Time Log Summary,Дневной Резюме Время Лог
-Database Folder ID,База данных Папка ID
-Database of potential customers.,База данных потенциальных клиентов.
-Date,Дата
-Date Format,Формат даты
-Date Of Retirement,Дата выбытия
-Date Of Retirement must be greater than Date of Joining,Дата выхода на пенсию должен быть больше даты присоединения
-Date is repeated,Дата повторяется
-Date of Birth,Дата рождения
-Date of Issue,Дата выдачи
-Date of Joining,Дата вступления
-Date of Joining must be greater than Date of Birth,Дата Присоединение должно быть больше Дата рождения
-Date on which lorry started from supplier warehouse,"Дата, в которую грузовик начал с поставщиком склад"
-Date on which lorry started from your warehouse,"Дата, в которую грузовик начал с вашего склада"
-Dates,Финики
-Days Since Last Order,Дни с последнего Заказать
-Days for which Holidays are blocked for this department.,"Дни, для которых Праздники заблокированные для этого отдела."
-Dealer,Дилер
-Debit,Дебет
-Debit Amt,Дебет Amt
-Debit Note,Дебет-нота
-Debit To,Дебет Для
-Debit and Credit not equal for this voucher. Difference is {0}.,"Дебет и Кредит не равны для этого ваучера. Разница в том, {0}."
-Deduct,Вычеты €
-Deduction,Вычет
-Deduction Type,Вычет Тип
-Deduction1,Deduction1
-Deductions,Отчисления
-Default,По умолчанию
-Default Account,По умолчанию учетная запись
-Default Address Template cannot be deleted,Адрес по умолчанию шаблона не может быть удален
-Default Amount,По умолчанию количество
-Default BOM,По умолчанию BOM
-Default Bank / Cash account will be automatically updated in POS Invoice when this mode is selected.,По умолчанию Счет в банке / Наличные будут автоматически обновляться в POS фактуре когда выбран этот режим.
-Default Bank Account,По умолчанию Банковский счет
-Default Buying Cost Center,По умолчанию Покупка МВЗ
-Default Buying Price List,По умолчанию Покупка Прайс-лист
-Default Cash Account,Расчетный счет по умолчанию
-Default Company,Компания по умолчанию
-Default Currency,Базовая валюта
-Default Customer Group,По умолчанию Группа клиентов
-Default Expense Account,По умолчанию расходов счета
-Default Income Account,По умолчанию Счет Доходы
-Default Item Group,По умолчанию Пункт Группа
-Default Price List,По умолчанию Прайс-лист
-Default Purchase Account in which cost of the item will be debited.,"По умолчанию Покупка аккаунт, в котором будет списана стоимость объекта."
-Default Selling Cost Center,По умолчанию Продажа Стоимость центр
-Default Settings,Настройки по умолчанию
-Default Source Warehouse,По умолчанию Источник Склад
-Default Stock UOM,По умолчанию со UOM
-Default Supplier,По умолчанию Поставщик
-Default Supplier Type,По умолчанию Тип Поставщик
-Default Target Warehouse,Цель по умолчанию Склад
-Default Territory,По умолчанию Территория
-Default Unit of Measure,По умолчанию Единица измерения
-"Default Unit of Measure can not be changed directly because you have already made some transaction(s) with another UOM. To change default UOM, use 'UOM Replace Utility' tool under Stock module.","По умолчанию Единица измерения не могут быть изменены непосредственно, потому что вы уже сделали некоторые сделки (сделок) с другим UOM. Чтобы изменить стандартную UOM, использовать 'Единица измерения Заменить Utility' инструмент под фондовой модуля."
-Default Valuation Method,Метод по умолчанию Оценка
-Default Warehouse,По умолчанию Склад
-Default Warehouse is mandatory for stock Item.,По умолчанию Склад является обязательным для складе Пункт.
-Default settings for accounting transactions.,Настройки по умолчанию для бухгалтерских операций.
-Default settings for buying transactions.,Настройки по умолчанию для покупки сделок.
-Default settings for selling transactions.,Настройки по умолчанию для продажи сделок.
-Default settings for stock transactions.,Настройки по умолчанию для биржевых операций.
-Defense,Оборона
-"Define Budget for this Cost Center. To set budget action, see <a href=""#!List/Company"">Company Master</a>","Определите бюджет для этого МВЗ. Чтобы установить бюджета действие см. <HREF = ""#!Список / Компания ""> Компания Мастер </>"
-Del,Удалить
-Delete,Удалить
-Delete {0} {1}?,Удалить {0} {1}?
-Delivered,Доставлено
-Delivered Items To Be Billed,Поставленные товары быть выставлен счет
-Delivered Qty,Поставляется Кол-во
-Delivered Serial No {0} cannot be deleted,Поставляется Серийный номер {0} не может быть удален
-Delivery Date,Дата поставки
-Delivery Details,Подробности доставки
-Delivery Document No,Доставка документов Нет
-Delivery Document Type,Тип доставки документов
-Delivery Note,· Отметки о доставке
-Delivery Note Item,Доставка Примечание Пункт
-Delivery Note Items,Доставка Примечание Элементы
-Delivery Note Message,Доставка Примечание сообщение
-Delivery Note No,Доставка Примечание Нет
-Delivery Note Required,Доставка Примечание необходимое
-Delivery Note Trends,Доставка Примечание тенденции
-Delivery Note {0} is not submitted,Доставка Примечание {0} не представлено
-Delivery Note {0} must not be submitted,Доставка Примечание {0} не должны быть представлены
-Delivery Notes {0} must be cancelled before cancelling this Sales Order,Примечания Доставка {0} должно быть отменено до отмены этого заказ клиента
-Delivery Status,Статус доставки
-Delivery Time,Время доставки
-Delivery To,Доставка Для
-Department,Отдел
-Department Stores,Универмаги
-Depends on LWP,Зависит от LWP
-Depreciation,Амортизация
-Description,Описание
-Description HTML,Описание HTML
-Designation,Назначение
-Designer,Дизайнер
-Detailed Breakup of the totals,Подробное Распад итогам
-Details,Подробности
-Difference (Dr - Cr),Отличия (д-р - Cr)
-Difference Account,Счет разницы
-"Difference Account must be a 'Liability' type account, since this Stock Reconciliation is an Opening Entry","Разница счета должна быть учетной записью типа ""Ответственность"", так как это со Примирение Открытие Вступление"
-Different UOM for items will lead to incorrect (Total) Net Weight value. Make sure that Net Weight of each item is in the same UOM.,"Различные Единица измерения для элементов приведет к некорректному (Всего) значение массы нетто. Убедитесь, что вес нетто каждого элемента находится в том же UOM."
-Direct Expenses,Прямые расходы
-Direct Income,Прямая прибыль
-Disable,Отключить
-Disable Rounded Total,Отключение закругленными Итого
-Disabled,Отключено
-Discount  %,Скидка%
-Discount %,Скидка%
-Discount (%),Скидка (%)
-Discount Amount,Сумма скидки
-"Discount Fields will be available in Purchase Order, Purchase Receipt, Purchase Invoice","Скидка Поля будут доступны в заказе на, покупка получение, в счете-фактуре"
-Discount Percentage,Скидка в процентах
-Discount Percentage can be applied either against a Price List or for all Price List.,Скидка в процентах можно применять либо против прайс-листа или для всех прайс-листа.
-Discount must be less than 100,Скидка должна быть меньше 100
-Discount(%),Скидка (%)
-Dispatch,Отправка
-Display all the individual items delivered with the main items,"Показать все отдельные элементы, поставляемые с основных пунктов"
-Distribute transport overhead across items.,Распределить транспортной накладных расходов по статьям.
-Distribution,Распределение
-Distribution Id,Распределение Id
-Distribution Name,Распределение Имя
-Distributor,Дистрибьютор
-Divorced,Разведенный
-Do Not Contact,Не обращайтесь
-Do not show any symbol like $ etc next to currencies.,Не показывать любой символ вроде $ и т.д. рядом с валютами.
-Do really want to unstop production order: ,Do really want to unstop production order: 
-Do you really want to STOP ,Do you really want to STOP 
-Do you really want to STOP this Material Request?,"Вы действительно хотите, чтобы остановить эту запросу материал?"
-Do you really want to Submit all Salary Slip for month {0} and year {1},"Вы действительно хотите, чтобы представить все Зарплата Слип для месяца {0} и год {1}"
-Do you really want to UNSTOP ,Do you really want to UNSTOP 
-Do you really want to UNSTOP this Material Request?,"Вы действительно хотите, чтобы Unstop этот материал запрос?"
-Do you really want to stop production order: ,Do you really want to stop production order: 
-Doc Name,Имя документа
-Doc Type,Тип документа
-Document Description,Документ Описание
-Document Type,Тип документа
-Documents,Документы
-Domain,Домен
-Don't send Employee Birthday Reminders,Не отправляйте Employee рождения Напоминания
-Download Materials Required,Скачать Необходимые материалы
-Download Reconcilation Data,Скачать приведению данных
-Download Template,Скачать шаблон
-Download a report containing all raw materials with their latest inventory status,Скачать отчет содержащий все материал со статусом  последней инвентаризации
-"Download the Template, fill appropriate data and attach the modified file.","Скачать шаблон, заполнить соответствующие данные и приложить измененный файл."
-"Download the Template, fill appropriate data and attach the modified file.All dates and employee combination in the selected period will come in the template, with existing attendance records","Скачать шаблон, заполнить соответствующие данные и приложить измененный файл. Все даты и сочетание работник в выбранном периоде придет в шаблоне, с существующими рекорды посещаемости"
-Draft,Черновик
-Dropbox,Dropbox
-Dropbox Access Allowed,Dropbox доступ разрешен
-Dropbox Access Key,Dropbox Ключ доступа
-Dropbox Access Secret,Dropbox Секретный ключ
-Due Date,Дата выполнения
-Due Date cannot be after {0},Впритык не может быть после {0}
-Due Date cannot be before Posting Date,"Впритык не может быть, прежде чем отправлять Дата"
-Duplicate Entry. Please check Authorization Rule {0},"Копия записи. Пожалуйста, проверьте Авторизация Правило {0}"
-Duplicate Serial No entered for Item {0},Дубликат Серийный номер вводится для Пункт {0}
-Duplicate entry,Дублировать запись
-Duplicate row {0} with same {1},Дубликат строка {0} с же {1}
-Duties and Taxes,Пошлины и налоги
-ERPNext Setup,ERPNext установки
-Earliest,Старейшие
-Earnest Money,Задаток
-Earning,Зарабатывание
-Earning & Deduction,Заработок & Вычет
-Earning Type,Набор Тип
-Earning1,Earning1
-Edit,Редактировать
-Edu. Cess on Excise,Эду. Цесс на акцизов
-Edu. Cess on Service Tax,Эду. Цесс на налоговой службы
-Edu. Cess on TDS,Эду. Цесс на TDS
-Education,Образование
-Educational Qualification,Образовательный ценз
-Educational Qualification Details,Образовательный ценз Подробнее
-Eg. smsgateway.com/api/send_sms.cgi,Например. smsgateway.com / API / send_sms.cgi
-Either debit or credit amount is required for {0},Либо дебетовая или кредитная сумма необходима для {0}
-Either target qty or target amount is mandatory,Либо целевой Количество или целевое количество является обязательным
-Either target qty or target amount is mandatory.,Либо целевой Количество или целевое количество является обязательным.
-Electrical,Электрический
-Electricity Cost,Стоимость электроэнергии
-Electricity cost per hour,Стоимость электроэнергии в час
-Electronics,Электроника
-Email,E-mail
-Email Digest,E-mail Дайджест
-Email Digest Settings,Email Дайджест Настройки
-Email Digest: ,Email Дайджест:
-Email Id,Email Id
-"Email Id where a job applicant will email e.g. ""jobs@example.com""","E-mail Id, где соискатель вышлем например ""jobs@example.com"""
-Email Notifications,Уведомления электронной почты
-Email Sent?,Отправки сообщения?
-"Email id must be unique, already exists for {0}","ID электронной почты должен быть уникальным, уже существует для {0}"
-Email ids separated by commas.,Email идентификаторы через запятую.
-"Email settings to extract Leads from sales email id e.g. ""sales@example.com""","Настройки электронной почты для извлечения ведет от продаж электронный идентификатор, например, ""sales@example.com"""
-Emergency Contact,Экстренная связь
-Emergency Contact Details,Аварийный Контактные данные
-Emergency Phone,В случае чрезвычайных ситуаций
-Employee,Сотрудник
-Employee Birthday,Сотрудник День рождения
-Employee Details,Сотрудник Подробнее
-Employee Education,Сотрудник Образование
-Employee External Work History,Сотрудник Внешний Работа История
-Employee Information,Сотрудник Информация
-Employee Internal Work History,Сотрудник внутреннего Работа История
-Employee Internal Work Historys,Сотрудник внутреннего Работа Historys
-Employee Leave Approver,Сотрудник Оставить утверждающий
-Employee Leave Balance,Сотрудник Оставить Баланс
-Employee Name,Имя Сотрудника
-Employee Number,Общее число сотрудников
-Employee Records to be created by,Сотрудник отчеты должны быть созданные
-Employee Settings,Работники Настройки
-Employee Type,Сотрудник Тип
-"Employee designation (e.g. CEO, Director etc.).","Сотрудник обозначение (например, генеральный директор, директор и т.д.)."
-Employee master.,Мастер сотрудников.
-Employee record is created using selected field. ,Employee record is created using selected field. 
-Employee records.,Сотрудник записей.
-Employee relieved on {0} must be set as 'Left',"Сотрудник освобожден от {0} должен быть установлен как ""левые"""
-Employee {0} has already applied for {1} between {2} and {3},Сотрудник {0} уже подало заявку на {1} между {2} и {3}
-Employee {0} is not active or does not exist,Сотрудник {0} не активен или не существует
-Employee {0} was on leave on {1}. Cannot mark attendance.,Сотрудник {0} был в отпусках по {1}. Невозможно отметить посещаемость.
-Employees Email Id,Сотрудники Email ID
-Employment Details,Подробности по трудоустройству
-Employment Type,Вид занятости
-Enable / disable currencies.,Включение / отключение валюты.
-Enabled,Включено
-Encashment Date,Инкассация Дата
-End Date,Дата окончания
-End Date can not be less than Start Date,"Дата окончания не может быть меньше, чем Дата начала"
-End date of current invoice's period,Дата и время окончания периода текущего счета-фактуры в
-End of Life,Конец срока службы
-Energy,Энергоэффективность
-Engineer,Инженер
-Enter Verification Code,Введите код
-Enter campaign name if the source of lead is campaign.,"Введите название кампании, если источником свинца является кампания."
-Enter department to which this Contact belongs,"Введите отдел, к которому принадлежит этого контакт"
-Enter designation of this Contact,Введите обозначение этому контактному
-"Enter email id separated by commas, invoice will be mailed automatically on particular date","Введите электронный идентификатор разделенных запятыми, счет будет автоматически отправлен на определенную дату"
-Enter items and planned qty for which you want to raise production orders or download raw materials for analysis.,"Введите предметы и плановый Количество, для которых необходимо повысить производственные заказы или скачать сырье для анализа."
-Enter name of campaign if source of enquiry is campaign,"Введите имя кампании, если источником исследования является кампания"
-"Enter static url parameters here (Eg. sender=ERPNext, username=ERPNext, password=1234 etc.)","Введите статические параметры адрес здесь (Например отправитель = ERPNext, имя пользователя = ERPNext, пароль = 1234 и т.д.)"
-Enter the company name under which Account Head will be created for this Supplier,"Введите название компании, под какой учетной Руководитель будут созданы для этого поставщика"
-Enter url parameter for message,Введите параметр URL для сообщения
-Enter url parameter for receiver nos,Введите параметр URL для приемника NOS
-Entertainment & Leisure,Развлечения и досуг
-Entertainment Expenses,Представительские расходы
-Entries,Записи
-Entries against ,Entries against 
-Entries are not allowed against this Fiscal Year if the year is closed.,"Записи не допускаются против этого финансовый год, если год закрыт."
-Equity,Ценные бумаги
-Error: {0} > {1},Ошибка: {0}> {1}
-Estimated Material Cost,Примерная стоимость материалов
-"Even if there are multiple Pricing Rules with highest priority, then following internal priorities are applied:","Даже если есть несколько правил ценообразования с наивысшим приоритетом, то следующие внутренние приоритеты применяются:"
-Everyone can read,Каждый может читать
-"Example: ABCD.#####If series is set and Serial No is not mentioned in transactions, then automatic serial number will be created based on this series. If you always want to explicitly mention Serial Nos for this item. leave this blank.",". Пример: ABCD # # # # #  Если серии установлен и Серийный номер не упоминается в сделках, то автоматическая серийный номер будет создана на основе этой серии. Если вы всегда хотите явно упомянуть серийный Нос для этого элемента. оставьте поле пустым."
-Exchange Rate,Курс обмена
-Excise Duty 10,Акцизе 10
-Excise Duty 14,Акцизе 14
-Excise Duty 4,Акцизе 4
-Excise Duty 8,Акцизе 8
-Excise Duty @ 10,Акцизе @ 10
-Excise Duty @ 14,Акцизе @ 14
-Excise Duty @ 4,Акцизе @ 4
-Excise Duty @ 8,Акцизе @ 8
-Excise Duty Edu Cess 2,Акцизе Эду Цесс 2
-Excise Duty SHE Cess 1,Акцизе ОНА Цесс 1
-Excise Page Number,Количество Акцизный Страница
-Excise Entry,Акцизный Ваучер
-Execution,Реализация
-Executive Search,Executive Search
-Exemption Limit,Освобождение Предел
-Exhibition,Показательный
-Existing Customer,Существующий клиент
-Exit,Выход
-Exit Interview Details,Выход Интервью Подробности
-Expected,Ожидаемые
-Expected Completion Date can not be less than Project Start Date,"Ожидаемый срок завершения не может быть меньше, чем Дата начала проекта"
-Expected Date cannot be before Material Request Date,Ожидаемая дата не может быть до Материал Дата заказа
-Expected Delivery Date,Ожидаемая дата поставки
-Expected Delivery Date cannot be before Purchase Order Date,Ожидаемая дата поставки не может быть до заказа на Дата
-Expected Delivery Date cannot be before Sales Order Date,Ожидаемая дата поставки не может быть до даты заказа на продажу
-Expected End Date,Ожидаемая дата завершения
-Expected Start Date,Ожидаемая дата начала
-Expense,Расходы
-Expense / Difference account ({0}) must be a 'Profit or Loss' account,"Расходов / Разница счет ({0}) должен быть ""прибыль или убыток» счета"
-Expense Account,Расходов счета
-Expense Account is mandatory,Расходов счета является обязательным
-Expense Claim,Расходов претензии
-Expense Claim Approved,Расходов претензии Утверждено
-Expense Claim Approved Message,Расходов претензии Утверждено Сообщение
-Expense Claim Detail,Расходов претензии Подробно
-Expense Claim Details,Расходов претензий Подробнее
-Expense Claim Rejected,Расходов претензии Отклонен
-Expense Claim Rejected Message,Расходов претензии Отклонен Сообщение
-Expense Claim Type,Расходов претензии Тип
-Expense Claim has been approved.,Расходов претензии была одобрена.
-Expense Claim has been rejected.,Расходов претензии были отклонены.
-Expense Claim is pending approval. Only the Expense Approver can update status.,Расходов претензии ожидает одобрения. Только расходов утверждающий можете обновить статус.
-Expense Date,Дата расхода
-Expense Details,Детали расходов Детали
-Expense Head,Расходов Глава
-Expense account is mandatory for item {0},Расходов счета является обязательным для пункта {0}
-Expense or Difference account is mandatory for Item {0} as it impacts overall stock value,"Расходов или Разница счета является обязательным для п. {0}, поскольку это влияет общая стоимость акции"
-Expenses,Расходы
-Expenses Booked,Расходы Заказанный
-Expenses Included In Valuation,"Затрат, включаемых в оценке"
-Expenses booked for the digest period,Расходы забронированы на период дайджест
-Expiry Date,Срок годности:
-Exports,! Экспорт
-External,Внешний  GPS с RS232
-Extract Emails,Извлечь почты
-FCFS Rate,FCFS Оценить
-Failed: ,Failed: 
-Family Background,Семья Фон
-Fax,Факс:
-Features Setup,Особенности установки
-Feed,Кормить
-Feed Type,Тип подачи
-Feedback,Обратная связь
-Female,Жен
-Fetch exploded BOM (including sub-assemblies),Fetch разобранном BOM (в том числе узлов)
-"Field available in Delivery Note, Quotation, Sales Invoice, Sales Order","Поле доступно в накладной, цитаты, счет-фактура, заказ клиента"
-Files Folder ID,Папка с файлами ID
-Fill the form and save it,Заполните форму и сохранить его
-Filter based on customer,Фильтр на основе клиента
-Filter based on item,Фильтр на основе пункта
-Financial / accounting year.,Финансовый / отчетного года.
-Financial Analytics,Финансовая аналитика
-Financial Services,Финансовые услуги
-Financial Year End Date,Окончание финансового периода 
-Financial Year Start Date,Начало финансового периода
-Finished Goods,Готовая продукция
-First Name,Имя
-First Responded On,Впервые Ответил на
-Fiscal Year,Отчетный год
-Fiscal Year Start Date and Fiscal Year End Date are already set in Fiscal Year {0},Финансовый год Дата начала и финансовый год Дата окончания уже установлены в финансовый год {0}
-Fiscal Year Start Date and Fiscal Year End Date cannot be more than a year apart.,Финансовый год Дата начала и финансовый год Дата окончания не может быть больше года друг от друга.
-Fiscal Year Start Date should not be greater than Fiscal Year End Date,"Финансовый год Дата начала не должен быть больше, чем финансовый год Дата окончания"
-Fixed Asset,Исправлена активами
-Fixed Assets,Капитальные активы
-Follow via Email,Следуйте по электронной почте
-"Following table will show values if items are sub - contracted. These values will be fetched from the master of ""Bill of Materials"" of sub - contracted items.","После таблицу покажет значения, если элементы являются суб - контракт. Эти значения будут получены от мастера ""Спецификация"" суб - контракт предметы."
-Food,Еда
-"Food, Beverage & Tobacco","Продукты питания, напитки и табак"
-"For 'Sales BOM' items, Warehouse, Serial No and Batch No will be considered from the 'Packing List' table. If Warehouse and Batch No are same for all packing items for any 'Sales BOM' item, those values can be entered in the main Item table, values will be copied to 'Packing List' table.","Для «Продажи спецификации"" предметов, склад, серийный номер и Batch Нет будут рассмотрены со стола 'упаковочный лист'. Если Склад и пакетная Нет являются одинаковыми для всех упаковочных деталей для любой пункта «Продажи спецификации"", эти значения могут быть введены в основной таблице Item, значения будут скопированы в ""список Упаковка» таблицы."
-For Company,За компанию
-For Employee,Требуются
-For Employee Name,В поле Имя Сотрудника
-For Price List,Для Прейскурантом
-For Production,Для производства
-For Reference Only.,Для справки.
-For Sales Invoice,Для продаж счета-фактуры
-For Server Side Print Formats,Для стороне сервера форматов печати
-For Supplier,Для поставщиков
-For Warehouse,Для Склада
-For Warehouse is required before Submit,Для требуется Склад перед Отправить
-"For e.g. 2012, 2012-13","Для, например 2012, 2012-13"
-For reference,Для справки
-For reference only.,Для справки только.
-"For the convenience of customers, these codes can be used in print formats like Invoices and Delivery Notes","Для удобства клиентов, эти коды могут быть использованы в печатных форматов, таких как счета-фактуры и накладных"
-Fraction,Доля
-Fraction Units,Фракция Единицы
-Freeze Stock Entries,Замораживание акций Записи
-Freeze Stocks Older Than [Days],"Морозильники Акции старше, чем [дней]"
-Freight and Forwarding Charges,Грузовые и экспедиторские Сборы
-Friday,Пятница
-From,От
-From Bill of Materials,Из спецификации материалов
-From Company,От компании
-From Currency,Из валюты
-From Currency and To Currency cannot be same,"Из валюты и В валюту не может быть таким же,"
-From Customer,От клиента
-From Customer Issue,Из выпуска Пользовательское
-From Date,С Даты
-From Date cannot be greater than To Date,"С даты не может быть больше, чем к дате"
-From Date must be before To Date,"С даты должны быть, прежде чем к дате"
-From Date should be within the Fiscal Year. Assuming From Date = {0},С даты должно быть в пределах финансового года. Предполагая С даты = {0}
-From Delivery Note,Из накладной
-From Employee,От работника
-From Lead,От Ведущий
-From Maintenance Schedule,С графиком технического обслуживания
-From Material Request,Из материалов запрос
-From Opportunity,Из возможностей
-From Package No.,Из пакета №
-From Purchase Order,От Заказа
-From Purchase Receipt,От купли получении
-From Quotation,Из цитаты
-From Sales Order,От заказа клиента
-From Supplier Quotation,От поставщика цитаты
-From Time,От времени
-From Value,От стоимости
-From and To dates required,"От и До даты, необходимых"
-From value must be less than to value in row {0},"От значение должно быть меньше, чем значение в строке {0}"
-Frozen,замороженные
-Frozen Accounts Modifier,Замороженные счета Модификатор
-Fulfilled,выполненных
-Full Name,Полное имя
-Full-time,Полный рабочий день
-Fully Billed,Полностью Объявленный
-Fully Completed,Полностью завершен
-Fully Delivered,Полностью Поставляются
-Furniture and Fixture,Мебель и приспособления
-Further accounts can be made under Groups but entries can be made against Ledger,"Дальнейшие счета могут быть сделаны в соответствии с группами, но записи могут быть сделаны против Леджер"
-"Further accounts can be made under Groups, but entries can be made against Ledger","Дальнейшие счета могут быть сделаны в соответствии с группами, но Вы можете быть предъявлен Леджер"
-Further nodes can be only created under 'Group' type nodes,Дальнейшие узлы могут быть созданы только под узлами типа «Группа»
-GL Entry,GL Вступление
-Gantt Chart,Диаграмма Ганта
-Gantt chart of all tasks.,Диаграмма Ганта всех задач.
-Gender,Пол
-General,Основное
-General Ledger,Бухгалтерская книга
-Generate Description HTML,Генерация Описание HTML
-Generate Material Requests (MRP) and Production Orders.,Создать запросы Материал (ППМ) и производственных заказов.
-Generate Salary Slips,Создать зарплат Slips
-Generate Schedule,Создать расписание
-Generates HTML to include selected image in the description,Формирует HTML включить выбранное изображение в описании
-Get Advances Paid,Получить авансы выданные
-Get Advances Received,Получить авансы полученные
-Get Current Stock,Получить Наличие на складе
-Get Items,Получить товары
-Get Items From Sales Orders,Получить элементов из заказов клиента
-Get Items from BOM,Получить элементов из спецификации
-Get Last Purchase Rate,Получить последнюю покупку Оценить
-Get Outstanding Invoices,Получить неоплаченных счетов-фактур
-Get Relevant Entries,Получить соответствующие записи
-Get Sales Orders,Получить заказов клиента
-Get Specification Details,Получить спецификации подробно
-Get Stock and Rate,Получить складе и Оценить
-Get Template,Получить шаблон
-Get Terms and Conditions,Получить Правила и условия
-Get Unreconciled Entries,Получить непримиримыми Записи
-Get Weekly Off Dates,Получить Weekly Выкл Даты
-"Get valuation rate and available stock at source/target warehouse on mentioned posting date-time. If serialized item, please press this button after entering serial nos.","Получить скорость оценки и доступных запасов на источник / целевой склад на упомянутой Дата публикации времени. Если по частям деталь, пожалуйста нажмите эту кнопку после ввода серийных NOS."
-Global Defaults,Глобальные умолчанию
-Global POS Setting {0} already created for company {1},Global Setting POS {0} уже создан для компании {1}
-Global Settings,Общие настройки
-"Go to the appropriate group (usually Application of Funds > Current Assets > Bank Accounts and create a new Account Ledger (by clicking on Add Child) of type ""Bank""","Перейти к соответствующей группе (обычно использования средств> оборотных средств> Банковские счета и создать новый лицевой счет (нажав на Добавить дочерний) типа ""банк"""
-"Go to the appropriate group (usually Source of Funds > Current Liabilities > Taxes and Duties and create a new Account Ledger (by clicking on Add Child) of type ""Tax"" and do mention the Tax rate.","Перейти к соответствующей группе (обычно источником средств> Краткосрочные обязательства> налогам и сборам и создать новый аккаунт Леджер (нажав на Добавить дочерний) типа ""Налоговый"" и не говоря уже о налоговой ставки."
-Goal,Цель
-Goals,Цели
-Goods received from Suppliers.,"Товары, полученные от поставщиков."
-Google Drive,Google Drive
-Google Drive Access Allowed,Разрешено Google Drive Доступ
-Government,Правительство
-Graduate,Выпускник
-Grand Total,Общий итог
-Grand Total (Company Currency),Общий итог (Компания Валюта)
-"Grid ""","Сетка """
-Grocery,Продуктовый
-Gross Margin %,Валовая маржа %
-Gross Margin Value,Значение валовой маржи
-Gross Pay,Зарплата до вычетов
-Gross Pay + Arrear Amount +Encashment Amount - Total Deduction,Валовой Платное + просроченной задолженности суммы + Инкассация Сумма - Всего Вычет
-Gross Profit,Валовая прибыль
-Gross Profit (%),Валовая прибыль (%)
-Gross Weight,Вес брутто
-Gross Weight UOM,Вес брутто Единица измерения
-Group,Группа
-Group by Account,Группа по Счет
-Group by Voucher,Группа по ваучером
-Group or Ledger,Группа или Леджер
-Groups,Группы
-HR Manager,Менеджер по подбору кадров
-HR Settings,Настройки HR
-HTML / Banner that will show on the top of product list.,HTML / Баннер который будет отображаться на верхней части списка товаров.
-Half Day,Полдня
-Half Yearly,Половина года
-Half-yearly,Раз в полгода
-Happy Birthday!,С Днем Рождения!
-Hardware,Оборудование
-Has Batch No,"Имеет, серия №"
-Has Child Node,Имеет дочерний узел
-Has Serial No,Имеет Серийный номер
-Head of Marketing and Sales,Начальник отдела маркетинга и продаж
-Header,Шапка
-Health Care,Здравоохранение
-Health Concerns,Проблемы Здоровья
-Health Details,Подробности Здоровье
-Held On,Состоявшемся
-Help HTML,Помощь HTML
-"Help: To link to another record in the system, use ""#Form/Note/[Note Name]"" as the Link URL. (don't use ""http://"")","Помощь: Чтобы связать с другой записью в системе, используйте ""# формуляр / Примечание / [Примечание Имя]"", как ссылка URL. (Не используйте ""http://"")"
-"Here you can maintain family details like name and occupation of parent, spouse and children","Здесь Вы можете сохранить семейные подробности, как имя и оккупации родитель, супруг и детей"
-"Here you can maintain height, weight, allergies, medical concerns etc","Здесь вы можете поддерживать рост, вес, аллергии, медицинские проблемы и т.д."
-Hide Currency Symbol,Скрыть Символ Валюты
-High,Высокий
-History In Company,История В компании
-Hold,Удержание
-Holiday,Выходной
-Holiday List,Список праздников
-Holiday List Name,Имя Список праздников
-Holiday master.,Мастер отдыха.
-Holidays,Праздники
-Home,Домашний
-Host,Хост
-"Host, Email and Password required if emails are to be pulled","Хост, E-mail и пароль требуется, если электронные письма потянуться"
-Hour,Час
-Hour Rate,Часовой разряд
-Hour Rate Labour,Час Оценить труда
-Hours,Часов
-How Pricing Rule is applied?,Как Ценообразование Правило применяется?
-How frequently?,Как часто?
-"How should this currency be formatted? If not set, will use system defaults","Как это должно валюта быть отформатирован? Если не установлен, будет использовать системные значения по умолчанию"
-Human Resources,Кадры
-Identification of the package for the delivery (for print),Идентификация пакета на поставку (для печати)
-If Income or Expense,Если доходов или расходов
-If Monthly Budget Exceeded,Если Месячный бюджет Превышен
-"If Sale BOM is defined, the actual BOM of the Pack is displayed as table. Available in Delivery Note and Sales Order","Если Продажа спецификации определяется, фактическое BOM стаи отображается в виде таблицы. Доступный в накладной и заказ клиента"
-"If Supplier Part Number exists for given Item, it gets stored here","Если существует Количество Поставщик Часть для данного элемента, он получает хранится здесь"
-If Yearly Budget Exceeded,Если Годовой бюджет превысили
-"If checked, BOM for sub-assembly items will be considered for getting raw materials. Otherwise, all sub-assembly items will be treated as a raw material.","Если отмечено, спецификации для суб-монтажными деталями будут рассмотрены для получения сырья. В противном случае, все элементы В сборе будет рассматриваться в качестве сырья."
-"If checked, Total no. of Working Days will include holidays, and this will reduce the value of Salary Per Day","Если флажок установлен, все время не. рабочих дней будет включать в себя праздники, и это приведет к снижению стоимости Зарплата в день"
-"If checked, the tax amount will be considered as already included in the Print Rate / Print Amount","Если флажок установлен, сумма налога будет считаться уже включены в Печать Оценить / Количество печати"
-If different than customer address,Если отличается от адреса клиента
-"If disable, 'Rounded Total' field will not be visible in any transaction","Если отключить, 'закругленными Всего' поле не будет виден в любой сделке"
-"If enabled, the system will post accounting entries for inventory automatically.","Если включен, то система будет отправлять бухгалтерских проводок для инвентаризации автоматически."
-If more than one package of the same type (for print),Если более чем один пакет того же типа (для печати)
-"If multiple Pricing Rules continue to prevail, users are asked to set Priority manually to resolve conflict.","Если несколько правил ценообразования продолжают преобладать, пользователям предлагается установить приоритет вручную разрешить конфликт."
-"If no change in either Quantity or Valuation Rate, leave the cell blank.","Если никаких изменений в любом количестве или оценочной Оценить, не оставляйте ячейку пустой."
-If not applicable please enter: NA,Если не применяется введите: Н.А.
-"If not checked, the list will have to be added to each Department where it has to be applied.","Если не установлен, то список нужно будет добавлен в каждом департаменте, где он должен быть применен."
-"If selected Pricing Rule is made for 'Price', it will overwrite Price List. Pricing Rule price is the final price, so no further discount should be applied. Hence, in transactions like Sales Order, Purchase Order etc, it will be fetched in 'Rate' field, rather than 'Price List Rate' field.","Если выбран Цены Правило сделан для «цена», он перепишет прейскурантах. Цены Правило цена окончательная цена, поэтому не далее скидка не должны применяться. Таким образом, в сделках, как заказ клиента, заказ и т.д., это будут получены в области 'Rate', а не поле ""Прайс-лист Rate '."
-"If specified, send the newsletter using this email address","Если указано, отправить бюллетень с помощью этого адреса электронной почты"
-"If the account is frozen, entries are allowed to restricted users.","Если счет замораживается, записи разрешается ограниченных пользователей."
-"If this Account represents a Customer, Supplier or Employee, set it here.","Если это счет представляет собой клиентов, поставщиков или работник, установите его здесь."
-"If two or more Pricing Rules are found based on the above conditions, Priority is applied. Priority is a number between 0 to 20 while default value is zero (blank). Higher number means it will take precedence if there are multiple Pricing Rules with same conditions.","Если два или более Ценообразование Правила найдены на основе указанных выше условиях, приоритет применяется. Приоритет представляет собой число от 0 до 20 в то время как значение по умолчанию равно нулю (пусто). Большее число означает, что он будет иметь приоритет, если есть несколько правил ценообразования с одинаковых условиях."
-If you follow Quality Inspection. Enables Item QA Required and QA No in Purchase Receipt,Если вы будете следовать осмотра качества. Разрешает Item требуется и QA QA Нет в ТОВАРНЫЙ ЧЕК
-If you have Sales Team and Sale Partners (Channel Partners)  they can be tagged and maintain their contribution in the sales activity,"Если у вас есть отдел продаж и продажа партнеры (Channel Partners), они могут быть помечены и поддерживать их вклад в сбытовой деятельности"
-"If you have created a standard template in Purchase Taxes and Charges Master, select one and click on the button below.","Если вы создали стандартный шаблон в Покупка налогам и сборам Master, выберите один и нажмите на кнопку ниже."
-"If you have created a standard template in Sales Taxes and Charges Master, select one and click on the button below.","Если вы создали стандартный шаблон в продажах налогам и сборам Master, выберите один и нажмите на кнопку ниже."
-"If you have long print formats, this feature can be used to split the page to be printed on multiple pages with all headers and footers on each page","Если у вас длинные форматы печати, эта функция может быть использована для разрезки страницу, которая будет напечатана на нескольких страниц со всеми верхние и нижние колонтитулы на каждой странице"
-If you involve in manufacturing activity. Enables Item 'Is Manufactured',Если вы привлечь в производственной деятельности. Включает элемент 'производится'
-Ignore,Игнорировать
-Ignore Pricing Rule,Игнорировать Цены Правило
-Ignored: ,Ignored: 
-Image,Изображение
-Image View,Просмотр изображения
-Implementation Partner,Реализация Партнер
-Import Attendance,Импорт Посещаемость
-Import Failed!,Ошибка при импортировании!
-Import Log,Лог импорта
-Import Successful!,Успешно импортированно!
-Imports,Импорт
-In Hours,В час
-In Process,В процессе
-In Qty,В Кол-во
-In Value,В поле Значение
-In Words,Прописью
-In Words (Company Currency),В Слов (Компания валюте)
-In Words (Export) will be visible once you save the Delivery Note.,В Слов (Экспорт) будут видны только вы сохраните накладной.
-In Words will be visible once you save the Delivery Note.,По словам будет виден только вы сохраните накладной.
-In Words will be visible once you save the Purchase Invoice.,По словам будет виден только вы сохраните счета покупки.
-In Words will be visible once you save the Purchase Order.,По словам будет виден только вы сохраните заказ на поставку.
-In Words will be visible once you save the Purchase Receipt.,По словам будет виден только вы сохраните ТОВАРНЫЙ ЧЕК.
-In Words will be visible once you save the Quotation.,По словам будет виден только вы сохраните цитаты.
-In Words will be visible once you save the Sales Invoice.,По словам будет виден только вы сохраните Расходная накладная.
-In Words will be visible once you save the Sales Order.,По словам будет виден только вы сохраните заказ клиента.
-Incentives,Стимулы
-Include Reconciled Entries,Включите примириться Записи
-Include holidays in Total no. of Working Days,Включите праздники в общей сложности не. рабочих дней
-Income,Доход
-Income / Expense,Доходы / расходы
-Income Account,Счет Доходов
-Income Booked,Доход Заказанный
-Income Tax,Подоходный налог
-Income Year to Date,Доход С начала года
-Income booked for the digest period,Доход заказали за период дайджест
-Incoming,Входящий
-Incoming Rate,Входящий Оценить
-Incoming quality inspection.,Входной контроль качества.
-Incorrect number of General Ledger Entries found. You might have selected a wrong Account in the transaction.,"Неверное количество Главная книга найдено. Вы, возможно, выбран неправильный счет в сделке."
-Incorrect or Inactive BOM {0} for Item {1} at row {2},Неправильное или Неактивный BOM {0} для Пункт {1} в строке {2}
-Indicates that the package is a part of this delivery (Only Draft),"Указывает, что пакет является частью этой поставки (только проект)"
-Indirect Expenses,Косвенные расходы
-Indirect Income,Косвенная прибыль
-Individual,Индивидуальная
-Industry,Промышленность
-Industry Type,Промышленность Тип
-Inspected By,Проверено
-Inspection Criteria,Осмотр Критерии
-Inspection Required,Инспекция Обязательные
-Inspection Type,Инспекция Тип
-Installation Date,Дата установки
-Installation Note,Установка Примечание
-Installation Note Item,Установка Примечание Пункт
-Installation Note {0} has already been submitted,Установка Примечание {0} уже представлен
-Installation Status,Состояние установки
-Installation Time,Время установки
-Installation date cannot be before delivery date for Item {0},Дата установки не может быть до даты доставки для Пункт {0}
-Installation record for a Serial No.,Установка рекорд для серийный номер
-Installed Qty,Установленная Кол-во
-Instructions,Инструкции
-Integrate incoming support emails to Support Ticket,Интеграция входящих поддержки письма на техподдержки
-Interested,Заинтересованный
-Intern,Стажер
-Internal,Внутренний
-Internet Publishing,Интернет издания
-Introduction,Введение
-Invalid Barcode,Неверный штрихкод
-Invalid Barcode or Serial No,Неверный штрихкод или Серийный номер
-Invalid Mail Server. Please rectify and try again.,"Неверный почтовый сервер. Пожалуйста, исправьте и попробуйте еще раз."
-Invalid Master Name,Неверный Мастер Имя
-Invalid User Name or Support Password. Please rectify and try again.,"Неверное имя пользователя или поддержки Пароль. Пожалуйста, исправить и попробовать еще раз."
-Invalid quantity specified for item {0}. Quantity should be greater than 0.,"Неверное количество, указанное для элемента {0}. Количество должно быть больше 0."
-Inventory,Инвентаризация
-Inventory & Support,Инвентаризация и поддержка
-Investment Banking,Инвестиционно-банковская деятельность
-Investments,Инвестиции
-Invoice Date,Дата выставления счета
-Invoice Details,Счет-фактура Подробнее
-Invoice No,Счет-фактура Нет
-Invoice Number,Номер накладной
-Invoice Period From,Счет Период С
-Invoice Period From and Invoice Period To dates mandatory for recurring invoice,Счет Период С и счет-фактура Период до даты обязательных для повторяющихся счет
-Invoice Period To,Счет Период до
-Invoice Type,Тип счета
-Invoice/Journal Entry Details,Счет / Журнал Подробности Ваучер
-Invoiced Amount (Exculsive Tax),Сумма по счетам (Exculsive стоимость)
-Is Active,Активен
-Is Advance,Является Advance
-Is Cancelled,Является Отмененные
-Is Carry Forward,Является ли переносить
-Is Default,Является умолчанию
-Is Encash,Является Обналичивание
-Is Fixed Asset Item,Является основного средства дня Пункт
-Is LWP,Является LWP
-Is Opening,Открывает
-Is Opening Entry,Открывает запись
-Is POS,Является POS
-Is Primary Contact,Является Основной контакт
-Is Purchase Item,Является Покупка товара
-Is Sales Item,Является продаж товара
-Is Service Item,Является Service Элемент
-Is Stock Item,Является фонда Пункт
-Is Sub Contracted Item,Подразделяется по контракту дня Пункт
-Is Subcontracted,Является субподряду
-Is this Tax included in Basic Rate?,Этот налог Входит ли в базовой ставки?
-Issue,Проблема
-Issue Date,Дата выдачи
-Issue Details,Подробности выпуск
-Issued Items Against Production Order,Выпущенные товары против производственного заказа
-It can also be used to create opening stock entries and to fix stock value.,Он также может быть использован для создания начальный запас записи и исправить стоимость акций.
-Item,Элемент
-Item Advanced,Пункт Расширенный
-Item Barcode,Пункт Штрих
-Item Batch Nos,Пункт Пакетное Нос
-Item Code,Код элемента
-Item Code > Item Group > Brand,Код товара> Товар Группа> Бренд
-Item Code and Warehouse should already exist.,"Код товара и Склад, должна уже существовать."
-Item Code cannot be changed for Serial No.,Код товара не может быть изменен для серийный номер
-Item Code is mandatory because Item is not automatically numbered,"Код товара является обязательным, поскольку Деталь не автоматически нумеруются"
-Item Code required at Row No {0},Код товара требуется на Row Нет {0}
-Item Customer Detail,Пункт Детальное клиентов
-Item Description,Описание позиции
-Item Desription,Пункт Desription
-Item Details,Детальная информация о товаре
-Item Group,Пункт Группа
-Item Group Name,Пункт Название группы
-Item Group Tree,Пункт Group Tree
-Item Group not mentioned in item master for item {0},Пункт Группа не упоминается в мастера пункт по пункту {0}
-Item Groups in Details,Группы товаров в деталях
-Item Image (if not slideshow),Пункт изображения (если не слайд-шоу)
-Item Name,Название элемента
-Item Naming By,Пункт Именование По
-Item Price,Пункт Цена
-Item Prices,Предмет цены
-Item Quality Inspection Parameter,Пункт Контроль качества Параметр
-Item Reorder,Пункт Переупоряд
-Item Serial No,Пункт Серийный номер
-Item Serial Nos,Пункт Серийный Нос
-Item Shortage Report,Пункт Нехватка Сообщить
-Item Supplier,Пункт Поставщик
-Item Supplier Details,Пункт Подробная информация о поставщике
-Item Tax,Пункт Налоговый
-Item Tax Amount,Пункт Сумма налога
-Item Tax Rate,Пункт Налоговая ставка
-Item Tax Row {0} must have account of type Tax or Income or Expense or Chargeable,Пункт Налоговый ряд {0} должен иметь учетную запись типа налога или доходов или расходов или платная
-Item Tax1,Пункт НАЛ1
-Item To Manufacture,Элемент Производство
-Item UOM,Пункт Единица измерения
-Item Website Specification,Пункт Сайт Спецификация
-Item Website Specifications,Пункт сайта Технические
-Item Wise Tax Detail,Пункт Мудрый Налоговый Подробно
-Item Wise Tax Detail ,
-Item is required,Пункт требуется
-Item is updated,Пункт обновляется
-Item master.,Мастер Пункт.
-"Item must be a purchase item, as it is present in one or many Active BOMs","Деталь должен быть пункт покупки, так как он присутствует в одном или нескольких активных спецификаций"
-Item or Warehouse for row {0} does not match Material Request,Пункт или Склад для строки {0} не соответствует запросу материал
-Item table can not be blank,Пункт таблице не может быть пустым
-Item to be manufactured or repacked,Пункт должен быть изготовлен или перепакован
-Item valuation updated,Пункт оценка обновляются
-Item will be saved by this name in the data base.,Пункт будет сохранен под этим именем в базе данных.
-Item {0} appears multiple times in Price List {1},Пункт {0} несколько раз появляется в прайс-лист {1}
-Item {0} does not exist,Пункт {0} не существует
-Item {0} does not exist in the system or has expired,"Пункт {0} не существует в системе, или истек"
-Item {0} does not exist in {1} {2},Пункт {0} не существует в {1} {2}
-Item {0} has already been returned,Пункт {0} уже вернулся
-Item {0} has been entered multiple times against same operation,Пункт {0} был введен несколько раз по сравнению с аналогичным работы
-Item {0} has been entered multiple times with same description or date,Пункт {0} был введен несколько раз с таким же описанием или по дате
-Item {0} has been entered multiple times with same description or date or warehouse,Пункт {0} был введен несколько раз с таким же описанием или по дате или склад
-Item {0} has been entered twice,Пункт {0} был введен в два раза
-Item {0} has reached its end of life on {1},Пункт {0} достигла своей жизни на {1}
-Item {0} ignored since it is not a stock item,"Пункт {0} игнорируется, так как это не складские позиции"
-Item {0} is cancelled,Пункт {0} отменяется
-Item {0} is not Purchase Item,Пункт {0} не Приобретите товар
-Item {0} is not a serialized Item,Пункт {0} не сериализованным Пункт
-Item {0} is not a stock Item,Пункт {0} не является акционерным Пункт
-Item {0} is not active or end of life has been reached,Пункт {0} не является активным или конец жизни был достигнут
-Item {0} is not setup for Serial Nos. Check Item master,Пункт {0} не установка для мастера серийные номера Проверить товара
-Item {0} is not setup for Serial Nos. Column must be blank,Пункт {0} не установка для серийные номера колонке должно быть пустым
-Item {0} must be Sales Item,Пункт {0} должно быть продажи товара
-Item {0} must be Sales or Service Item in {1},Пункт {0} должно быть продажи или в пункте СЕРВИС {1}
-Item {0} must be Service Item,Пункт {0} должно быть Service Элемент
-Item {0} must be a Purchase Item,Пункт {0} должен быть Покупка товара
-Item {0} must be a Sales Item,Пункт {0} должен быть Продажи товара
-Item {0} must be a Service Item.,Пункт {0} должен быть Service Элемент.
-Item {0} must be a Sub-contracted Item,Пункт {0} должен быть Субдоговорная Пункт
-Item {0} must be a stock Item,Пункт {0} должен быть запас товара
-Item {0} must be manufactured or sub-contracted,Пункт {0} должен быть изготовлен или субподрядчиков
-Item {0} not found,Пункт {0} не найден
-Item {0} with Serial No {1} is already installed,Пункт {0} с серийным № уже установлена {1}
-Item {0} with same description entered twice,Пункт {0} с таким же описанием введен дважды
-"Item, Warranty, AMC (Annual Maintenance Contract) details will be automatically fetched when Serial Number is selected.","Пункт, Гарантия, AMC (Ежегодное обслуживание контракта) подробная информация будет автоматически извлекаются при выборе Серийный номер."
-Item-wise Price List Rate,Пункт мудрый Прайс-лист Оценить
-Item-wise Purchase History,Пункт мудрый История покупок
-Item-wise Purchase Register,Пункт мудрый Покупка Зарегистрироваться
-Item-wise Sales History,Пункт мудрый История продаж
-Item-wise Sales Register,Пункт мудрый Продажи Зарегистрироваться
-"Item: {0} managed batch-wise, can not be reconciled using \					Stock Reconciliation, instead use Stock Entry","Пункт: {0} удалось порционно, не могут быть согласованы с помощью \ со примирению, а не использовать складе запись"
-Item: {0} not found in the system,Пункт: {0} не найден в системе
-Items,Элементы
-Items To Be Requested,"Предметы, будет предложено"
-Items required,"Элементы, необходимые"
-"Items to be requested which are ""Out of Stock"" considering all warehouses based on projected qty and minimum order qty","Пункты, запрашиваемые которые ""Нет на месте"" с учетом всех складов на основе прогнозируемого Кол-во и Минимальное количество заказа"
-Items which do not exist in Item master can also be entered on customer's request,"Предметы, которые не существуют в мастера товар, также может быть введен по требованию заказчика"
-Itemwise Discount,Itemwise Скидка
-Itemwise Recommended Reorder Level,Itemwise Рекомендуем изменить порядок Уровень
-Job Applicant,Соискатель работы
-Job Opening,Работа Открытие
-Job Profile,Профиль работы
-Job Title,Должность
-"Job profile, qualifications required etc.","Профиль работы, квалификация, необходимые т.д."
-Jobs Email Settings,Настройки Вакансии Email
-Journal Entries,Записи в журнале
-Journal Entry,Запись в дневнике
-Journal Entry,Журнал Ваучер
-Journal Entry Account,Журнал Ваучер Подробно
-Journal Entry Account No,Журнал Ваучер Подробно Нет
-Journal Entry {0} does not have account {1} or already matched,Журнал Ваучер {0} не имеет учетной записи {1} или уже согласованы
-Journal Entries {0} are un-linked,Журнал Ваучеры {0} являются не-связаны
-Keep a track of communication related to this enquiry which will help for future reference.,"Постоянно отслеживать коммуникации, связанные на этот запрос, который поможет в будущем."
-Keep it web friendly 900px (w) by 100px (h),Держите его веб дружелюбны 900px (ш) на 100px (ч)
-Key Performance Area,Ключ Площадь Производительность
-Key Responsibility Area,Ключ Ответственность Площадь
-Kg,кг
-LR Date,LR Дата
-LR No,LR Нет
-Label,Имя поля
-Landed Cost Item,Посадка Статьи затрат
-Landed Cost Items,Посадка затрат
-Landed Cost Purchase Receipt,Посадка стоимости покупки Квитанция
-Landed Cost Purchase Receipts,Посадка стоимости покупки расписок
-Landed Cost Wizard,Посадка Мастер Стоимость
-Landed Cost updated successfully,Посадка Стоимость успешно обновлены
-Language,Язык
-Last Name,Фамилия
-Last Purchase Rate,Последний Покупка Оценить
-Latest,Последние
-Lead,Лид
-Lead Details,Лид Подробности
-Lead Id,ID лида
-Lead Name,Ведущий Имя
-Lead Owner,Ведущий Владелец
-Lead Source,Ведущий Источник
-Lead Status,Ведущий Статус
-Lead Time Date,Время выполнения Дата
-Lead Time Days,Время выполнения дни
-Lead Time days is number of days by which this item is expected in your warehouse. This days is fetched in Material Request when you select this item.,"Время выполнения дни количество дней, по которым этот пункт, как ожидается на вашем складе. Этот дней выбирается в Склад запрос, когда вы выберите этот пункт."
-Lead Type,Ведущий Тип
-Lead must be set if Opportunity is made from Lead,"Ведущий должен быть установлен, если Возможность сделан из свинца"
-Leave Allocation,Оставьте Распределение
-Leave Allocation Tool,Оставьте Allocation Tool
-Leave Application,Оставить заявку
-Leave Approver,Оставьте утверждающего
-Leave Approvers,Оставьте Утверждающие
-Leave Balance Before Application,Оставьте баланс перед нанесением
-Leave Block List,Оставьте список есть
-Leave Block List Allow,Оставьте Черный список Разрешить
-Leave Block List Allowed,Оставьте Черный список животных
-Leave Block List Date,Оставьте Блок-лист Дата
-Leave Block List Dates,Оставьте черных списков Даты
-Leave Block List Name,Оставьте Имя Блок-лист
-Leave Blocked,Оставьте Заблокированные
-Leave Control Panel,Оставьте панели управления
-Leave Encashed?,Оставьте инкассированы?
-Leave Encashment Amount,Оставьте Инкассация Количество
-Leave Type,Оставьте Тип
-Leave Type Name,Оставьте Тип Название
-Leave Without Pay,Отпуск без сохранения содержания
-Leave application has been approved.,Оставить заявка была одобрена.
-Leave application has been rejected.,Оставить заявление было отклонено.
-Leave approver must be one of {0},Оставьте утверждающий должен быть одним из {0}
-Leave blank if considered for all branches,"Оставьте пустым, если считать для всех отраслей"
-Leave blank if considered for all departments,"Оставьте пустым, если рассматривать для всех отделов"
-Leave blank if considered for all designations,"Оставьте пустым, если рассматривать для всех обозначений"
-Leave blank if considered for all employee types,"Оставьте пустым, если считать для всех типов сотрудников"
-"Leave can be approved by users with Role, ""Leave Approver""","Оставьте может быть утвержден пользователей с роли, ""Оставьте утверждающего"""
-Leave of type {0} cannot be longer than {1},"Оставить типа {0} не может быть больше, чем {1}"
-Leaves Allocated Successfully for {0},Листья Выделенные Успешно для {0}
-Leaves for type {0} already allocated for Employee {1} for Fiscal Year {0},Листья для типа {0} уже выделено Требуются {1} для финансового года {0}
-Leaves must be allocated in multiples of 0.5,"Листья должны быть выделены несколько 0,5"
-Ledger,Регистр
-Ledgers,Регистры
-Left,Слева
-Legal,Легальный
-Legal Expenses,Судебные издержки
-Letter Head,Заголовок письма
-Letter Heads for print templates.,Письмо главы для шаблонов печати.
-Level,Уровень
-Lft,Lft
-Liability,Ответственность сторон
-List a few of your customers. They could be organizations or individuals.,Перечислите несколько ваших клиентов. Они могут быть организации или частные лица.
-List a few of your suppliers. They could be organizations or individuals.,Перечислите несколько ваших поставщиков. Они могут быть организации или частные лица.
-List items that form the package.,"Список предметов, которые формируют пакет."
-List this Item in multiple groups on the website.,Перечислите этот пункт в нескольких группах на веб-сайте.
-"List your products or services that you buy or sell. Make sure to check the Item Group, Unit of Measure and other properties when you start.","Перечислите ваши продукты или услуги, которые вы покупаете или продаете. Убедитесь в том, чтобы проверить позицию Group, единицу измерения и других свойств при запуске."
-"List your tax heads (e.g. VAT, Excise; they should have unique names) and their standard rates. This will create a standard template, which you can edit and add more later.","Перечислите ваши налоговые головы (например, НДС, акциз, они должны иметь уникальные имена) и их стандартных ставок. Это создаст стандартный шаблон, который можно редактировать и добавлять позже."
-Loading...,Загрузка...
-Loans (Liabilities),Кредиты (обязательства)
-Loans and Advances (Assets),Кредиты и авансы (активы)
-Local,Локальные
-Login,Войти
-Login with your new User ID,Войти с вашим новым ID пользователя
-Logo,Логотип
-Logo and Letter Heads,Логотип и бланки
-Lost,Поражений
-Lost Reason,Забыли Причина
-Low,Низкий
-Lower Income,Нижняя Доход
-MTN Details,MTN Подробнее
-Main,Основные
-Main Reports,Основные отчеты
-Maintain Same Rate Throughout Sales Cycle,Поддержание же скоростью протяжении цикла продаж
-Maintain same rate throughout purchase cycle,Поддержание же скоростью в течение покупке цикла
-Maintenance,Обслуживание
-Maintenance Date,Техническое обслуживание Дата
-Maintenance Details,Техническое обслуживание Детали
-Maintenance Schedule,График технического обслуживания
-Maintenance Schedule Detail,График технического обслуживания Подробно
-Maintenance Schedule Item,График обслуживания позиции
-Maintenance Schedule is not generated for all the items. Please click on 'Generate Schedule',"График обслуживания не генерируется для всех элементов. Пожалуйста, нажмите на кнопку ""Generate Расписание"""
-Maintenance Schedule {0} exists against {0},График обслуживания {0} существует против {0}
-Maintenance Schedule {0} must be cancelled before cancelling this Sales Order,График обслуживания {0} должно быть отменено до отмены этого заказ клиента
-Maintenance Schedules,Графики технического обслуживания
-Maintenance Status,Техническое обслуживание Статус
-Maintenance Time,Техническое обслуживание Время
-Maintenance Type,Тип технического обслуживания
-Maintenance Visit,Техническое обслуживание Посетить
-Maintenance Visit Purpose,Техническое обслуживание Посетить Цель
-Maintenance Visit {0} must be cancelled before cancelling this Sales Order,Техническое обслуживание Посетить {0} должно быть отменено до отмены этого заказ клиента
-Maintenance start date can not be before delivery date for Serial No {0},Техническое обслуживание дата не может быть до даты доставки для Serial No {0}
-Major/Optional Subjects,Основные / факультативных предметов
-Make ,Создать
-Make Accounting Entry For Every Stock Movement,Сделать учета запись для каждого фондовой Движения
-<<<<<<< HEAD
-Make Bank Entry,Сделать банк ваучер
-Make Credit Note,Сделать кредит-нота
-Make Debit Note,Сделать Debit Примечание
-=======
-Make Bank Voucher,Сделать банк ваучер
-Make Credit Note,Сделать кредитную запись
-Make Debit Note,Сделать дебетовую запись
->>>>>>> eac82039
-Make Delivery,Произвести поставку
-Make Difference Entry,Сделать Разница запись
-Make Excise Invoice,Сделать акцизного счет-фактура
-Make Installation Note,Сделать Установка Примечание
-Make Invoice,Создать счет-фактуру
-Make Maint. Schedule,Сделать Maint. Расписание
-Make Maint. Visit,Сделать Maint. Посетите нас по адресу
-Make Maintenance Visit,Сделать ОБСЛУЖИВАНИЕ Посетите
-Make Packing Slip,Сделать упаковочный лист
-Make Payment,Производить оплату
-Make Payment Entry,Произвести оплату запись
-Make Purchase Invoice,Сделать счете-фактуре
-Make Purchase Order,Сделать Заказ
-Make Purchase Receipt,Сделать ТОВАРНЫЙ ЧЕК
-Make Salary Slip,Сделать Зарплата Слип
-Make Salary Structure,Сделать Зарплата Структура
-Make Sales Invoice,Сделать Расходная накладная
-Make Sales Order,Сделать заказ клиента
-Make Supplier Quotation,Сделать Поставщик цитаты
-Make Time Log Batch,Найдите время Войдите Batch
-Male,Мужчина
-Manage Customer Group Tree.,Управление групповой клиентов дерево.
-Manage Sales Partners.,Управление партнеры по сбыту.
-Manage Sales Person Tree.,Управление менеджера по продажам дерево.
-Manage Territory Tree.,Управление Территория дерево.
-Manage cost of operations,Управление стоимость операций
-Management,Управление
-Manager,Менеджер
-"Mandatory if Stock Item is ""Yes"". Also the default warehouse where reserved quantity is set from Sales Order.","Обязательно, если со Пункт «Да». Также склад по умолчанию, где защищены количество установлено от заказа клиента."
-Manufacture against Sales Order,Производство против заказ клиента
-Manufacture/Repack,Производство / Переупаковка
-Manufactured Qty,Изготовлено Кол-во
-Manufactured quantity will be updated in this warehouse,Изготовлено количество будет обновляться в этом склад
-Manufactured quantity {0} cannot be greater than planned quanitity {1} in Production Order {2},"Изготовлено количество {0} не может быть больше, чем планировалось Колличество {1} в производственного заказа {2}"
-Manufacturer,Производитель
-Manufacturer Part Number,Номенклатурный код производителя
-Manufacturing,Производство
-Manufacturing Quantity,Производство Количество
-Manufacturing Quantity is mandatory,Производство Количество является обязательным
-Margin,Разница
-Marital Status,Семейное положение
-Market Segment,Сегмент рынка
-Marketing,Маркетинг
-Marketing Expenses,Маркетинговые расходы
-Married,Замужем
-Mass Mailing,Массовая рассылка
-Master Name,Мастер Имя
-Master Name is mandatory if account type is Warehouse,"Мастер Имя является обязательным, если тип счета Склад"
-Master Type,Мастер Тип
-Masters,Мастеры
-Match non-linked Invoices and Payments.,"Подходим, не связанных Счета и платежи."
-Material Issue,Материал выпуск
-Material Receipt,Материал Поступление
-Material Request,Материал Запрос
-Material Request Detail No,Материал Запрос Деталь №
-Material Request For Warehouse,Материал Запрос для Склад
-Material Request Item,Материал Запрос товара
-Material Request Items,Материал Запрос товары
-Material Request No,Материал Запрос Нет
-Material Request Type,Материал Тип запроса
-Material Request of maximum {0} can be made for Item {1} against Sales Order {2},Материал Запрос максимума {0} могут быть сделаны для Пункт {1} против Заказ на продажу {2}
-Material Request used to make this Stock Entry,"Материал Запрос используется, чтобы сделать эту Stock запись"
-Material Request {0} is cancelled or stopped,Материал Запрос {0} отменяется или остановлен
-Material Requests for which Supplier Quotations are not created,"Материал Запросы, для которых Поставщик Котировки не создаются"
-Material Requests {0} created,Запросы Материал {0} создан
-Material Requirement,Потребности в материалах
-Material Transfer,О передаче материала
-Materials,Материалы
-Materials Required (Exploded),Необходимые материалы (в разобранном)
-Max 5 characters,Макс 5 символов
-Max Days Leave Allowed,Максимальное количество дней отпуска разрешены
-Max Discount (%),Макс Скидка (%)
-Max Qty,Макс Кол-во
-Max discount allowed for item: {0} is {1}%,Макс скидка позволило пункта: {0} {1}%
-Maximum Amount,Максимальная сумма
-Maximum allowed credit is {0} days after posting date,Максимально допустимое кредит {0} дней после размещения дату
-Maximum {0} rows allowed,Максимальные {0} строк разрешено
-Maxiumm discount for Item {0} is {1}%,Maxiumm скидка на Пункт {0} {1}%
-Medical,Медицинский
-Medium,Средний
-"Merging is only possible if following properties are same in both records. Group or Ledger, Root Type, Company","Слияние возможно только при следующие свойства одинаковы в обоих записей. Группа или Леджер, корень Тип, Компания"
-Message,Сообщение
-Message Parameter,Параметры сообщения
-Message Sent,Сообщение отправлено
-Message updated,Сообщение обновлено
-Messages,Сообщения
-Messages greater than 160 characters will be split into multiple messages,"Сообщения больше, чем 160 символов будет разделен на несколько сообщений"
-Middle Income,Средний доход
-Milestone,Этап
-Milestone Date,Дата реализации этапа
-Milestones,Основные этапы
-Milestones will be added as Events in the Calendar,Этапы проекта будут добавлены в качестве событий календаря
-Min Order Qty,Минимальный заказ Кол-во
-Min Qty,Мин Кол-во
-Min Qty can not be greater than Max Qty,"Мин Кол-во не может быть больше, чем максимальное Кол-во"
-Minimum Amount,Минимальная сумма
-Minimum Order Qty,Минимальное количество заказа
-Minute,Минута
-Misc Details,Разное Подробности
-Miscellaneous Expenses,Прочие расходы
-Miscelleneous,Miscelleneous
-Mobile No,Мобильный номер
-Mobile No.,Мобильный номер
-Mode of Payment,Способ оплаты
-Modern,"модные,"
-Monday,Понедельник
-Month,Mесяц
-Monthly,Ежемесячно
-Monthly Attendance Sheet,Ежемесячная посещаемость Лист
-Monthly Earning & Deduction,Ежемесячный Заработок & Вычет
-Monthly Salary Register,Заработная плата Зарегистрироваться
-Monthly salary statement.,Ежемесячная выписка зарплата.
-More Details,Больше параметров
-More Info,Подробнее
-Motion Picture & Video,Кинофильм & Видео
-Moving Average,Скользящее среднее
-Moving Average Rate,Moving Average Rate
-Mr,Г-н
-Ms,Госпожа
-Multiple Item prices.,Несколько цены товара.
-"Multiple Price Rule exists with same criteria, please resolve \			conflict by assigning priority. Price Rules: {0}","Несколько Цена Правило существует с тем же критериям, пожалуйста, решить \ конфликта путем присвоения приоритет. Цена Правила: {0}"
-Music,Музыка
-Must be Whole Number,Должно быть Целое число
-Name,Имя
-Name and Description,Название и описание
-Name and Employee ID,Имя и ID сотрудника
-"Name of new Account. Note: Please don't create accounts for Customers and Suppliers, they are created automatically from the Customer and Supplier master","Имя нового счета. Примечание: Пожалуйста, не создавать учетные записи для клиентов и поставщиков, они создаются автоматически от Заказчика и поставщика оригиналов"
-Name of person or organization that this address belongs to.,"Имя лица или организации, что этот адрес принадлежит."
-Name of the Budget Distribution,Название Распределение бюджета
-Naming Series,Наименование серии
-Negative Quantity is not allowed,Отрицательный Количество не допускается
-Negative Stock Error ({6}) for Item {0} in Warehouse {1} on {2} {3} in {4} {5},Отрицательный Ошибка со ({6}) по пункту {0} в Склад {1} на {2} {3} в {4} {5}
-Negative Valuation Rate is not allowed,Отрицательный Оценка курс не допускается
-Negative balance in Batch {0} for Item {1} at Warehouse {2} on {3} {4},Отрицательное сальдо в пакетном {0} для Пункт {1} в Хранилище {2} на {3} {4}
-Net Pay,Чистая Платное
-Net Pay (in words) will be visible once you save the Salary Slip.,"Чистая Платное (прописью) будут видны, как только вы сохраните Зарплата Слип."
-Net Profit / Loss,Чистая прибыль / убытки
-Net Total,Чистая Всего
-Net Total (Company Currency),Чистая Всего (Компания Валюта)
-Net Weight,Вес нетто
-Net Weight UOM,Вес нетто единица измерения
-Net Weight of each Item,Вес нетто каждого пункта
-Net pay cannot be negative,Чистая зарплата не может быть отрицательным
-Never,Никогда
-New ,Новый
-New Account,Новая учетная запись
-New Account Name,Новый Имя счета
-New BOM,Новый BOM
-New Communications,Новые Коммуникации
-New Company,Новая компания
-New Cost Center,Новый Центр Стоимость
-New Cost Center Name,Новый Центр Стоимость Имя
-New Delivery Notes,Новые Облигации Доставка
-New Enquiries,Новые запросы
-New Leads,Новые лиды
-New Leave Application,Новый Оставить заявку
-New Leaves Allocated,Новые листья Выделенные
-New Leaves Allocated (In Days),Новые листья Выделенные (в днях)
-New Material Requests,Новые запросы Материал
-New Projects,Новые проекты
-New Purchase Orders,Новые заказы
-New Purchase Receipts,Новые поступления Покупка
-New Quotations,Новые Котировки
-New Sales Orders,Новые заказы на продажу
-New Serial No cannot have Warehouse. Warehouse must be set by Stock Entry or Purchase Receipt,Новый Серийный номер не может быть Склад. Склад должен быть установлен на фондовой Вступил или приобрести получении
-New Stock Entries,Новый акций Записи
-New Stock UOM,Новый фонда UOM
-New Stock UOM is required,Новый фонда Единица измерения требуется
-New Stock UOM must be different from current stock UOM,Новый фонда единица измерения должна отличаться от текущей фондовой UOM
-New Supplier Quotations,Новые Котировки Поставщик
-New Support Tickets,Новые заявки в службу поддержки
-New UOM must NOT be of type Whole Number,Новая единица измерения НЕ должна быть целочисленной
-New Workplace,Новый Место работы
-Newsletter,Рассылка новостей
-Newsletter Content,Содержимое рассылки
-Newsletter Status, Статус рассылки
-Newsletter has already been sent,Информационный бюллетень уже был отправлен
-"Newsletters to contacts, leads.","Бюллетени для контактов, приводит."
-Newspaper Publishers,Газетных издателей
-Next,Далее
-Next Contact By,Следующая Контактные По
-Next Contact Date,Следующая контакты
-Next Date,Следующая дата
-Next email will be sent on:,Следующее письмо будет отправлено на:
-No,Нет
-No Customer Accounts found.,Не найдено ни Средства клиентов.
-No Customer or Supplier Accounts found,Не найдено ни одного клиента или поставщика счета
-No Expense Approvers. Please assign 'Expense Approver' Role to atleast one user,"Нет Расходные утверждающих. Пожалуйста, назначить ""расходов утверждающего"" роли для по крайней мере одного пользователя"
-No Item with Barcode {0},Нет товара со штрих-кодом {0}
-No Item with Serial No {0},Нет товара с серийным № {0}
-No Items to pack,Нет объектов для упаковки
-No Leave Approvers. Please assign 'Leave Approver' Role to atleast one user,"Нет Leave утверждающих. Пожалуйста назначить роль ""оставить утверждающий ', чтобы по крайней мере одного пользователя"
-No Permission,Нет разрешения
-No Production Orders created,"Нет Производственные заказы, созданные"
-No Supplier Accounts found. Supplier Accounts are identified based on 'Master Type' value in account record.,"Не найдено ни Поставщик счета. Поставщик счета определяются на основе стоимости ""Мастер Type 'в счет записи."
-No accounting entries for the following warehouses,Нет учетной записи для следующих складов
-No addresses created,"Нет адреса, созданные"
-No contacts created,Нет созданных контактов
-No default Address Template found. Please create a new one from Setup > Printing and Branding > Address Template.,"Нет умолчанию Адрес шаблона не найдено. Пожалуйста, создайте новый из Setup> Печать и брендинга> Адресная шаблон."
-No default BOM exists for Item {0},Нет умолчанию спецификации не существует Пункт {0}
-No description given,Не введено описание
-No employee found,Сотрудник не найден
-No employee found!,Сотрудник не найден!
-No of Requested SMS,Нет запрашиваемых SMS
-No of Sent SMS,Нет отправленных SMS
-No of Visits,Нет посещений
-No permission,Нет доступа
-No record found,Не запись не найдено
-No records found in the Invoice table,Не записи не найдено в таблице счетов
-No records found in the Payment table,Не записи не найдено в таблице оплаты
-No salary slip found for month: ,No salary slip found for month: 
-Non Profit,Некоммерческое предприятие
-Nos,кол-во
-Not Active,Не активно
-Not Applicable,Не применяется
-Not Available,Не доступен
-Not Billed,Не Объявленный
-Not Delivered,Не доставлен
-Not Set,Не указано
-Not allowed to update stock transactions older than {0},"Не допускается, чтобы обновить биржевые операции старше {0}"
-Not authorized to edit frozen Account {0},Не разрешается редактировать замороженный счет {0}
-Not authroized since {0} exceeds limits,Не Authroized с {0} превышает пределы
-Not permitted,Не допускается
-Note,Заметка
-Note User,Примечание пользователя
-"Note: Backups and files are not deleted from Dropbox, you will have to delete them manually.","Примечание: Резервные копии и файлы не удаляются из Dropbox, вам придется удалить их вручную."
-"Note: Backups and files are not deleted from Google Drive, you will have to delete them manually.","Примечание: Резервные копии и файлы не удаляются из Google Drive, вам придется удалить их вручную."
-Note: Due Date exceeds the allowed credit days by {0} day(s),Примечание: В связи Дата превышает разрешенный кредит дня на {0} день (дни)
-Note: Email will not be sent to disabled users,Примечание: E-mail не будет отправлен отключенному пользователю
-Note: Item {0} entered multiple times,Примечание: Пункт {0} имеет несколько вхождений
-Note: Payment Entry will not be created since 'Cash or Bank Account' was not specified,"Примечание: Оплата Вступление не будет создана, так как ""Наличные или Банковский счет"" не был указан"
-Note: System will not check over-delivery and over-booking for Item {0} as quantity or amount is 0,Примечание: Система не будет проверять по-доставки и избыточного бронирования по пункту {0} как количестве 0
-Note: There is not enough leave balance for Leave Type {0},Примечание: Существует не хватает отпуск баланс для отпуске Тип {0}
-Note: This Cost Center is a Group. Cannot make accounting entries against groups.,Примечание: Эта МВЗ является Группа. Невозможно сделать бухгалтерские проводки против групп.
-Note: {0},Примечание: {0}
-Notes,Заметки
-Notes:,Заметки:
-Nothing to request,Ничего просить
-Notice (days),Уведомление (дней)
-Notification Control,Контроль Уведомлений
-Notification Email Address,E-mail адрес для уведомлений
-Notify by Email on creation of automatic Material Request,Сообщите по электронной почте по созданию автоматической запрос материалов
-Number Format,Числовой\валютный формат
-Offer Date,Предложение Дата
-Office,Офис
-Office Equipments,Оборудование офиса
-Office Maintenance Expenses,Офис эксплуатационные расходы
-Office Rent,Аренда площади для офиса
-Old Parent,Старый родительский
-On Net Total,On Net Всего
-On Previous Row Amount,На предыдущей балансовой Row
-On Previous Row Total,На предыдущей строки Всего
-Online Auctions,Аукционы в Интернете
-Only Leave Applications with status 'Approved' can be submitted,"Только Оставьте приложений с статуса ""Одобрено"" могут быть представлены"
-"Only Serial Nos with status ""Available"" can be delivered.","Только Серийный Нос со статусом ""В наличии"" может быть доставлено."
-Only leaf nodes are allowed in transaction,Только листовые узлы допускаются в сделке
-Only the selected Leave Approver can submit this Leave Application,Только выбранный Оставить утверждающий мог представить этот Оставить заявку
-Open,Открыт
-Open Production Orders,Открыть Производственные заказы
-Open Tickets,Открытые заявку
-Opening (Cr),Открытие (Cr)
-Opening (Dr),Открытие (д-р)
-Opening Date,Открытие Дата
-Opening Entry,Открытие запись
-Opening Qty,Открытие Кол-во
-Opening Time,Открытие Время
-Opening Value,Открытие Значение
-Opening for a Job.,Открытие на работу.
-Operating Cost,Эксплуатационные затраты
-Operation Description,Операция Описание
-Operation No,Операция Нет
-Operation Time (mins),Время работы (мин)
-Operation {0} is repeated in Operations Table,Операция {0} повторяется в Operations таблице
-Operation {0} not present in Operations Table,Операция {0} нет в Operations таблице
-Operations,Эксплуатация
-Opportunity,Возможность
-Opportunity Date,Возможность Дата
-Opportunity From,Возможность От
-Opportunity Item,Возможность Пункт
-Opportunity Items,Возможности товары
-Opportunity Lost,Возможность Забыли
-Opportunity Type,Возможность Тип
-Optional. This setting will be used to filter in various transactions.,Факультативно. Эта установка будет использоваться для фильтрации в различных сделок.
-Order Type,Тип заказа
-Order Type must be one of {0},Тип заказа должен быть одним из {0}
-Ordered,В обработке
-Ordered Items To Be Billed,"Заказал пунктов, которые будут Объявленный"
-Ordered Items To Be Delivered,Заказал детали быть поставленным
-Ordered Qty,Заказал Кол-во
-"Ordered Qty: Quantity ordered for purchase, but not received.","Заказал Количество: Количество заказал для покупки, но не получил."
-Ordered Quantity,Заказанное количество
-Orders released for production.,"Заказы, выпущенные для производства."
-Organization Name,Название организации
-Organization Profile,Профиль организации
-Organization branch master.,Организация филиал мастер.
-Organization unit (department) master.,Название подразделения (департамент) хозяин.
-Other,Другое
-Other Details,Другие детали
-Others,Другое
-Out Qty,Из Кол-во
-Out Value,Выходное значение
-Out of AMC,Из КУА
-Out of Warranty,По истечении гарантийного срока
-Outgoing,Исходящий
-Outstanding Amount,Непогашенная сумма
-Outstanding for {0} cannot be less than zero ({1}),Выдающийся для {0} не может быть меньше нуля ({1})
-Overhead,Накладные расходы
-Overheads,Непроизводительные затраты
-Overlapping conditions found between:,Перекрытие условия найдено между:
-Overview,Обзор
-Owned,Присвоено
-Owner,Владелец
-P L A - Cess Portion,НОАК - Цесс Порция
-PL or BS,PL или BS
-PO Date,PO Дата
-PO No,Номер заказа на поставку
-POP3 Mail Server,Почты POP3 Сервер
-POP3 Mail Settings,Настройки почты POP3
-POP3 mail server (e.g. pop.gmail.com),POP3 почтовый сервер (например pop.gmail.com)
-POP3 server e.g. (pop.gmail.com),"POP3-сервер, например, (pop.gmail.com)"
-POS Setting,POS Настройка
-POS Setting required to make POS Entry,POS Настройка требуется сделать POS запись
-POS Setting {0} already created for user: {1} and company {2},POS Установка {0} уже создали для пользователя: {1} и компания {2}
-POS View,POS Посмотреть
-PR Detail,PR Подробно
-Package Item Details,Пакет Детальная информация о товаре
-Package Items,Пакет товары
-Package Weight Details,Вес упаковки Подробнее
-Packed Item,Упакованные Пункт
-Packed quantity must equal quantity for Item {0} in row {1},Упакованные количество должно равняться количество для Пункт {0} в строке {1}
-Packing Details,Детали упаковки
-Packing List,Комплект поставки
-Packing Slip,Упаковочный лист
-Packing Slip Item,Упаковочный лист Пункт
-Packing Slip Items,Упаковочный лист товары
-Packing Slip(s) cancelled,Упаковочный лист (ы) отменяется
-Page Break,Разрыв страницы
-Page Name,Имя страницы
-Paid Amount,Выплаченная сумма
-Paid amount + Write Off Amount can not be greater than Grand Total,"Платные сумма + списания сумма не может быть больше, чем общий итог"
-Pair,Носите
-Parameter,Параметр
-Parent Account,Родитель счета
-Parent Cost Center,Родитель МВЗ
-Parent Customer Group,Родительский клиент Группа
-Parent Detail docname,Родитель Деталь DOCNAME
-Parent Item,Родитель Пункт
-Parent Item Group,Родитель Пункт Группа
-Parent Item {0} must be not Stock Item and must be a Sales Item,Родитель Пункт {0} должен быть не со Пункт и должен быть Продажи товара
-Parent Party Type,Родитель партия Тип
-Parent Sales Person,Лицо Родительские продаж
-Parent Territory,Родитель Территория
-Parent Website Page,Родитель Сайт Страница
-Parent Website Route,Родитель Сайт Маршрут
-Parenttype,ParentType
-Part-time,Неполная занятость
-Partially Completed,Частично Завершено
-Partly Billed,Небольшая Объявленный
-Partly Delivered,Небольшая Поставляются
-Partner Target Detail,Партнер Целевая Подробно
-Partner Type,Тип Партнер
-Partner's Website,Сайт партнера
-Party,Сторона
-Party Account,Партия аккаунт
-Party Type,Партия Тип
-Party Type Name,Партия Тип Название
-Passive,Пассивный
-Passport Number,Номер паспорта
-Password,Пароль
-Pay To / Recd From,Pay To / RECD С
-Payable,К оплате
-Payables,Кредиторская задолженность
-Payables Group,Кредиторская задолженность группы
-Payment Days,Платежные дней
-Payment Due Date,Дата платежа
-Payment Period Based On Invoice Date,Оплата период на основе Накладная Дата
-Payment Reconciliation,Оплата Примирение
-Payment Reconciliation Invoice,Оплата Примирение Счет
-Payment Reconciliation Invoices,Оплата примирения Счета
-Payment Reconciliation Payment,Оплата Примирение Оплата
-Payment Reconciliation Payments,Оплата примирения Платежи
-Payment Type,Вид оплаты
-Payment cannot be made for empty cart,Оплата не может быть сделано для пустого корзину
-Payment of salary for the month {0} and year {1},Выплата заработной платы за месяц {0} и год {1}
-Payments,Оплата
-Payments Made,"Выплаты, производимые"
-Payments Received,Полученные платежи
-Payments made during the digest period,Платежи в период дайджест
-Payments received during the digest period,"Платежи, полученные в период дайджест"
-Payroll Settings,Настройки по заработной плате
-Pending,В ожидании
-Pending Amount,В ожидании Сумма
-Pending Items {0} updated,Нерешенные вопросы {0} обновляется
-Pending Review,В ожидании отзыв
-Pending SO Items For Purchase Request,В ожидании SO предметы для покупки запрос
-Pension Funds,Пенсионные фонды
-Percent Complete,Процент выполнения
-Percentage Allocation,Процент Распределение
-Percentage Allocation should be equal to 100%,Процент Распределение должно быть равно 100%
-Percentage variation in quantity to be allowed while receiving or delivering this item.,"Изменение в процентах в количестве, чтобы иметь возможность во время приема или доставки этот пункт."
-Percentage you are allowed to receive or deliver more against the quantity ordered. For example: If you have ordered 100 units. and your Allowance is 10% then you are allowed to receive 110 units.,"Процент вы имеете право принимать или сдавать более против заказанного количества. Например: Если Вы заказали 100 единиц. и ваш Пособие 10%, то вы имеете право на получение 110 единиц."
-Performance appraisal.,Служебная аттестация.
-Period,Период обновления
-Period Closing Voucher,Период Окончание Ваучер
-Periodicity,Периодичность
-Permanent Address,Постоянный адрес
-Permanent Address Is,Постоянный адрес Является
-Permission,Разрешение
-Personal,Личное
-Personal Details,Личные Данные
-Personal Email,Личная E-mail
-Pharmaceutical,Фармацевтический
-Pharmaceuticals,Фармацевтика
-Phone,Телефон
-Phone No,Номер телефона
-Piecework,Сдельная работа
-Pincode,Pincode
-Place of Issue,Место выдачи
-Plan for maintenance visits.,Запланируйте для посещения технического обслуживания.
-Planned Qty,Планируемые Кол-во
-"Planned Qty: Quantity, for which, Production Order has been raised, but is pending to be manufactured.","Планируемые Кол-во: Кол-во, для которых, производственного заказа был поднят, но находится на рассмотрении, которые будут изготовлены."
-Planned Quantity,Планируемый Количество
-Planning,Планирование
-Plant,Завод
-Plant and Machinery,Сооружения и оборудование
-Please Enter Abbreviation or Short Name properly as it will be added as Suffix to all Account Heads.,"Пожалуйста, введите Аббревиатура или короткое имя правильно, как он будет добавлен в качестве суффикса для всех учетных записей глав."
-Please Update SMS Settings,Обновите SMS Настройки
-Please add expense voucher details,"Пожалуйста, добавьте расходов Детали ваучеров"
-Please add to Modes of Payment from Setup.,"Пожалуйста, добавить в форм оплаты от установки."
-Please check 'Is Advance' against Account {0} if this is an advance entry.,"Пожалуйста, проверьте ""Есть Advance"" против Счет {0}, если это заранее запись."
-Please click on 'Generate Schedule',"Пожалуйста, нажмите на кнопку ""Generate Расписание"""
-Please click on 'Generate Schedule' to fetch Serial No added for Item {0},"Пожалуйста, нажмите на кнопку ""Generate Расписание"", чтобы принести Серийный номер добавлен для Пункт {0}"
-Please click on 'Generate Schedule' to get schedule,"Пожалуйста, нажмите на кнопку ""Generate Расписание"", чтобы получить график"
-Please create Customer from Lead {0},"Пожалуйста, создайте Клиента от свинца {0}"
-Please create Salary Structure for employee {0},"Пожалуйста, создайте Зарплата Структура для работника {0}"
-Please create new account from Chart of Accounts.,"Пожалуйста, создайте новую учетную запись с Планом счетов бухгалтерского учета."
-Please do NOT create Account (Ledgers) for Customers and Suppliers. They are created directly from the Customer / Supplier masters.,"Пожалуйста, не создавайте аккаунт (бухгалтерские книги) для заказчиков и поставщиков. Они создаются непосредственно от клиентов / поставщиков мастеров."
-Please enter 'Expected Delivery Date',"Пожалуйста, введите 'ожидаемой даты поставки """
-Please enter 'Is Subcontracted' as Yes or No,"Пожалуйста, введите 'Является субподряду "", как Да или Нет"
-Please enter 'Repeat on Day of Month' field value,"Пожалуйста, введите 'Repeat на день месяца' значения поля"
-Please enter Account Receivable/Payable group in company master,"Пожалуйста, введите Дебиторская задолженность / кредиторская задолженность группы в мастера компании"
-Please enter Approving Role or Approving User,"Пожалуйста, введите утверждении роли или утверждении Пользователь"
-Please enter BOM for Item {0} at row {1},"Пожалуйста, введите BOM по пункту {0} в строке {1}"
-Please enter Company,"Пожалуйста, введите Компания"
-Please enter Cost Center,"Пожалуйста, введите МВЗ"
-Please enter Delivery Note No or Sales Invoice No to proceed,"Пожалуйста, введите накладную Нет или счет-фактура Нет, чтобы продолжить"
-Please enter Employee Id of this sales parson,"Пожалуйста, введите код сотрудника этого продаж пастора"
-Please enter Expense Account,"Пожалуйста, введите Expense счет"
-Please enter Item Code to get batch no,"Пожалуйста, введите Код товара, чтобы получить партию не"
-Please enter Item Code.,"Пожалуйста, введите Код товара."
-Please enter Item first,"Пожалуйста, введите пункт первый"
-Please enter Maintaince Details first,"Пожалуйста, введите Maintaince Подробности"
-Please enter Master Name once the account is created.,"Пожалуйста, введите Master Имя только учетная запись будет создана."
-Please enter Planned Qty for Item {0} at row {1},"Пожалуйста, введите Запланированное Количество по пункту {0} в строке {1}"
-Please enter Production Item first,"Пожалуйста, введите выпуска изделия сначала"
-Please enter Purchase Receipt No to proceed,"Пожалуйста, введите ТОВАРНЫЙ ЧЕК Нет, чтобы продолжить"
-Please enter Reference date,"Пожалуйста, введите дату Ссылка"
-Please enter Warehouse for which Material Request will be raised,"Пожалуйста, введите Склад для которых Материал Запрос будет поднят"
-Please enter Write Off Account,"Пожалуйста, введите списать счет"
-Please enter atleast 1 invoice in the table,"Пожалуйста, введите не менее чем 1-фактуру в таблице"
-Please enter company first,"Пожалуйста, введите компанию первой"
-Please enter company name first,"Пожалуйста, введите название компании сначала"
-Please enter default Unit of Measure,"Пожалуйста, введите умолчанию единицу измерения"
-Please enter default currency in Company Master,"Пожалуйста, введите валюту по умолчанию в компании Master"
-Please enter email address,"Пожалуйста, введите адрес электронной почты,"
-Please enter item details,"Пожалуйста, введите детали деталя"
-Please enter message before sending,"Пожалуйста, введите сообщение перед отправкой"
-Please enter parent account group for warehouse account,"Пожалуйста, введите родительскую группу счета для складского учета"
-Please enter parent cost center,"Пожалуйста, введите МВЗ родительский"
-Please enter quantity for Item {0},"Пожалуйста, введите количество для Пункт {0}"
-Please enter relieving date.,"Пожалуйста, введите даты снятия."
-Please enter sales order in the above table,"Пожалуйста, введите заказ клиента в таблице выше"
-Please enter valid Company Email,"Пожалуйста, введите действительный Компания Email"
-Please enter valid Email Id,"Пожалуйста, введите действительный адрес электронной почты Id"
-Please enter valid Personal Email,"Пожалуйста, введите действительный Личная на e-mail"
-Please enter valid mobile nos,Введите действительные мобильных NOS
-Please find attached Sales Invoice #{0},Прилагаем Расходная накладная # {0}
-Please install dropbox python module,"Пожалуйста, установите модуль питона Dropbox"
-Please mention no of visits required,"Пожалуйста, укажите кол-во посещений, необходимых"
-Please pull items from Delivery Note,Пожалуйста вытяните элементов из накладной
-Please save the Newsletter before sending,"Пожалуйста, сохраните бюллетень перед отправкой"
-Please save the document before generating maintenance schedule,"Пожалуйста, сохраните документ перед генерацией график технического обслуживания"
-Please see attachment,"Пожалуйста, см. приложение"
-Please select Bank Account,"Пожалуйста, выберите банковский счет"
-Please select Carry Forward if you also want to include previous fiscal year's balance leaves to this fiscal year,"Пожалуйста, выберите переносить, если вы также хотите включить баланс предыдущего финансового года оставляет в этом финансовом году"
-Please select Category first,"Пожалуйста, выберите категорию первый"
-Please select Charge Type first,"Пожалуйста, выберите Charge Тип первый"
-Please select Fiscal Year,"Пожалуйста, выберите финансовый год"
-Please select Group or Ledger value,"Пожалуйста, выберите Group или Ledger значение"
-Please select Incharge Person's name,"Пожалуйста, выберите имя InCharge Лица"
-Please select Invoice Type and Invoice Number in atleast one row,"Пожалуйста, выберите Счет Тип и номер счета-фактуры в по крайней мере одном ряду"
-"Please select Item where ""Is Stock Item"" is ""No"" and ""Is Sales Item"" is ""Yes"" and there is no other Sales BOM","Пожалуйста, выберите пункт, где ""это со Пункт"" является ""Нет"" и ""является продажа товара"" ""да"" и нет никакой другой Продажи BOM"
-Please select Price List,"Пожалуйста, выберите прайс-лист"
-Please select Start Date and End Date for Item {0},"Пожалуйста, выберите дату начала и дату окончания Пункт {0}"
-Please select Time Logs.,"Пожалуйста, выберите Журналы Время."
-Please select a csv file,Выберите файл CSV
-Please select a valid csv file with data,"Пожалуйста, выберите правильный файл CSV с данными"
-Please select a value for {0} quotation_to {1},"Пожалуйста, выберите значение для {0} quotation_to {1}"
-"Please select an ""Image"" first","Пожалуйста, выберите ""Image"" первым"
-Please select charge type first,"Пожалуйста, выберите тип заряда первым"
-Please select company first,"Пожалуйста, выберите компанию первой"
-Please select company first.,"Пожалуйста, выберите компанию в первую очередь."
-Please select item code,"Пожалуйста, выберите элемент кода"
-Please select month and year,"Пожалуйста, выберите месяц и год"
-Please select prefix first,"Пожалуйста, выберите префикс первым"
-Please select the document type first,"Пожалуйста, выберите тип документа сначала"
-Please select weekly off day,"Пожалуйста, выберите в неделю выходной"
-Please select {0},"Пожалуйста, выберите {0}"
-Please select {0} first,"Пожалуйста, выберите {0} первый"
-Please select {0} first.,"Пожалуйста, выберите {0} в первую очередь."
-Please set Dropbox access keys in your site config,"Пожалуйста, установите ключи доступа Dropbox на своем сайте конфигурации"
-Please set Google Drive access keys in {0},"Пожалуйста, установите ключи доступа Google Drive, в {0}"
-Please set default Cash or Bank account in Mode of Payment {0},"Пожалуйста, установите Cash умолчанию или банковский счет в режим оплаты {0}"
-Please set default value {0} in Company {0},"Пожалуйста, установите значение по умолчанию {0} в компании {0}"
-Please set {0},"Пожалуйста, установите {0}"
-Please setup Employee Naming System in Human Resource > HR Settings,"Пожалуйста, установите Сотрудник система именования в Human Resource> Настройки HR"
-Please setup numbering series for Attendance via Setup > Numbering Series,"Пожалуйста, установите нумерация серии для Посещаемость через Настройка> нумерации серии"
-Please setup your chart of accounts before you start Accounting Entries,"Пожалуйста, установите свой план счетов, прежде чем начать бухгалтерских проводок"
-Please specify,"Пожалуйста, сформулируйте"
-Please specify Company,"Пожалуйста, сформулируйте Компания"
-Please specify Company to proceed,"Пожалуйста, сформулируйте Компания приступить"
-Please specify Default Currency in Company Master and Global Defaults,"Пожалуйста, сформулируйте Базовая валюта в компании Мастер и общие настройки по умолчанию"
-Please specify a,"Пожалуйста, сформулируйте"
-Please specify a valid 'From Case No.',"Пожалуйста, сформулируйте действительный 'От делу №'"
-Please specify a valid Row ID for {0} in row {1},Укажите правильный Row ID для {0} в строке {1}
-Please specify either Quantity or Valuation Rate or both,"Пожалуйста, сформулируйте либо Количество или оценка Оценить или оба"
-Please submit to update Leave Balance.,"Пожалуйста, отправьте обновить Leave баланса."
-Plot,Сюжет
-Plot By,Участок По
-Point of Sale,Точки продаж
-Point-of-Sale Setting,Точка-оф-продажи Настройка
-Post Graduate,Послевузовском
-Postal,Почтовый
-Postal Expenses,Почтовые расходы
-Posting Date,Дата публикации
-Posting Time,Средняя Время
-Posting date and posting time is mandatory,Дата публикации и размещения время является обязательным
-Posting timestamp must be after {0},Средняя отметка должна быть после {0}
-Potential opportunities for selling.,Потенциальные возможности для продажи.
-Preferred Billing Address,Популярные Адрес для выставления счета
-Preferred Shipping Address,Популярные Адрес доставки
-Prefix,Префикс
-Present,Настоящее.
-Prevdoc DocType,Prevdoc DocType
-Prevdoc Doctype,Prevdoc Doctype
-Preview,Просмотр
-Previous,Предыдущая
-Previous Work Experience,Предыдущий опыт работы
-Price,Цена
-Price / Discount,Цена / Скидка
-Price List,Прайс-лист
-Price List Currency,Прайс-лист валют
-Price List Currency not selected,Прайс-лист Обмен не выбран
-Price List Exchange Rate,Прайс-лист валютный курс
-Price List Name,Цена Имя
-Price List Rate,Прайс-лист Оценить
-Price List Rate (Company Currency),Прайс-лист Тариф (Компания Валюта)
-Price List master.,Мастер Прайс-лист.
-Price List must be applicable for Buying or Selling,Прайс-лист должен быть применим для покупки или продажи
-Price List not selected,Прайс-лист не выбран
-Price List {0} is disabled,Прайс-лист {0} отключена
-Price or Discount,Цена или Скидка
-Pricing Rule,Цены Правило
-Pricing Rule Help,Цены Правило Помощь
-"Pricing Rule is first selected based on 'Apply On' field, which can be Item, Item Group or Brand.","Цены Правило сначала выбирается на основе ""Применить На"" поле, которое может быть Пункт, Пункт Группа или Марка."
-"Pricing Rule is made to overwrite Price List / define discount percentage, based on some criteria.","Цены Правило состоит перезаписать Прайс-лист / определить скидка процент, на основе некоторых критериев."
-Pricing Rules are further filtered based on quantity.,Цены Правила дополнительно фильтруются на основе количества.
-Print Format Style,Формат печати Стиль
-Print Heading,Распечатать Заголовок
-Print Without Amount,Распечатать Без сумма
-Print and Stationary,Печать и стационарное
-Printing and Branding,Печать и брендинг
-Priority,Приоритет
-Private Equity,Private Equity
-Privilege Leave,Привилегированный Оставить
-Probation,Испытательный срок
-Process Payroll,Процесс расчета заработной платы
-Produced,Произведено
-Produced Quantity,Добытое количество
-Product Enquiry,Product Enquiry
-Production,Производство
-Production Order,Производственный заказ
-Production Order status is {0},Статус производственного заказа {0}
-Production Order {0} must be cancelled before cancelling this Sales Order,Производственный заказ {0} должно быть отменено до отмены этого заказ клиента
-Production Order {0} must be submitted,Производственный заказ {0} должны быть представлены
-Production Orders,Производственные заказы
-Production Orders in Progress,Производственные заказы в Прогресс
-Production Plan Item,Производственный план Пункт
-Production Plan Items,Производственный план товары
-Production Plan Sales Order,Производственный план по продажам Заказать
-Production Plan Sales Orders,Производственный план Заказы
-Production Planning Tool,Планирование производства инструмента
-Products,Продукты
-"Products will be sorted by weight-age in default searches. More the weight-age, higher the product will appear in the list.","Продукты будут отсортированы по весу возраста в поисках по умолчанию. Более вес-возраст, выше продукт появится в списке."
-Professional Tax,Профессиональный Налоговый
-Profit and Loss,Прибыль и убытки
-Profit and Loss Statement,Счет прибылей и убытков
-Project,Проект
-Project Costing,Стоимость проекта
-Project Details,Подробности проекта
-Project Manager,Руководитель проекта
-Project Milestone,Этап проекта
-Project Milestones,Этапы проекта
-Project Name,Название проекта
-Project Start Date,Дата начала проекта
-Project Type,Тип проекта
-Project Value,Значимость проекта
-Project activity / task.,Проектная деятельность / задачи.
-Project master.,Мастер проекта.
-Project will get saved and will be searchable with project name given,Проект будет спастись и будут доступны для поиска с именем проекта дается
-Project wise Stock Tracking,Проект мудрый слежения со
-Project-wise data is not available for Quotation,Проект мудрый данные не доступны для коммерческого предложения
-Projected,Проектированный
-Projected Qty,Прогнозируемый Количество
-Projects,Проекты
-Projects & System,Проекты и система
-Prompt for Email on Submission of,Запрашивать Email по подаче
-Proposal Writing,Предложение Написание
-Provide email id registered in company,Обеспечить электронный идентификатор зарегистрирован в компании
-Provisional Profit / Loss (Credit),Предварительная прибыль / убыток (Кредит)
-Public,Публично
-Published on website at: {0},Опубликовано на веб-сайте по адресу: {0}
-Publishing,Публикация
-Pull sales orders (pending to deliver) based on the above criteria,"Потяните заказы на продажу (в ожидании, чтобы доставить) на основе вышеуказанных критериев"
-Purchase,Купить
-Purchase / Manufacture Details,Покупка / Производство Подробнее
-Purchase Analytics,Покупка Аналитика
-Purchase Common,Покупка Common
-Purchase Details,Покупка Подробности
-Purchase Discounts,Покупка Скидки
-Purchase Invoice,Покупка Счет
-Purchase Invoice Advance,Счета-фактуры Advance
-Purchase Invoice Advances,Счета-фактуры Авансы
-Purchase Invoice Item,Покупка Счет Пункт
-Purchase Invoice Trends,Счета-фактуры Тенденции
-Purchase Invoice {0} is already submitted,Покупка Счет {0} уже подано
-Purchase Order,Заказ на покупку
-Purchase Order Item,Заказ товара
-Purchase Order Item No,Заказ товара Нет
-Purchase Order Item Supplied,Заказ товара Поставляется
-Purchase Order Items,Покупка Заказ позиции
-Purchase Order Items Supplied,Покупка Заказ позиции Поставляется
-Purchase Order Items To Be Billed,Покупка Заказ позиции быть выставлен счет
-Purchase Order Items To Be Received,"Покупка Заказ позиции, которые будут получены"
-Purchase Order Message,Заказ на сообщение
-Purchase Order Required,"Покупка порядке, предусмотренном"
-Purchase Order Trends,Заказ на покупку Тенденции
-Purchase Order number required for Item {0},Число Заказ требуется для Пункт {0}
-Purchase Order {0} is 'Stopped',"Заказ на {0} 'Остановлена """
-Purchase Order {0} is not submitted,Заказ на {0} не представлено
-Purchase Orders given to Suppliers.,"Заказы, выданные поставщикам."
-Purchase Receipt,Покупка Получение
-Purchase Receipt Item,Покупка Получение товара
-Purchase Receipt Item Supplied,Покупка Получение товара Поставляется
-Purchase Receipt Item Supplieds,Покупка получения элемента Supplieds
-Purchase Receipt Items,Покупка чеков товары
-Purchase Receipt Message,Покупка Получение Сообщение
-Purchase Receipt No,Покупка Получение Нет
-Purchase Receipt Required,Покупка Получение необходимое
-Purchase Receipt Trends,Покупка чеков тенденции
-Purchase Receipt number required for Item {0},"Покупка Получение число, необходимое для Пункт {0}"
-Purchase Receipt {0} is not submitted,Покупка Получение {0} не представлено
-Purchase Register,Покупка Становиться на учет
-Purchase Return,Покупка Вернуться
-Purchase Returned,Покупка вернулся
-Purchase Taxes and Charges,Покупка Налоги и сборы
-Purchase Taxes and Charges Master,Покупка Налоги и сборы Мастер
-Purchse Order number required for Item {0},Число Purchse Заказать требуется для Пункт {0}
-Purpose,Цель
-Purpose must be one of {0},Цель должна быть одна из {0}
-QA Inspection,Инспекция контроля качества
-Qty,Кол-во
-Qty Consumed Per Unit,Кол-во Потребляемая на единицу
-Qty To Manufacture,Кол-во для производства
-Qty as per Stock UOM,Кол-во в соответствии со UOM
-Qty to Deliver,Кол-во для доставки
-Qty to Order,Кол-во в заказ
-Qty to Receive,Кол-во на получение
-Qty to Transfer,Кол-во для передачи
-Qualification,Квалификаци
-Quality,Качество
-Quality Inspection,Контроль качества
-Quality Inspection Parameters,Параметры Контроль качества
-Quality Inspection Reading,Контроль качества Чтение
-Quality Inspection Readings,Контроль качества чтения
-Quality Inspection required for Item {0},"Контроль качества, необходимые для Пункт {0}"
-Quality Management,Управление качеством
-Quantity,Количество
-Quantity Requested for Purchase,Количество Потребовал для покупки
-Quantity and Rate,Количество и курс
-Quantity and Warehouse,Количество и Склад
-Quantity cannot be a fraction in row {0},Количество не может быть фракция в строке {0}
-Quantity for Item {0} must be less than {1},Количество по пункту {0} должно быть меньше {1}
-Quantity in row {0} ({1}) must be same as manufactured quantity {2},"Количество в строке {0} ({1}) должна быть такой же, как изготавливается количество {2}"
-Quantity of item obtained after manufacturing / repacking from given quantities of raw materials,Количество пункта получены после изготовления / переупаковка от заданных величин сырья
-Quantity required for Item {0} in row {1},Кол-во для Пункт {0} в строке {1}
-Quarter,Квартал
-Quarterly,Ежеквартально
-Quick Help,Быстрая помощь
-Quotation,Расценки
-Quotation Item,Цитата Пункт
-Quotation Items,Котировочные товары
-Quotation Lost Reason,Цитата Забыли Причина
-Quotation Message,Цитата Сообщение
-Quotation To,Цитата Для
-Quotation Trends,Котировочные тенденции
-Quotation {0} is cancelled,Цитата {0} отменяется
-Quotation {0} not of type {1},Цитата {0} не типа {1}
-Quotations received from Suppliers.,Котировки полученных от поставщиков.
-Quotes to Leads or Customers.,Котировки в снабжении или клиентов.
-Raise Material Request when stock reaches re-order level,Поднимите Материал запрос когда шток достигает уровня переупорядочиваем
-Raised By,Поднятый По
-Raised By (Email),Поднятый силу (Email)
-Random,В случайном порядке
-Range,температур
-Rate,Оценить
-Rate ,
-Rate (%),Ставка (%)
-Rate (Company Currency),Тариф (Компания Валюта)
-Rate Of Materials Based On,Оценить материалов на основе
-Rate and Amount,Ставку и сумму
-Rate at which Customer Currency is converted to customer's base currency,"Скорость, с которой Заказчик валют преобразуется в базовой валюте клиента"
-Rate at which Price list currency is converted to company's base currency,"Скорость, с которой Прайс-лист валюта конвертируется в базовую валюту компании"
-Rate at which Price list currency is converted to customer's base currency,"Скорость, с которой Прайс-лист валюта конвертируется в базовой валюте клиента"
-Rate at which customer's currency is converted to company's base currency,"Скорость, с которой валюта клиента превращается в базовой валюте компании"
-Rate at which supplier's currency is converted to company's base currency,"Скорость, с которой валюта продукция превращается в базовой валюте компании"
-Rate at which this tax is applied,"Скорость, с которой этот налог применяется"
-Raw Material,Спецификации сырья
-Raw Material Item Code,Сырье Код товара
-Raw Materials Supplied,Давальческого сырья
-Raw Materials Supplied Cost,Сырье Поставляется Стоимость
-Raw material cannot be same as main Item,"Сырье не может быть такой же, как главный пункт"
-Re-Order Level,Изменить порядок Уровень
-Re-Order Qty,Re-Количество заказа
-Re-order,Re порядка
-Re-order Level,Уровень изменить порядок
-Re-order Qty,Re порядка Кол-во
-Read,Читать
-Reading 1,Чтение 1
-Reading 10,Чтение 10
-Reading 2,Чтение 2
-Reading 3,Чтение 3
-Reading 4,Чтение 4
-Reading 5,Чтение 5
-Reading 6,Чтение 6
-Reading 7,Чтение 7
-Reading 8,Чтение 8
-Reading 9,Чтение 9
-Real Estate,Недвижимость
-Reason,Возвращаемое значение
-Reason for Leaving,Причина увольнения
-Reason for Resignation,Причиной отставки
-Reason for losing,Причина потери
-Recd Quantity,RECD Количество
-Receivable,Дебиторская задолженность
-Receivable / Payable account will be identified based on the field Master Type,Дебиторская задолженность / оплачивается счет будет идентифицирован на основе поля Master Тип
-Receivables,Дебиторская задолженность
-Receivables / Payables,Кредиторской / дебиторской задолженности
-Receivables Group,Дебиторская задолженность Группы
-Received Date,Поступило Дата
-Received Items To Be Billed,Полученные товары быть выставлен счет
-Received Qty,Поступило Кол-во
-Received and Accepted,Получил и принял
-Receiver List,Приемник Список
-Receiver List is empty. Please create Receiver List,"Приемник Список пуст. Пожалуйста, создайте приемник Список"
-Receiver Parameter,Приемник Параметр
-Recipients,Получатели
-Reconcile,Согласовать
-Reconciliation Data,Данные Примирение
-Reconciliation HTML,Примирение HTML
-Reconciliation JSON,Примирение JSON
-Record item movement.,Движение Запись пункт.
-Recurring Id,Периодическое Id
-Recurring Invoice,Периодическое Счет
-Recurring Type,Периодическое Тип
-Reduce Deduction for Leave Without Pay (LWP),Уменьшите вычет для отпуска без сохранения (LWP)
-Reduce Earning for Leave Without Pay (LWP),Уменьшите Набор для отпуска без сохранения (LWP)
-Ref,N
-Ref Code,Код
-Ref SQ,Ссылка SQ
-Reference,Ссылка на
-Reference #{0} dated {1},Ссылка # {0} от {1}
-Reference Date,Ссылка Дата
-Reference Name,Ссылка Имя
-Reference No & Reference Date is required for {0},Ссылка № & Ссылка Дата необходим для {0}
-Reference No is mandatory if you entered Reference Date,"Ссылка № является обязательным, если вы ввели Исходной дате"
-Reference Number,Номер для ссылок
-Reference Row #,Ссылка строка #
-Refresh,Обновить
-Registration Details,Регистрационные данные
-Registration Info,Информация о регистрации
-Rejected,Отклоненные
-Rejected Quantity,Отклонен Количество
-Rejected Serial No,Отклонен Серийный номер
-Rejected Warehouse,Отклонен Склад
-Rejected Warehouse is mandatory against regected item,Отклонен Склад является обязательным против regected пункта
-Relation,Relation
-Relieving Date,Освобождение Дата
-Relieving Date must be greater than Date of Joining,Освобождение Дата должна быть больше даты присоединения
-Remark,Примечание
-Remarks,Примечания
-Remarks Custom,Замечания Пользовательские
-Rename,Переименовать
-Rename Log,Переименовать Входить
-Rename Tool,Переименование файлов
-Rent Cost,Стоимость аренды
-Rent per hour,Аренда в час
-Rented,Арендованный
-Repeat on Day of Month,Повторите с Днем Ежемесячно
-Replace,Заменить
-Replace Item / BOM in all BOMs,Заменить пункт / BOM во всех спецификациях
-Replied,Ответил
-Report Date,Дата отчета
-Report Type,Тип отчета
-Report Type is mandatory,Тип отчета является обязательным
-Reports to,Доклады
-Reqd By Date,Логика включения по дате
-Reqd by Date,Логика включения по дате
-Request Type,Тип запроса
-Request for Information,Запрос на предоставление информации
-Request for purchase.,Запрос на покупку.
-Requested,Запрошено
-Requested For,Запрашиваемая Для
-Requested Items To Be Ordered,Требуемые товары заказываются
-Requested Items To Be Transferred,Требуемые товары должны быть переданы
-Requested Qty,Запрашиваемые Кол-во
-"Requested Qty: Quantity requested for purchase, but not ordered.","Запрашиваемые Кол-во: Количество просил для покупки, но не заказали."
-Requests for items.,Запросы на предметы.
-Required By,Требуется По
-Required Date,Требуется Дата
-Required Qty,Обязательные Кол-во
-Required only for sample item.,Требуется только для образца пункта.
-Required raw materials issued to the supplier for producing a sub - contracted item.,"Обязательные сырье, выпущенные к поставщику для получения суб - контракт пункт."
-Research,Исследования
-Research & Development,Научно-исследовательские и опытно-конструкторские работы
-Researcher,Исследователь
-Reseller,Торговый посредник
-Reserved,Зарезервировано
-Reserved Qty,Зарезервированное кол-во
-"Reserved Qty: Quantity ordered for sale, but not delivered.","Защищены Кол-во: Количество приказал на продажу, но не поставлены."
-Reserved Quantity,Зарезервировано Количество
-Reserved Warehouse,Зарезервировано Склад
-Reserved Warehouse in Sales Order / Finished Goods Warehouse,Зарезервировано Склад в заказ клиента / склад готовой продукции
-Reserved Warehouse is missing in Sales Order,Зарезервировано Склад в заказ клиента отсутствует
-Reserved Warehouse required for stock Item {0} in row {1},Зарезервировано Склад требуется для складе Пункт {0} в строке {1}
-Reserved warehouse required for stock item {0},Зарезервировано склад требуются для готового элемента {0}
-Reserves and Surplus,Запасы и Излишки
-Reset Filters,Сбросить фильтры
-Resignation Letter Date,Отставка Письмо Дата
-Resolution,Разрешение
-Resolution Date,Разрешение Дата
-Resolution Details,Разрешение Подробнее
-Resolved By,Решили По
-Rest Of The World,Остальной мир
-Retail,Розничная торговля
-Retail & Wholesale,Розничная и оптовая торговля
-Retailer,Розничный торговец
-Review Date,Дата пересмотра
-Rgt,Полк
-Role Allowed to edit frozen stock,Роль разрешено редактировать Замороженный исходный
-Role that is allowed to submit transactions that exceed credit limits set.,"Роль, которая имеет право на представление операции, превышающие лимиты кредитования, установленные."
-Root Type,Корневая Тип
-Root Type is mandatory,Корневая Тип является обязательным
-Root account can not be deleted,Корневая учетная запись не может быть удалена
-Root cannot be edited.,Корневая не могут быть изменены.
-Root cannot have a parent cost center,Корневая не может иметь родителей МВЗ
-Rounded Off,Округляется
-Rounded Total,Округлые Всего
-Rounded Total (Company Currency),Округлые Всего (Компания Валюта)
-Row # ,Строка #
-Row # {0}: ,Строка # {0}:
-Row #{0}: Ordered qty can not less than item's minimum order qty (defined in item master).,Ряд # {0}: Заказал Количество может не менее минимального Кол порядка элемента (определяется в мастер пункт).
-Row #{0}: Please specify Serial No for Item {1},"Ряд # {0}: Пожалуйста, сформулируйте Серийный номер для Пункт {1}"
-Row {0}: Account does not match with \						Purchase Invoice Credit To account,Ряд {0}: Счет не соответствует \ Покупка Счет в плюс на счет
-Row {0}: Account does not match with \						Sales Invoice Debit To account,Ряд {0}: Счет не соответствует \ Расходная накладная дебету счета
-Row {0}: Conversion Factor is mandatory,Ряд {0}: Коэффициент преобразования является обязательным
-Row {0}: Credit entry can not be linked with a Purchase Invoice,Ряд {0}: Кредитная запись не может быть связан с товарным чеком
-Row {0}: Debit entry can not be linked with a Sales Invoice,Ряд {0}: Дебет запись не может быть связан с продаж счета-фактуры
-Row {0}: Payment amount must be less than or equals to invoice outstanding amount. Please refer Note below.,"Ряд {0}: Сумма платежа должна быть меньше или равна выставлять счета суммы задолженности. Пожалуйста, обратитесь примечание ниже."
-Row {0}: Qty is mandatory,Ряд {0}: Кол-во является обязательным
-"Row {0}: Qty not avalable in warehouse {1} on {2} {3}.					Available Qty: {4}, Transfer Qty: {5}","Ряд {0}: Кол-во не Имеющийся на складе {1} на {2} {3}. Доступное Кол-во: {4}, трансфер Количество: {5}"
-"Row {0}: To set {1} periodicity, difference between from and to date \						must be greater than or equal to {2}","Строка {0}: Чтобы установить {1} периодичность, разница между от и до настоящего времени \ должно быть больше или равно {2}"
-Row {0}:Start Date must be before End Date,Ряд {0}: Дата начала должна быть раньше даты окончания
-Rules for adding shipping costs.,Правила для добавления стоимости доставки.
-Rules for applying pricing and discount.,Правила применения цен и скидки.
-Rules to calculate shipping amount for a sale,Правила для расчета количества груза для продажи
-S.O. No.,КО №
-SHE Cess on Excise,ОНА CESS на акцизов
-SHE Cess on Service Tax,ОНА CESS на налоговой службы
-SHE Cess on TDS,ОНА CESS на TDS
-SMS Center,SMS центр
-SMS Gateway URL,SMS Gateway URL
-SMS Log,SMS Log
-SMS Parameter,SMS Параметр
-SMS Sender Name,SMS Отправитель Имя
-SMS Settings,Настройки SMS
-SO Date,SO Дата
-SO Pending Qty,ТАК В ожидании Кол-во
-SO Qty,ТАК Кол-во
-Salary,Зарплата
-Salary Information,Информация о зарплате
-Salary Manager,Зарплата менеджера
-Salary Mode,Режим Зарплата
-Salary Slip,Зарплата скольжения
-Salary Slip Deduction,Зарплата скольжения Вычет
-Salary Slip Earning,Зарплата скольжения Заработок
-Salary Slip of employee {0} already created for this month,Зарплата скольжения работника {0} уже создано за этот месяц
-Salary Structure,Зарплата Структура
-Salary Structure Deduction,Зарплата Структура Вычет
-Salary Structure Earning,Зарплата Структура Заработок
-Salary Structure Earnings,Прибыль Зарплата Структура
-Salary breakup based on Earning and Deduction.,Зарплата распада на основе Заработок и дедукции.
-Salary components.,Зарплата компоненты.
-Salary template master.,Шаблоном Зарплата.
-Sales,Скидки
-Sales Analytics,Продажи Аналитика
-Sales BOM,BOM продаж
-Sales BOM Help,BOM Продажи Помощь
-Sales BOM Item,BOM продаж товара
-Sales BOM Items,BOM продаж товары
-Sales Browser,Браузер по продажам
-Sales Details,Продажи Подробности
-Sales Discounts,Продажи Купоны
-Sales Email Settings,Настройки по продажам Email
-Sales Expenses,Расходы на продажи
-Sales Extras,Продажи Дополнительно
-Sales Funnel,Воронка продаж
-Sales Invoice,Счет по продажам
-Sales Invoice Advance,Расходная накладная Advance
-Sales Invoice Item,Счет продаж товара
-Sales Invoice Items,Счет-фактура по продажам товары
-Sales Invoice Message,Счет по продажам Написать письмо
-Sales Invoice No,Счет Продажи Нет
-Sales Invoice Trends,Расходная накладная тенденции
-Sales Invoice {0} has already been submitted,Счет Продажи {0} уже представлен
-Sales Invoice {0} must be cancelled before cancelling this Sales Order,Счет Продажи {0} должно быть отменено до отмены этого заказ клиента
-Sales Order,Заказ на продажу
-Sales Order Date,Продажи Порядок Дата
-Sales Order Item,Заказ на продажу товара
-Sales Order Items,Продажи Заказ позиции
-Sales Order Message,Заказ на продажу Сообщение
-Sales Order No,Заказ на продажу Нет
-Sales Order Required,Заказ на продажу Требуемые
-Sales Order Trends,Продажи Заказать Тенденции
-Sales Order required for Item {0},Заказать продаж требуется для Пункт {0}
-Sales Order {0} is not submitted,Заказ на продажу {0} не представлено
-Sales Order {0} is not valid,Заказ на продажу {0} не является допустимым
-Sales Order {0} is stopped,Заказ на продажу {0} остановлен
-Sales Partner,Партнер по продажам
-Sales Partner Name,Партнер по продажам Имя
-Sales Partner Target,Партнеры по сбыту целям
-Sales Partners Commission,Партнеры по сбыту Комиссия
-Sales Person,Человек по продажам
-Sales Person Name,Человек по продажам Имя
-Sales Person Target Variance Item Group-Wise,Лицо продаж Целевая Разница Пункт Группа Мудрого
-Sales Person Targets,Менеджера по продажам Цели
-Sales Person-wise Transaction Summary,Человек мудрый продаж Общая информация по сделкам
-Sales Register,Продажи Зарегистрироваться
-Sales Return,Продажи Вернуться
-Sales Returned,Продажи Вернулся
-Sales Taxes and Charges,Продажи Налоги и сборы
-Sales Taxes and Charges Master,Продажи Налоги и сборы Мастер
-Sales Team,Отдел продаж
-Sales Team Details,Описание отдела продаж
-Sales Team1,Команда1 продаж
-Sales and Purchase,Купли-продажи
-Sales campaigns.,Кампании по продажам.
-Salutation,Обращение
-Sample Size,Размер выборки
-Sanctioned Amount,Санкционированный Количество
-Saturday,Суббота
-Schedule,Расписание
-Schedule Date,Дата планирования
-Schedule Details,Подробности расписания
-Scheduled,Запланированно
-Scheduled Date,Запланированная дата
-Scheduled to send to {0},Планируется отправить {0}
-Scheduled to send to {0} recipients,Планируется отправить {0} получателей
-Scheduler Failed Events,Планировщик Неудачные События
-School/University,Школа / университет
-Score (0-5),Оценка (0-5)
-Score Earned,Оценка Заработано
-Score must be less than or equal to 5,Оценка должна быть меньше или равна 5
-Scrap %,Лом%
-Seasonality for setting budgets.,Сезонность для установления бюджетов.
-Secretary,Секретарь
-Secured Loans,Обеспеченные кредиты
-Securities & Commodity Exchanges,Ценные бумаги и товарных бирж
-Securities and Deposits,Ценные бумаги и депозиты
-"See ""Rate Of Materials Based On"" in Costing Section","См. ""Оценить материалов на основе"" в калькуляции раздел"
-"Select ""Yes"" for sub - contracting items","Выберите ""Да"" для суб - заражения предметы"
-"Select ""Yes"" if this item is used for some internal purpose in your company.","Выберите ""Да"", если этот элемент используется для какой-то внутренней цели в вашей компании."
-"Select ""Yes"" if this item represents some work like training, designing, consulting etc.","Выберите ""Да"", если этот элемент представляет определенную работу, как обучение, проектирование, консалтинг и т.д."
-"Select ""Yes"" if you are maintaining stock of this item in your Inventory.","Выберите ""Да"", если вы поддерживаете запас этого пункта в вашем инвентаре."
-"Select ""Yes"" if you supply raw materials to your supplier to manufacture this item.","Выберите ""Да"", если вы поставляют сырье для вашего поставщика на производство этого пункта."
-Select Brand...,Выберите бренд ...
-Select Budget Distribution to unevenly distribute targets across months.,Выберите бюджета Распределение чтобы неравномерно распределить цели через месяцев.
-"Select Budget Distribution, if you want to track based on seasonality.","Выберите бюджета Distribution, если вы хотите, чтобы отслеживать на основе сезонности."
-Select Company...,Выберите компанию ...
-Select DocType,Выберите тип документа
-Select Fiscal Year...,Выберите финансовый год ...
-Select Items,Выберите товары
-Select Project...,Выберите проект ...
-Select Purchase Receipts,Выберите Покупка расписок
-Select Sales Orders,Выберите заказы на продажу
-Select Sales Orders from which you want to create Production Orders.,Выберите Заказы из которого вы хотите создать производственных заказов.
-Select Time Logs and Submit to create a new Sales Invoice.,Выберите Журналы время и предоставить для создания нового счета-фактуры.
-Select Transaction,Выберите операцию
-Select Warehouse...,Выберите склад...
-Select Your Language,Выбор языка
-Select account head of the bank where cheque was deposited.,"Выберите учетную запись глава банка, в котором проверка была размещена."
-Select company name first.,Выберите название компании в первую очередь.
-Select template from which you want to get the Goals,"Выберите шаблон, из которого вы хотите получить Целей"
-Select the Employee for whom you are creating the Appraisal.,"Выберите Employee, для которых вы создаете оценки."
-Select the period when the invoice will be generated automatically,"Выберите период, когда счет-фактура будет сгенерирован автоматически"
-Select the relevant company name if you have multiple companies,"Выберите соответствующий название компании, если у вас есть несколько компаний"
-Select the relevant company name if you have multiple companies.,"Выберите соответствующий название компании, если у вас есть несколько компаний."
-Select who you want to send this newsletter to,"Выберите, кем вы хотите отправить этот бюллетень"
-Select your home country and check the timezone and currency.,Выберите вашу страну и проверьте часовой пояс и валюту.
-"Selecting ""Yes"" will allow this item to appear in Purchase Order , Purchase Receipt.","Выбор ""Да"" позволит этот пункт появится в заказе на, покупка получении."
-"Selecting ""Yes"" will allow this item to figure in Sales Order, Delivery Note","Выбор ""Да"" позволит этот пункт, чтобы понять в заказ клиента, накладной"
-"Selecting ""Yes"" will allow you to create Bill of Material showing raw material and operational costs incurred to manufacture this item.","Выбор ""Да"" позволит вам создать ведомость материалов показывая сырья и эксплуатационные расходы, понесенные на производство этого пункта."
-"Selecting ""Yes"" will allow you to make a Production Order for this item.","Выбор ""Да"" позволит вам сделать производственного заказа для данного элемента."
-"Selecting ""Yes"" will give a unique identity to each entity of this item which can be viewed in the Serial No master.","Выбор ""Да"" даст уникальную идентичность для каждого субъекта этого пункта, который можно рассматривать в серийный номер мастера."
-Selling,Продажа
-Selling Settings,Продажа Настройки
-"Selling must be checked, if Applicable For is selected as {0}","Продажа должна быть проверена, если выбран Применимо для как {0}"
-Send,Отправить
-Send Autoreply,Отправить автоответчике
-Send Email,Отправить e-mail
-Send From,Отправить От
-Send Notifications To,Отправлять уведомления
-Send Now,Отправить Сейчас
-Send SMS,Отправить SMS
-Send To,Отправить
-Send To Type,Отправить Введите
-Send mass SMS to your contacts,Отправить массовый SMS в список контактов
-Send to this list,Отправить в этот список
-Sender Name,Имя отправителя
-Sent On,Направлено на
-Separate production order will be created for each finished good item.,Отдельный производственный заказ будет создан для каждого готового хорошего пункта.
-Serial No,Серийный номер
-Serial No / Batch,Серийный номер / Партия
-Serial No Details,Серийный номер подробнее
-Serial No Service Contract Expiry,Серийный номер Сервисный контракт Срок
-Serial No Status,Серийный номер статус
-Serial No Warranty Expiry,не Серийный Нет Гарантия Срок
-Serial No is mandatory for Item {0},Серийный номер является обязательным для п. {0}
-Serial No {0} created,Серийный номер {0} создан
-Serial No {0} does not belong to Delivery Note {1},Серийный номер {0} не принадлежит накладной {1}
-Serial No {0} does not belong to Item {1},Серийный номер {0} не принадлежит Пункт {1}
-Serial No {0} does not belong to Warehouse {1},Серийный номер {0} не принадлежит Склад {1}
-Serial No {0} does not exist,Серийный номер {0} не существует
-Serial No {0} has already been received,Серийный номер {0} уже существует
-Serial No {0} is under maintenance contract upto {1},Серийный номер {0} находится под контрактом на техническое обслуживание ДО {1}
-Serial No {0} is under warranty upto {1},Серийный номер {0} находится на гарантии ДО {1}
-Serial No {0} not in stock,Серийный номер {0} не в наличии
-Serial No {0} quantity {1} cannot be a fraction,Серийный номер {0} количество {1} не может быть фракция
-Serial No {0} status must be 'Available' to Deliver,"Серийный номер {0} состояние должно быть ""имеющиеся"" для доставки"
-Serial Nos Required for Serialized Item {0},Серийный Нос Требуется для сериализованный элемент {0}
-Serial Number Series,Серийный Номер серии
-Serial number {0} entered more than once,Серийный номер {0} вошли более одного раза
-Serialized Item {0} cannot be updated \					using Stock Reconciliation,Серийный Пункт {0} не может быть обновлен \ с использованием со примирения
-Series,Серии значений
-Series List for this Transaction,Список Серия для этого сделки
-Series Updated,Серия Обновлено
-Series Updated Successfully,Серия Обновлено Успешно
-Series is mandatory,Серия является обязательным
-Series {0} already used in {1},Серия {0} уже используется в {1}
-Service,Услуга
-Service Address,Адрес сервисного центра
-Service Tax,Налоговая служба
-Services,Услуги
-Set,Задать
-"Set Default Values like Company, Currency, Current Fiscal Year, etc.","Установить значения по умолчанию, как Болгарии, Валюта, текущий финансовый год и т.д."
-Set Item Group-wise budgets on this Territory. You can also include seasonality by setting the Distribution.,"Установите группу товаров стрелке бюджеты на этой территории. Вы можете также включить сезонность, установив распределение."
-Set Status as Available,Установите Статус как Доступно
-Set as Default,Установить по умолчанию
-Set as Lost,Установить как Остаться в живых
-Set prefix for numbering series on your transactions,Установить префикс для нумерации серии на ваших сделок
-Set targets Item Group-wise for this Sales Person.,Установить целевые Пункт Группа стрелке для этого менеджера по продажам.
-Setting Account Type helps in selecting this Account in transactions.,Установка Тип аккаунта помогает в выборе этого счет в сделках.
-Setting this Address Template as default as there is no other default,"Установка этого Адрес шаблон по умолчанию, поскольку нет никакого другого умолчанию"
-Setting up...,Настройка ...
-Settings,Настройки
-Settings for HR Module,Настройки для модуля HR
-"Settings to extract Job Applicants from a mailbox e.g. ""jobs@example.com""","Настройки для извлечения Работа Кандидаты от почтового ящика, например ""jobs@example.com"""
-Setup,Настройки
-Setup Already Complete!!,Настройка Уже завершена!!
-Setup Complete,Завершение установки
-Setup SMS gateway settings,Настройки Настройка SMS Gateway
-Setup Series,Серия установки
-Setup Wizard,Мастер установки
-Setup incoming server for jobs email id. (e.g. jobs@example.com),Настройка сервера входящей подрабатывать электронный идентификатор. (Например jobs@example.com)
-Setup incoming server for sales email id. (e.g. sales@example.com),Настройка сервера входящей для продажи электронный идентификатор. (Например sales@example.com)
-Setup incoming server for support email id. (e.g. support@example.com),Настройка сервера входящей для поддержки электронный идентификатор. (Например support@example.com)
-Share,Поделиться
-Share With,Поделиться с
-Shareholders Funds,Акционеры фонды
-Shipments to customers.,Поставки клиентам.
-Shipping,Доставка
-Shipping Account,Доставка счета
-Shipping Address,Адрес доставки
-Shipping Amount,Доставка Количество
-Shipping Rule,Правило Доставка
-Shipping Rule Condition,Правило Начальные
-Shipping Rule Conditions,Правило Доставка Условия
-Shipping Rule Label,Правило ярлыке
-Shop,Магазин
-Shopping Cart,Корзина
-Short biography for website and other publications.,Краткая биография для веб-сайта и других изданий.
-"Show ""In Stock"" or ""Not in Stock"" based on stock available in this warehouse.","Показать ""На складе"" или ""нет на складе"", основанный на складе имеющейся в этом складе."
-"Show / Hide features like Serial Nos, POS etc.","Показать / скрыть функции, такие как последовательный Нос, POS и т.д."
-Show In Website,Показать на сайте
-Show a slideshow at the top of the page,Показ слайдов в верхней части страницы
-Show in Website,Показать в веб-сайт
-Show rows with zero values,Показать строки с нулевыми значениями
-Show this slideshow at the top of the page,Показать этот слайд-шоу в верхней части страницы
-Sick Leave,Отпуск по болезни
-Signature,Подпись
-Signature to be appended at the end of every email,"Подпись, которая будет добавлена в конце каждого письма"
-Single,Единственный
-Single unit of an Item.,Одно устройство элемента.
-Sit tight while your system is being setup. This may take a few moments.,"Сиди, пока система в настоящее время установки. Это может занять несколько секунд."
-Slideshow,Слайд-шоу
-Soap & Detergent,Мыло и моющих средств
-Software,Программное обеспечение
-Software Developer,Разработчик Программного обеспечения
-"Sorry, Serial Nos cannot be merged","К сожалению, Серийный Нос не могут быть объединены"
-"Sorry, companies cannot be merged","К сожалению, компании не могут быть объединены"
-Source,Источник
-Source File,Исходный файл
-Source Warehouse,Источник Склад
-Source and target warehouse cannot be same for row {0},Источник и цель склад не может быть одинаковым для ряда {0}
-Source of Funds (Liabilities),Источник финансирования (обязательства)
-Source warehouse is mandatory for row {0},Источник склад является обязательным для ряда {0}
-Spartan,Спартанский
-"Special Characters except ""-"" and ""/"" not allowed in naming series","Специальные символы, кроме ""-"" и ""/"" не допускается в серию называя"
-Specification Details,Подробности спецификации
-Specifications,Спецификации
-"Specify a list of Territories, for which, this Price List is valid","Укажите список территорий, для которых, это прайс-лист действителен"
-"Specify a list of Territories, for which, this Shipping Rule is valid","Укажите список территорий, на которые это правило пересылки действует"
-"Specify a list of Territories, for which, this Taxes Master is valid","Укажите список территорий, для которых, это Налоги Мастер действует"
-"Specify the operations, operating cost and give a unique Operation no to your operations.","не Укажите операции, эксплуатационные расходы и дать уникальную операцию не в вашей деятельности."
-Split Delivery Note into packages.,Сплит Delivery Note в пакеты.
-Sports,Спорт
-Sr,Порядковый номер
-Standard,Стандартный
-Standard Buying,Стандартный Покупка
-Standard Reports,Стандартные отчеты
-Standard Selling,Стандартный Продажа
-Standard contract terms for Sales or Purchase.,Стандартные условия договора для продажи или покупки.
-Start,Начать
-Start Date,Дата Начала
-Start date of current invoice's period,Дату периода текущего счета-фактуры начнем
-Start date should be less than end date for Item {0},Дата начала должна быть меньше даты окончания для Пункт {0}
-State,Состояние
-Statement of Account,Выписка по счету
-Static Parameters,Статические параметры
-Status,Статус
-Status must be one of {0},Статус должен быть одним из {0}
-Status of {0} {1} is now {2},Статус {0} {1} теперь {2}
-Status updated to {0},Статус обновлен до {0}
-Statutory info and other general information about your Supplier,Уставный информации и другие общие сведения о вашем Поставщик
-Stay Updated,Будьте в курсе
-Stock,Запас
-Stock Adjustment,Регулирование запасов
-Stock Adjustment Account,Регулирование счета запасов
-Stock Ageing,Старение запасов
-Stock Analytics, Анализ запасов
+"
+A Lead with this email id should exist,Руководитеть с таким email должен существовать
+A Product or Service,Продукт или сервис
+A Supplier exists with same name,Поставщик с таким именем уже существует
+A symbol for this currency. For e.g. $,"Символ для этой валюты. Например, $"
+AMC Expiry Date,КУА срок действия
+Abbr,Аббревиатура
+Abbreviation cannot have more than 5 characters,Аббревиатура не может иметь более 5 символов
+Above Value,Выше стоимости
+Absent,Отсутствует
+Acceptance Criteria,Критерий приемлемости
+Accepted,Принято
+Accepted + Rejected Qty must be equal to Received quantity for Item {0},Принято + Отклоненные Кол-во должно быть равно полученного количества по пункту {0}
+Accepted Quantity,Принято Количество
+Accepted Warehouse,Принимающий склад
+Account,Аккаунт
+Account Balance,Остаток на счете
+Account Created: {0},Аккаунт создан: {0}
+Account Details,Подробности аккаунта
+Account Head,Основной счет
+Account Name,Имя Учетной Записи
+Account Type,Тип учетной записи
+"Account balance already in Credit, you are not allowed to set 'Balance Must Be' as 'Debit'","Баланс счета в Кредите, запрещена установка 'Баланс должен быть' как 'Дебет'"
+"Account balance already in Debit, you are not allowed to set 'Balance Must Be' as 'Credit'","Баланс счета в Дебете, запрещена установка 'Баланс должен быть' как 'Кредит'"
+Account for the warehouse (Perpetual Inventory) will be created under this Account.,Счет для склада (непрерывной инвентаризации) будет создан для этого счета.
+Account head {0} created,Основной счет {0} создан
+Account must be a balance sheet account,Счет должен быть балансовый
+Account with child nodes cannot be converted to ledger,Счет с дочерних узлов не может быть преобразован в регистр
+Account with existing transaction can not be converted to group.,Счет существующей проводки не может быть преобразован в группу.
+Account with existing transaction can not be deleted,Счет существующей проводки не может быть удален
+Account with existing transaction cannot be converted to ledger,Счет существующей проводки не может быть преобразован в регистр
+Account {0} cannot be a Group,Счет {0} не может быть группой
+Account {0} does not belong to Company {1},Аккаунт {0} не принадлежит компании {1}
+Account {0} does not belong to company: {1},Аккаунт {0} не принадлежит компании: {1}
+Account {0} does not exist,Аккаунт {0} не существует
+Account {0} has been entered more than once for fiscal year {1},Счет {0} был введен более чем один раз в течение финансового года {1}
+Account {0} is frozen,Счет {0} заморожен
+Account {0} is inactive,Счет {0} неактивен
+Account {0} is not valid,Счет {0} не является допустимым
+Account {0} must be of type 'Fixed Asset' as Item {1} is an Asset Item,"Счет {0} должен быть типа 'Основные средства', товар {1} является активом"
+Account {0}: Parent account {1} can not be a ledger,Счет {0}: Родительский счет {1} не может быть регистром
+Account {0}: Parent account {1} does not belong to company: {2},Счет {0}: Родитель счета {1} не принадлежит компании: {2}
+Account {0}: Parent account {1} does not exist,Счет {0}: Родитель счета {1} не существует
+Account {0}: You can not assign itself as parent account,Счет {0}: Вы не можете назначить себя как родительским счетом
+Account: {0} can only be updated via \					Stock Transactions,Счет: {0} может быть обновлен только через \ Биржевые операции
+Accountant,Бухгалтер
+Accounting,Бухгалтерия
+"Accounting Entries can be made against leaf nodes, called","Бухгалтерские записи могут быть сделаны против конечных узлов, называется"
+"Accounting entry frozen up to this date, nobody can do / modify entry except role specified below.","Бухгалтерская запись заморожена до этой даты, никто не может сделать / изменить запись, кроме роли, указанной ниже."
+Accounting journal entries.,Журнал бухгалтерских записей.
+Accounts,Учётные записи
+Accounts Browser,Обзор счетов
+Accounts Frozen Upto,Счета заморожены До
+Accounts Payable,Счета к оплате
+Accounts Receivable,Дебиторская задолженность
+Accounts Settings, Настройки аккаунта
+Active,Активен
+Active: Will extract emails from ,Получать сообщения e-mail от
+Activity,Активность
+Activity Log,Журнал активности
+Activity Log:,Журнал активности:
+Activity Type,Тип активности
+Actual,Фактически
+Actual Budget,Фактический бюджет
+Actual Completion Date,Фактический Дата завершения
+Actual Date,Фактическая дата
+Actual End Date,Фактический Дата окончания
+Actual Invoice Date,Фактическая стоимость Дата
+Actual Posting Date,Фактический Дата проводки
+Actual Qty,Фактический Кол-во
+Actual Qty (at source/target),Фактический Кол-во (в источнике / цели)
+Actual Qty After Transaction,Остаток после проведения
+Actual Qty: Quantity available in the warehouse.,Фактический Кол-во: Есть в наличии на складе.
+Actual Quantity,Фактическое Количество
+Actual Start Date,Фактическое Дата начала
+Add,Добавить
+Add / Edit Taxes and Charges,Добавить / Изменить Налоги и сборы
+Add Child,Добавить дочерний
+Add Serial No,Добавить серийный номер
+Add Taxes,Добавить Налоги
+Add Taxes and Charges,Добавить налогов и сборов
+Add or Deduct,Добавить или вычесть
+Add rows to set annual budgets on Accounts.,"Добавьте строки, чтобы установить годовые бюджеты на счетах."
+Add to Cart,Добавить в корзину
+Add to calendar on this date,Добавить в календарь в этот день
+Add/Remove Recipients,Добавить / Удалить получателей
+Address,Адрес
+Address & Contact,Адрес & Контактная
+Address & Contacts,Адрес и контакты
+Address Desc,Адрес по убыванию
+Address Details,Адрес
+Address HTML,Адрес HTML
+Address Line 1,Адрес (1-я строка)
+Address Line 2,Адрес (2-я строка)
+Address Template,Адрес шаблона
+Address Title,Адрес Название
+Address Title is mandatory.,Адрес Название является обязательным.
+Address Type,Тип Адреса
+Address master.,Адрес мастер.
+Administrative Expenses,Административные затраты
+Administrative Officer,Администратор
+Advance Amount,Предварительная сумма
+Advance amount,Предварительная сумма
+Advances,Авансы
+Advertisement,Реклама
+Advertising,Реклама
+Aerospace,Авиационно-космический
+After Sale Installations,После продажи установок
+Against,Против
+Against Account,Против Счет
+Against Bill {0} dated {1},Против Билл {0} от {1}
+Against Docname,Против DOCNAME
+Against Doctype,Против Doctype
+Against Document Detail No,Против деталях документа Нет
+Against Document No,Против Документ №
+Against Expense Account,Против Expense Счет
+Against Income Account,Против ДОХОДОВ
+Against Journal Voucher,Против Journal ваучером
+Against Journal Voucher {0} does not have any unmatched {1} entry,Против Journal ваучером {0} не имеет непревзойденную {1} запись
+Against Purchase Invoice,Против счете-фактуре
+Against Sales Invoice,Против продаж счета-фактуры
+Against Sales Order,Против заказ клиента
+Against Voucher,Против ваучером
+Against Voucher Type,Против Сертификаты Тип
+Ageing Based On,"Проблемам старения, на основе"
+Ageing Date is mandatory for opening entry,Старение Дата является обязательным для открытия запись
+Ageing date is mandatory for opening entry,Дата Старение является обязательным для открытия запись
+Agent,Оператор
+Aging Date,Старение Дата
+Aging Date is mandatory for opening entry,Старение Дата является обязательным для открытия запись
+Agriculture,Сельское хозяйство
+Airline,Авиалиния
+All Addresses.,Все Адреса.
+All Contact,Все Связаться
+All Contacts.,Все контакты.
+All Customer Contact,Все клиентов Связаться
+All Customer Groups,Все Группы клиентов
+All Day,Весь день
+All Employee (Active),Все Сотрудник (Активный)
+All Item Groups,Все Группы товаров
+All Lead (Open),Все Свинец (Открыть)
+All Products or Services.,Все продукты или услуги.
+All Sales Partner Contact,Все Партнеры по сбыту Связаться
+All Sales Person,Все Менеджер по продажам
+All Supplier Contact,Все поставщиком Связаться
+All Supplier Types,Все типы Поставщик
+All Territories,Все Территории
+"All export related fields like currency, conversion rate, export total, export grand total etc are available in Delivery Note, POS, Quotation, Sales Invoice, Sales Order etc.","Все экспорт смежных областях, как валюты, обменный курс, экспорт Количество, экспорт общего итога и т.д. доступны в накладной, POS, цитаты, счет-фактура, заказ клиента и т.д."
+"All import related fields like currency, conversion rate, import total, import grand total etc are available in Purchase Receipt, Supplier Quotation, Purchase Invoice, Purchase Order etc.","Все импорта смежных областях, как валюты, обменный курс, общий объем импорта, импорт общего итога и т.д. доступны в ТОВАРНЫЙ ЧЕК, поставщиков цитаты, счета-фактуры Заказа т.д."
+All items have already been invoiced,Все детали уже выставлен счет
+All these items have already been invoiced,Все эти предметы уже выставлен счет
+Allocate,Выделять
+Allocate leaves for a period.,Выделите листья на определенный срок.
+Allocate leaves for the year.,Выделите листья в течение года.
+Allocated Amount,Ассигнованная сумма
+Allocated Budget,Выделенные Бюджет
+Allocated amount,Ассигнованная сумма
+Allocated amount can not be negative,Выделенные сумма не может быть отрицательным
+Allocated amount can not greater than unadusted amount,Выделенные количество не может превышать unadusted сумму
+Allow Bill of Materials,Разрешить Ведомость материалов
+Allow Bill of Materials should be 'Yes'. Because one or many active BOMs present for this item,"Разрешить Ведомость материалов должно быть ""Да"". Потому что один или много активных спецификаций представляют для этого элемента"
+Allow Children,Разрешайте детям
+Allow Dropbox Access,Разрешить Dropbox Access
+Allow Google Drive Access,Разрешить доступ Google Drive
+Allow Negative Balance,Разрешить отрицательное сальдо
+Allow Negative Stock,Разрешить негативных складе
+Allow Production Order,Разрешить производственного заказа
+Allow User,Разрешить пользователю
+Allow Users,Разрешить пользователям
+Allow the following users to approve Leave Applications for block days.,Разрешить следующие пользователи утвердить Leave приложений для блочных дней.
+Allow user to edit Price List Rate in transactions,Разрешить пользователю редактировать Прайс-лист Оценить в сделках
+Allowance Percent,Резерв Процент
+Allowance for over-{0} crossed for Item {1},Учет по-{0} скрещенными за Пункт {1}
+Allowance for over-{0} crossed for Item {1}.,Учет по-{0} скрещенными за Пункт {1}.
+Allowed Role to Edit Entries Before Frozen Date,Разрешено Роль в редактировать записи Перед Frozen Дата
+Amended From,Измененный С
+Amount,Сумма
+Amount (Company Currency),Сумма (Компания Валюта)
+Amount Paid,Выплачиваемая сумма
+Amount to Bill,"Сумма, Биллу"
+An Customer exists with same name,Существует клиентов с одноименным названием
+"An Item Group exists with same name, please change the item name or rename the item group","Пункт Группа существует с тем же именем, пожалуйста, измените имя элемента или переименовать группу товаров"
+"An item exists with same name ({0}), please change the item group name or rename the item","Элемент существует с тем же именем ({0}), пожалуйста, измените название группы или переименовать пункт"
+Analyst,Аналитик
+Annual,За год
+Another Period Closing Entry {0} has been made after {1},Другой Период Окончание Вступление {0} был сделан после {1}
+Another Salary Structure {0} is active for employee {0}. Please make its status 'Inactive' to proceed.,"Другой Зарплата Структура {0} активна для работника {0}. Пожалуйста, убедитесь, свой статус ""неактивного"", чтобы продолжить."
+"Any other comments, noteworthy effort that should go in the records.","Любые другие комментарии, отметить усилия, которые должны пойти в записях."
+Apparel & Accessories,Одежда и аксессуары
+Applicability,Применение
+Applicable For,Применимо для
+Applicable Holiday List,Применимо Список праздников
+Applicable Territory,Применимо Территория
+Applicable To (Designation),Применимо к (Обозначение)
+Applicable To (Employee),Применимо к (Сотрудник)
+Applicable To (Role),Применимо к (Роль)
+Applicable To (User),Применимо к (Пользователь)
+Applicant Name,Имя заявителя
+Applicant for a Job.,Заявитель на работу.
+Application of Funds (Assets),Применение средств (активов)
+Applications for leave.,Заявки на отпуск.
+Applies to Company,Относится к компании
+Apply On,Нанесите на
+Appraisal,Оценка
+Appraisal Goal,Оценка Гол
+Appraisal Goals,Оценочные голов
+Appraisal Template,Оценка шаблона
+Appraisal Template Goal,Оценка шаблона Гол
+Appraisal Template Title,Оценка шаблона Название
+Appraisal {0} created for Employee {1} in the given date range,Оценка {0} создан Требуются {1} в указанный диапазон дат
+Apprentice,Ученик
+Approval Status,Статус утверждения
+Approval Status must be 'Approved' or 'Rejected',"Состояние утверждения должны быть ""Одобрено"" или ""Отклонено"""
+Approved,Утверждено
+Approver,Утверждаю
+Approving Role,Утверждении Роль
+Approving Role cannot be same as role the rule is Applicable To,"Утверждении роль не может быть такой же, как роль правило применимо к"
+Approving User,Утверждении Пользователь
+Approving User cannot be same as user the rule is Applicable To,"Утверждении покупатель не может быть такой же, как пользователь правило применимо к"
+Are you sure you want to STOP ,Are you sure you want to STOP 
+Are you sure you want to UNSTOP ,Are you sure you want to UNSTOP 
+Arrear Amount,Просроченной задолженности Сумма
+"As Production Order can be made for this item, it must be a stock item.","Как Производственный заказ можно сделать по этой статье, он должен быть запас пункт."
+As per Stock UOM,По фондовой UOM
+"As there are existing stock transactions for this item, you can not change the values of 'Has Serial No', 'Is Stock Item' and 'Valuation Method'","Как есть существующие биржевые операции для данного элемента, вы не можете изменить значения 'Имеет Серийный номер »,« Является фонда Пункт ""и"" Оценка Метод """
+Asset,Актив
+Assistant,Помощник
+Associate,Помощник
+Atleast one of the Selling or Buying must be selected,По крайней мере один из продажи или покупки должен быть выбран
+Atleast one warehouse is mandatory,"По крайней мере, один склад является обязательным"
+Attach Image,Прикрепить изображение
+Attach Letterhead,Прикрепить бланк
+Attach Logo,Прикрепить логотип
+Attach Your Picture,Прикрепите свою фотографию
+Attendance,Посещаемость
+Attendance Date,Посещаемость Дата
+Attendance Details,Посещаемость Подробнее
+Attendance From Date,Посещаемость С Дата
+Attendance From Date and Attendance To Date is mandatory,Посещаемость С Дата и посещаемости на сегодняшний день является обязательным
+Attendance To Date,Посещаемость To Date
+Attendance can not be marked for future dates,Посещаемость не могут быть отмечены для будущих дат
+Attendance for employee {0} is already marked,Посещаемость за работника {0} уже отмечен
+Attendance record.,Информация о посещаемости.
+Authorization Control,Авторизация управления
+Authorization Rule,Авторизация Правило
+Auto Accounting For Stock Settings,Авто Учет акций Настройки
+Auto Material Request,Авто Материал Запрос
+Auto-raise Material Request if quantity goes below re-order level in a warehouse,"Авто-рейз Материал Запрос, если количество идет ниже уровня повторного заказа на складе"
+Automatically compose message on submission of transactions.,Автоматически создавать сообщение о подаче сделок.
+Automatically extract Job Applicants from a mail box ,Automatically extract Job Applicants from a mail box 
+Automatically extract Leads from a mail box e.g.,"Автоматическое извлечение ведет от почтового ящика, например,"
+Automatically updated via Stock Entry of type Manufacture/Repack,Автоматически обновляется через фондовой позиции типа Производство / Repack
+Automotive,Автомобилестроение
+Autoreply when a new mail is received,Autoreply при получении новой почты
+Available,имеется
+Available Qty at Warehouse,Доступен Кол-во на склад
+Available Stock for Packing Items,Доступные Stock для упаковки товаров
+"Available in BOM, Delivery Note, Purchase Invoice, Production Order, Purchase Order, Purchase Receipt, Sales Invoice, Sales Order, Stock Entry, Timesheet","Доступный в спецификации, накладной, счете-фактуре, производственного заказа, заказа на поставку, покупка получение, счет-фактура, заказ клиента, фондовой въезда, расписания"
+Average Age,Средний возраст
+Average Commission Rate,Средний Комиссия курс
+Average Discount,Средняя скидка
+Awesome Products,Потрясающие продукты
+Awesome Services,Потрясающие услуги
+BOM Detail No,BOM детали №
+BOM Explosion Item,BOM Взрыв Пункт
+BOM Item,Позиция BOM
+BOM No,BOM №
+BOM No. for a Finished Good Item,BOM номер для позиции готового изделия
+BOM Operation,BOM Операция
+BOM Operations,BOM Операции
+BOM Replace Tool,BOM Заменить Tool
+BOM number is required for manufactured Item {0} in row {1},BOM номер необходим для выпускаемой позиции {0} в строке {1}
+BOM number not allowed for non-manufactured Item {0} in row {1},Число спецификации не допускается для не-выпускаемой Пункт {0} в строке {1}
+BOM recursion: {0} cannot be parent or child of {2},BOM рекурсия: {0} не может быть родитель или ребенок {2}
+BOM replaced,BOM заменить
+BOM {0} for Item {1} in row {2} is inactive or not submitted,BOM {0} для Пункт {1} в строке {2} неактивен или не представили
+BOM {0} is not active or not submitted,BOM {0} не является активным или не представили
+BOM {0} is not submitted or inactive BOM for Item {1},BOM {0} не представлено или неактивным спецификации по пункту {1}
+Backup Manager,Менеджер резервных копий
+Backup Right Now,Сделать резервную копию сейчас
+Backups will be uploaded to,Резервные копии будут размещены на
+Balance Qty,Баланс Кол-во
+Balance Sheet,Балансовый отчет
+Balance Value,Валюта баланса
+Balance for Account {0} must always be {1},Весы для счета {0} должен быть всегда {1}
+Balance must be,Баланс должен быть
+"Balances of Accounts of type ""Bank"" or ""Cash""",Остатки на счетах типа «Банк» или «Денежные средства»
+Bank,Банк:
+Bank / Cash Account,Банк / Расчетный счет
+Bank A/C No.,Банк Сч/Тек №
+Bank Account,Банковский счет
+Bank Account No.,Счет №
+Bank Accounts,Банковские счета
+Bank Clearance Summary,Банк уплата по счетам итого
+Bank Draft,Банковский счет
+Bank Name,Название банка
+Bank Overdraft Account,Банк овердрафтовый счет
+Bank Reconciliation,Банковская сверка
+Bank Reconciliation Detail,Банковская сверка подробно
+Bank Reconciliation Statement,Банковская сверка состояние
+Bank Voucher,Банк Ваучер
+Bank/Cash Balance,Банк /Баланс счета
+Banking,Банковские операции
+Barcode,Штрихкод
+Barcode {0} already used in Item {1},Штрихкод {0} уже используется в позиции {1}
+Based On,На основании
+Basic,Основной
+Basic Info,Основная информация
+Basic Information,Основная информация
+Basic Rate,Основная ставка
+Basic Rate (Company Currency),Основная ставка (валюта компании)
+Batch,Партия
+Batch (lot) of an Item.,Партия элементов.
+Batch Finished Date,Дата окончания партии
+Batch ID,ID партии
+Batch No,№ партии
+Batch Started Date,Дата начала партии
+Batch Time Logs for billing.,Журналы партий для выставления счета.
+Batch-Wise Balance History,Партиями Баланс История
+Batched for Billing,Укомплектовать для выставления счета
+Better Prospects,Потенциальные покупатели
+Bill Date,Дата оплаты
+Bill No,Номер накладной
+Bill No {0} already booked in Purchase Invoice {1},Накладная № {0} уже заказан в счете-фактуре {1}
+Bill of Material,Накладная на материалы
+Bill of Material to be considered for manufacturing,Счёт на материалы для производства
+Bill of Materials (BOM),Ведомость материалов (BOM)
+Billable,Оплачиваемый
+Billed,Выдавать счета
+Billed Amount,Счетов выдано количество
+Billed Amt,Счетов выдано кол-во
+Billing,Выставление счетов
+Billing Address,Адрес для выставления счетов
+Billing Address Name,Адрес для выставления счета Имя
+Billing Status,Статус Биллинг
+Bills raised by Suppliers.,"Законопроекты, поднятые поставщиков."
+Bills raised to Customers.,"Законопроекты, поднятые для клиентов."
+Bin,Bin
+Bio,Ваша Биография
+Biotechnology,Биотехнологии
+Birthday,Дата рождения
+Block Date,Блок Дата
+Block Days,Блок дня
+Block leave applications by department.,Блок отпуска приложений отделом.
+Blog Post,Пост блога
+Blog Subscriber,Блог подписчика
+Blood Group,Группа крови
+Both Warehouse must belong to same Company,Оба Склад должены принадлежать одной Компании
+Box,Рамка
+Branch,Ветвь
+Brand,Бренд
+Brand Name,Имя Бренда
+Brand master.,Бренд мастер.
+Brands,Бренды
+Breakdown,Разбивка
+Broadcasting,Вещание
+Brokerage,Посредничество
+Budget,Бюджет
+Budget Allocated,"Бюджет, выделенный"
+Budget Detail,Бюджет Подробно
+Budget Details,Бюджет Подробнее
+Budget Distribution,Распределение бюджета
+Budget Distribution Detail,Деталь Распределение бюджета
+Budget Distribution Details,Распределение бюджета Подробности
+Budget Variance Report,Бюджет Разница Сообщить
+Budget cannot be set for Group Cost Centers,Бюджет не может быть установлено для группы МВЗ
+Build Report,Создать отчет
+Bundle items at time of sale.,Bundle детали на момент продажи.
+Business Development Manager,Менеджер по развитию бизнеса
+Buying,Покупка
+Buying & Selling,Покупка и продажа
+Buying Amount,Покупка Сумма
+Buying Settings,Настройка покупки
+"Buying must be checked, if Applicable For is selected as {0}","Покупка должна быть проверена, если выбран Применимо для как {0}"
+C-Form,C-образный
+C-Form Applicable,C-образный Применимо
+C-Form Invoice Detail,C-образный Счет Подробно
+C-Form No,C-образный Нет
+C-Form records,С-форма записи
+CENVAT Capital Goods,CENVAT Инвестиционные товары
+CENVAT Edu Cess,CENVAT Эду Цесс
+CENVAT SHE Cess,CENVAT ОНА Цесс
+CENVAT Service Tax,CENVAT налоговой службы
+CENVAT Service Tax Cess 1,CENVAT налоговой службы Цесс 1
+CENVAT Service Tax Cess 2,CENVAT налоговой службы Цесс 2
+Calculate Based On,Рассчитать на основе
+Calculate Total Score,Рассчитать общую сумму
+Calendar Events,Календарные события
+Call,Звонок
+Calls,Звонки
+Campaign,Кампания
+Campaign Name,Название кампании
+Campaign Name is required,Необходимо ввести имя компании
+Campaign Naming By,Кампания Именование По
+Campaign-.####,Кампания-.# # # #
+Can be approved by {0},Может быть одобрено {0}
+"Can not filter based on Account, if grouped by Account","Не можете фильтровать на основе счета, если сгруппированы по Счет"
+"Can not filter based on Voucher No, if grouped by Voucher","Не можете фильтровать на основе ваучером Нет, если сгруппированы по ваучером"
+Can refer row only if the charge type is 'On Previous Row Amount' or 'Previous Row Total',"Можете обратиться строку, только если тип заряда «О Предыдущая сумма Row» или «Предыдущая Row Всего"""
+Cancel Material Visit {0} before cancelling this Customer Issue,Отменить Материал Посетить {0} до отмены этого вопроса клиентов
+Cancel Material Visits {0} before cancelling this Maintenance Visit,Отменить Материал просмотров {0} до отмены этого обслуживания визит
+Cancelled,Отменено
+Cancelling this Stock Reconciliation will nullify its effect.,Отмена этого со примирения аннулирует свое действие.
+Cannot Cancel Opportunity as Quotation Exists,"Не можете Отменить возможностей, как Существует цитаты"
+Cannot approve leave as you are not authorized to approve leaves on Block Dates,"Не можете одобрить отпуск, пока вы не уполномочен утверждать листья на блоке Даты"
+Cannot cancel because Employee {0} is already approved for {1},"Нельзя отменить, потому что сотрудников {0} уже одобрен для {1}"
+Cannot cancel because submitted Stock Entry {0} exists,"Нельзя отменить, потому что представляется со Вступление {0} существует"
+Cannot carry forward {0},Не можете переносить {0}
+Cannot change Fiscal Year Start Date and Fiscal Year End Date once the Fiscal Year is saved.,Невозможно изменить финансовый год Дата начала и финансовый год Дата окончания сразу финансовый год будет сохранен.
+"Cannot change company's default currency, because there are existing transactions. Transactions must be cancelled to change the default currency.","Невозможно изменить Базовая валюта компании, потому что есть существующие операции. Сделки должны быть отменены, чтобы поменять валюту."
+Cannot convert Cost Center to ledger as it has child nodes,"Невозможно преобразовать МВЗ в книге, как это имеет дочерние узлы"
+Cannot covert to Group because Master Type or Account Type is selected.,"Не можете скрытые в группу, потому что выбран Мастер Введите или счета Тип."
+Cannot deactive or cancle BOM as it is linked with other BOMs,Не можете деактивировать или CANCLE BOM поскольку она связана с другими спецификациями
+"Cannot declare as lost, because Quotation has been made.","Не можете объявить как потерял, потому что цитаты было сделано."
+Cannot deduct when category is for 'Valuation' or 'Valuation and Total',"Не можете вычесть, когда категория для ""Оценка"" или ""Оценка и Всего"""
+"Cannot delete Serial No {0} in stock. First remove from stock, then delete.","Не удается удалить серийный номер {0} в наличии. Сначала снимите со склада, а затем удалить."
+"Cannot directly set amount. For 'Actual' charge type, use the rate field","Не можете непосредственно установить сумму. Для «Актуальные 'типа заряда, используйте поле скорости"
+"Cannot overbill for Item {0} in row {0} more than {1}. To allow overbilling, please set in Stock Settings","Не можете overbill по пункту {0} в строке {0} более {1}. Чтобы разрешить overbilling, пожалуйста, установите на фондовых Настройки"
+Cannot produce more Item {0} than Sales Order quantity {1},"Не можете производить больше элемент {0}, чем количество продаж Заказать {1}"
+Cannot refer row number greater than or equal to current row number for this Charge type,"Не можете обратиться номер строки, превышающую или равную текущему номеру строки для этого типа зарядки"
+Cannot return more than {0} for Item {1},Не можете вернуть более {0} для Пункт {1}
+Cannot select charge type as 'On Previous Row Amount' or 'On Previous Row Total' for first row,"Невозможно выбрать тип заряда, как «О предыдущего ряда Сумма» или «О предыдущего ряда Всего 'для первой строки"
+Cannot select charge type as 'On Previous Row Amount' or 'On Previous Row Total' for valuation. You can select only 'Total' option for previous row amount or previous row total,"Невозможно выбрать тип заряда, как «О предыдущего ряда Сумма» или «О предыдущего ряда Всего"" для оценки. Вы можете выбрать только опцию ""Всего"" за предыдущий количества строк или предыдущей общей строки"
+Cannot set as Lost as Sales Order is made.,"Невозможно установить, как Остаться в живых, как заказ клиента производится."
+Cannot set authorization on basis of Discount for {0},Не удается установить разрешение на основе Скидка для {0}
+Capacity,Объём
+Capacity Units,Вместимость Единицы
+Capital Account,Счет операций с капиталом
+Capital Equipments,Капитальные оборудование
+Carry Forward,Переносить
+Carry Forwarded Leaves,Carry направляются листья
+Case No(s) already in use. Try from Case No {0},Случай Нет (ы) уже используется. Попробуйте из дела № {0}
+Case No. cannot be 0,Дело № не может быть 0
+Cash,Наличные
+Cash In Hand,Наличность кассы
+Cash Voucher,Кассовый чек
+Cash or Bank Account is mandatory for making payment entry,Наличными или банковский счет является обязательным для внесения записи платежей
+Cash/Bank Account, Наличные / Банковский счет
+Casual Leave,Повседневная Оставить
+Cell Number,Количество звонков
+Change UOM for an Item.,Изменение UOM для элемента.
+Change the starting / current sequence number of an existing series.,Изменение начального / текущий порядковый номер существующей серии.
+Channel Partner,Channel ДУrtner
+Charge of type 'Actual' in row {0} cannot be included in Item Rate,Начисление типа «Актуальные 'в строке {0} не могут быть включены в пункт Оценить
+Chargeable,Ответственный
+Charity and Donations,Благотворительность и пожертвования
+Chart Name,График Имя
+Chart of Accounts,План счетов
+Chart of Cost Centers,План МВЗ
+Check how the newsletter looks in an email by sending it to your email.,"Проверьте, как бюллетень выглядит по электронной почте, отправив его по электронной почте."
+"Check if recurring invoice, uncheck to stop recurring or put proper End Date","Убедитесь в том, повторяющихся счет, снимите, чтобы остановить повторяющиеся или поставить правильное Дата окончания"
+"Check if you need automatic recurring invoices. After submitting any sales invoice, Recurring section will be visible.","Узнать, нужен автоматические повторяющихся счетов. После представления любого счет продаж, Периодическое раздел будет виден."
+Check if you want to send salary slip in mail to each employee while submitting salary slip,"Проверьте, если вы хотите отправить ведомость расчета зарплаты в почте каждому сотруднику при подаче ведомость расчета зарплаты"
+Check this if you want to force the user to select a series before saving. There will be no default if you check this.,"Проверьте это, если вы хотите, чтобы заставить пользователя выбрать серию перед сохранением. Там не будет по умолчанию, если вы проверить это."
+Check this if you want to show in website,"Проверьте это, если вы хотите показать в веб-сайт"
+Check this to disallow fractions. (for Nos),"Проверьте это, чтобы запретить фракции. (Для №)"
+Check this to pull emails from your mailbox,"Проверьте это, чтобы вытащить письма из почтового ящика"
+Check to activate,"Проверьте, чтобы активировать"
+Check to make Shipping Address,"Убедитесь, адрес доставки"
+Check to make primary address,"Проверьте, чтобы основной адрес"
+Chemical,Химический
+Cheque,Чек
+Cheque Date,Чек Дата
+Cheque Number,Чек Количество
+Child account exists for this account. You can not delete this account.,Детский учетная запись существует для этой учетной записи. Вы не можете удалить этот аккаунт.
+City,Город
+City/Town,Город / поселок
+Claim Amount,Сумма претензии
+Claims for company expense.,Претензии по счет компании.
+Class / Percentage,Класс / в процентах
+Classic,Классические
+Clear Table,Очистить таблицу
+Clearance Date,Клиренс Дата
+Clearance Date not mentioned,Клиренс Дата не упоминается
+Clearance date cannot be before check date in row {0},Дата просвет не может быть до даты регистрации в строке {0}
+Click on 'Make Sales Invoice' button to create a new Sales Invoice.,"Нажмите на кнопку ""Создать Расходная накладная», чтобы создать новый счет-фактуру."
+Click on a link to get options to expand get options ,Click on a link to get options to expand get options 
+Client,Клиент
+Close Balance Sheet and book Profit or Loss.,Закрыть баланс и книга прибыли или убытка.
+Closed,Закрыт
+Closing (Cr),Закрытие (Cr)
+Closing (Dr),Закрытие (д-р)
+Closing Account Head,Закрытие счета руководитель
+Closing Account {0} must be of type 'Liability',"Закрытие счета {0} должен быть типа ""ответственности"""
+Closing Date,Дата закрытия
+Closing Fiscal Year,Закрытие финансового года
+Closing Qty,Закрытие Кол-во
+Closing Value,Значение закрытия
+CoA Help,КоА Помощь
+Code,Код
+Cold Calling,Холодная Вызов
+Color,Цвет
+Column Break,Разрыв столбца
+Comma separated list of email addresses,Разделенный запятыми список адресов электронной почты
+Comment,Комментарий
+Comments,Комментарии
+Commercial,Коммерческий сектор
+Commission,Комиссионный сбор
+Commission Rate,Комиссия
+Commission Rate (%),Комиссия ставка (%)
+Commission on Sales,Комиссия по продажам
+Commission rate cannot be greater than 100,"Скорость Комиссия не может быть больше, чем 100"
+Communication,Общение
+Communication HTML,Связь HTML
+Communication History,История Связь
+Communication log.,Журнал соединений.
+Communications,Связь
+Company,Организация
+Company (not Customer or Supplier) master.,Компания (не клиента или поставщика) хозяин.
+Company Abbreviation,Аббревиатура компании
+Company Details,Данные предприятия
+Company Email,Адрес эл. почты
+"Company Email ID not found, hence mail not sent","Компании e-mail ID не найден, следовательно, Почта не отправляется"
+Company Info,Информация о компании
+Company Name,Название компании
+Company Settings,Настройки компании
+Company is missing in warehouses {0},Компания на складах отсутствует {0}
+Company is required,Укажите компанию
+Company registration numbers for your reference. Example: VAT Registration Numbers etc.,Регистрационные номера компании для вашей справки. Пример: НДС регистрационные номера и т.д.
+Company registration numbers for your reference. Tax numbers etc.,Регистрационные номера компании для вашей справки. Налоговые числа и т.д.
+"Company, Month and Fiscal Year is mandatory","Компания, месяц и финансовый год является обязательным"
+Compensatory Off,Компенсационные Выкл
+Complete,Готово
+Complete Setup,Завершение установки
+Completed,Завершено
+Completed Production Orders,Завершенные Производственные заказы
+Completed Qty,Завершено Кол-во
+Completion Date,Дата завершения
+Completion Status,Статус завершения
+Computer,Компьютер
+Computers,Компьютеры
+Confirmation Date,Дата подтверждения
+Confirmed orders from Customers.,Подтвержденные заказы от клиентов.
+Consider Tax or Charge for,Рассмотрим налога или сбора для
+Considered as Opening Balance,Рассматривается как начальное сальдо
+Considered as an Opening Balance,Рассматривается как баланс открытия
+Consultant,Консультант
+Consulting,Консалтинг
+Consumable,Потребляемый
+Consumable Cost,Расходные Стоимость
+Consumable cost per hour,Расходные Стоимость в час
+Consumed Qty,Потребляемая Кол-во
+Consumer Products,Потребительские товары
+Contact,Контакты
+Contact Control,Связаться управления
+Contact Desc,Связаться Описание изделия
+Contact Details,Контактная информация
+Contact Email,Эл. адрес
+Contact HTML,Связаться с HTML
+Contact Info,Контактная информация
+Contact Mobile No,Связаться Мобильный Нет
+Contact Name,Имя Контакта
+Contact No.,Контактный номер
+Contact Person,Контактное Лицо
+Contact Type,Тип контакта
+Contact master.,Связаться с мастером.
+Contacts,Контакты
+Content,Содержимое
+Content Type,Тип контента
+Contra Voucher,Contra Ваучер
+Contract,Контракт
+Contract End Date,Конец контракта Дата
+Contract End Date must be greater than Date of Joining,"Конец контракта Дата должна быть больше, чем дата вступления"
+Contribution (%),Вклад (%)
+Contribution to Net Total,Вклад в Net Всего
+Conversion Factor,Коэффициент преобразования
+Conversion Factor is required,Коэффициент преобразования требуется
+Conversion factor cannot be in fractions,Коэффициент пересчета не может быть в долях
+Conversion factor for default Unit of Measure must be 1 in row {0},Коэффициент пересчета для дефолтного Единица измерения должна быть 1 в строке {0}
+Conversion rate cannot be 0 or 1,Коэффициент конверсии не может быть 0 или 1
+Convert into Recurring Invoice,Преобразование в повторяющихся Счет
+Convert to Group,Преобразовать в группе
+Convert to Ledger,Преобразовать в Леджер
+Converted,Переделанный
+Copy From Item Group,Скопируйте Из группы товаров
+Cosmetics,Косметика
+Cost Center,Центр учета затрат
+Cost Center Details,Центр затрат домена
+Cost Center Name,Название учетного отдела
+Cost Center is required for 'Profit and Loss' account {0},Стоимость Центр необходим для 'о прибылях и убытках »счета {0}
+Cost Center is required in row {0} in Taxes table for type {1},МВЗ требуется в строке {0} в виде налогов таблицы для типа {1}
+Cost Center with existing transactions can not be converted to group,МВЗ с существующими сделок не могут быть преобразованы в группе
+Cost Center with existing transactions can not be converted to ledger,МВЗ с существующими сделок не могут быть преобразованы в книге
+Cost Center {0} does not belong to Company {1},МВЗ {0} не принадлежит компании {1}
+Cost of Goods Sold,Себестоимость проданного товара
+Costing,Стоимость
+Country,Страна
+Country Name,Название страны
+Country wise default Address Templates,Шаблоны Страна мудрый адрес по умолчанию
+"Country, Timezone and Currency","Страна, Временной пояс и валют"
+Create Bank Voucher for the total salary paid for the above selected criteria,Создание банка Ваучер на общую зарплату заплатили за вышеуказанных выбранным критериям
+Create Customer,Создание клиентов
+Create Material Requests,Создать запросы Материал
+Create New,Создать новый
+Create Opportunity,Создание Возможность
+Create Production Orders,Создание производственных заказов
+Create Quotation,Создание цитаты
+Create Receiver List,Создание приемника Список
+Create Salary Slip,Создание Зарплата Слип
+Create Stock Ledger Entries when you submit a Sales Invoice,Создание изображения Ledger Записи при отправке Расходная накладная
+"Create and manage daily, weekly and monthly email digests.","Создание и управление ежедневные, еженедельные и ежемесячные дайджесты новостей."
+Create rules to restrict transactions based on values.,Создание правил для ограничения операций на основе значений.
+Created By,Созданный
+Creates salary slip for above mentioned criteria.,Создает ведомость расчета зарплаты за вышеуказанные критерии.
+Creation Date,Дата создания
+Creation Document No,Создание документа Нет
+Creation Document Type,Создание типа документа
+Creation Time,Время создания
+Credentials,Сведения о профессиональной квалификации
+Credit,Кредит
+Credit Amt,Кредитная Amt
+Credit Card,Кредитная карта
+Credit Card Voucher,Ваучер Кредитная карта
+Credit Controller,Кредитная контроллер
+Credit Days,Кредитные дней
+Credit Limit,{0}{/0} {1}Кредитный лимит {/1}
+Credit Note,Кредит-нота
+Credit To,Кредитная Для
+Currency,Валюта
+Currency Exchange,Курс обмена валюты
+Currency Name,Название валюты
+Currency Settings,Валюты Настройки
+Currency and Price List,Валюта и прайс-лист
+Currency exchange rate master.,Мастер Валютный курс.
+Current Address,Текущий адрес
+Current Address Is,Текущий адрес
+Current Assets,Оборотные активы
+Current BOM,Текущий BOM
+Current BOM and New BOM can not be same,"Текущий спецификации и Нью-BOM не может быть таким же,"
+Current Fiscal Year,Текущий финансовый год
+Current Liabilities,Текущие обязательства
+Current Stock,Наличие на складе
+Current Stock UOM,Наличие на складе Единица измерения
+Current Value,Текущая стоимость
+Custom,Пользовательские
+Custom Autoreply Message,Пользовательские Autoreply Сообщение
+Custom Message,Текст сообщения
+Customer,Клиент
+Customer (Receivable) Account,Заказчик (задолженность) счета
+Customer / Item Name,Заказчик / Название товара
+Customer / Lead Address,Заказчик / Ведущий Адрес
+Customer / Lead Name,Заказчик / Ведущий Имя
+Customer > Customer Group > Territory,Клиент> Группа клиентов> Территория
+Customer Account Head,Клиент аккаунт начальник
+Customer Acquisition and Loyalty,Приобретение и лояльности клиентов
+Customer Address,Клиент Адрес
+Customer Addresses And Contacts,Адреса клиентов и Контакты
+Customer Addresses and Contacts,Адреса клиентов и Контакты
+Customer Code,Код клиента
+Customer Codes,Коды покупателей
+Customer Details,Данные клиента
+Customer Feedback,Обратная связь с клиентами
+Customer Group,Группа клиентов
+Customer Group / Customer,Группа клиентов / клиентов
+Customer Group Name,Группа Имя клиента
+Customer Intro,Введение клиентов
+Customer Issue,Выпуск клиентов
+Customer Issue against Serial No.,Выпуск клиентов против серийный номер
+Customer Name,Наименование заказчика
+Customer Naming By,Именование клиентов По
+Customer Service,Обслуживание Клиентов
+Customer database.,База данных клиентов.
+Customer is required,Требуется клиентов
+Customer master.,Мастер клиентов.
+Customer required for 'Customerwise Discount',"Клиент требуется для ""Customerwise Скидка"""
+Customer {0} does not belong to project {1},Клиент {0} не принадлежит к проекту {1}
+Customer {0} does not exist,Клиент {0} не существует
+Customer's Item Code,Клиентам Код товара
+Customer's Purchase Order Date,Клиентам Дата Заказ
+Customer's Purchase Order No,Клиентам Заказ Нет
+Customer's Purchase Order Number,Количество Заказ клиента
+Customer's Vendor,Производитель Клиентам
+Customers Not Buying Since Long Time,Клиенты не покупать так как долгое время
+Customerwise Discount,Customerwise Скидка
+Customize,Выполнять по индивидуальному заказу
+Customize the Notification,Настроить уведомления
+Customize the introductory text that goes as a part of that email. Each transaction has a separate introductory text.,"Настроить вводный текст, который идет в составе этой электронной почте. Каждая транзакция имеет отдельный вводный текст."
+DN Detail,DN Деталь
+Daily,Ежедневно
+Daily Time Log Summary,Дневной Резюме Время Лог
+Database Folder ID,База данных Папка ID
+Database of potential customers.,База данных потенциальных клиентов.
+Date,Дата
+Date Format,Формат даты
+Date Of Retirement,Дата выбытия
+Date Of Retirement must be greater than Date of Joining,Дата выхода на пенсию должен быть больше даты присоединения
+Date is repeated,Дата повторяется
+Date of Birth,Дата рождения
+Date of Issue,Дата выдачи
+Date of Joining,Дата вступления
+Date of Joining must be greater than Date of Birth,Дата Присоединение должно быть больше Дата рождения
+Date on which lorry started from supplier warehouse,"Дата, в которую грузовик начал с поставщиком склад"
+Date on which lorry started from your warehouse,"Дата, в которую грузовик начал с вашего склада"
+Dates,Финики
+Days Since Last Order,Дни с последнего Заказать
+Days for which Holidays are blocked for this department.,"Дни, для которых Праздники заблокированные для этого отдела."
+Dealer,Дилер
+Debit,Дебет
+Debit Amt,Дебет Amt
+Debit Note,Дебет-нота
+Debit To,Дебет Для
+Debit and Credit not equal for this voucher. Difference is {0}.,"Дебет и Кредит не равны для этого ваучера. Разница в том, {0}."
+Deduct,Вычеты €
+Deduction,Вычет
+Deduction Type,Вычет Тип
+Deduction1,Deduction1
+Deductions,Отчисления
+Default,По умолчанию
+Default Account,По умолчанию учетная запись
+Default Address Template cannot be deleted,Адрес по умолчанию шаблона не может быть удален
+Default Amount,По умолчанию количество
+Default BOM,По умолчанию BOM
+Default Bank / Cash account will be automatically updated in POS Invoice when this mode is selected.,По умолчанию Счет в банке / Наличные будут автоматически обновляться в POS фактуре когда выбран этот режим.
+Default Bank Account,По умолчанию Банковский счет
+Default Buying Cost Center,По умолчанию Покупка МВЗ
+Default Buying Price List,По умолчанию Покупка Прайс-лист
+Default Cash Account,Расчетный счет по умолчанию
+Default Company,Компания по умолчанию
+Default Currency,Базовая валюта
+Default Customer Group,По умолчанию Группа клиентов
+Default Expense Account,По умолчанию расходов счета
+Default Income Account,По умолчанию Счет Доходы
+Default Item Group,По умолчанию Пункт Группа
+Default Price List,По умолчанию Прайс-лист
+Default Purchase Account in which cost of the item will be debited.,"По умолчанию Покупка аккаунт, в котором будет списана стоимость объекта."
+Default Selling Cost Center,По умолчанию Продажа Стоимость центр
+Default Settings,Настройки по умолчанию
+Default Source Warehouse,По умолчанию Источник Склад
+Default Stock UOM,По умолчанию со UOM
+Default Supplier,По умолчанию Поставщик
+Default Supplier Type,По умолчанию Тип Поставщик
+Default Target Warehouse,Цель по умолчанию Склад
+Default Territory,По умолчанию Территория
+Default Unit of Measure,По умолчанию Единица измерения
+"Default Unit of Measure can not be changed directly because you have already made some transaction(s) with another UOM. To change default UOM, use 'UOM Replace Utility' tool under Stock module.","По умолчанию Единица измерения не могут быть изменены непосредственно, потому что вы уже сделали некоторые сделки (сделок) с другим UOM. Чтобы изменить стандартную UOM, использовать 'Единица измерения Заменить Utility' инструмент под фондовой модуля."
+Default Valuation Method,Метод по умолчанию Оценка
+Default Warehouse,По умолчанию Склад
+Default Warehouse is mandatory for stock Item.,По умолчанию Склад является обязательным для складе Пункт.
+Default settings for accounting transactions.,Настройки по умолчанию для бухгалтерских операций.
+Default settings for buying transactions.,Настройки по умолчанию для покупки сделок.
+Default settings for selling transactions.,Настройки по умолчанию для продажи сделок.
+Default settings for stock transactions.,Настройки по умолчанию для биржевых операций.
+Defense,Оборона
+"Define Budget for this Cost Center. To set budget action, see <a href=""#!List/Company"">Company Master</a>","Определите бюджет для этого МВЗ. Чтобы установить бюджета действие см. <HREF = ""#!Список / Компания ""> Компания Мастер </>"
+Del,Удалить
+Delete,Удалить
+Delete {0} {1}?,Удалить {0} {1}?
+Delivered,Доставлено
+Delivered Items To Be Billed,Поставленные товары быть выставлен счет
+Delivered Qty,Поставляется Кол-во
+Delivered Serial No {0} cannot be deleted,Поставляется Серийный номер {0} не может быть удален
+Delivery Date,Дата поставки
+Delivery Details,Подробности доставки
+Delivery Document No,Доставка документов Нет
+Delivery Document Type,Тип доставки документов
+Delivery Note,· Отметки о доставке
+Delivery Note Item,Доставка Примечание Пункт
+Delivery Note Items,Доставка Примечание Элементы
+Delivery Note Message,Доставка Примечание сообщение
+Delivery Note No,Доставка Примечание Нет
+Delivery Note Required,Доставка Примечание необходимое
+Delivery Note Trends,Доставка Примечание тенденции
+Delivery Note {0} is not submitted,Доставка Примечание {0} не представлено
+Delivery Note {0} must not be submitted,Доставка Примечание {0} не должны быть представлены
+Delivery Notes {0} must be cancelled before cancelling this Sales Order,Примечания Доставка {0} должно быть отменено до отмены этого заказ клиента
+Delivery Status,Статус доставки
+Delivery Time,Время доставки
+Delivery To,Доставка Для
+Department,Отдел
+Department Stores,Универмаги
+Depends on LWP,Зависит от LWP
+Depreciation,Амортизация
+Description,Описание
+Description HTML,Описание HTML
+Designation,Назначение
+Designer,Дизайнер
+Detailed Breakup of the totals,Подробное Распад итогам
+Details,Подробности
+Difference (Dr - Cr),Отличия (д-р - Cr)
+Difference Account,Счет разницы
+"Difference Account must be a 'Liability' type account, since this Stock Reconciliation is an Opening Entry","Разница счета должна быть учетной записью типа ""Ответственность"", так как это со Примирение Открытие Вступление"
+Different UOM for items will lead to incorrect (Total) Net Weight value. Make sure that Net Weight of each item is in the same UOM.,"Различные Единица измерения для элементов приведет к некорректному (Всего) значение массы нетто. Убедитесь, что вес нетто каждого элемента находится в том же UOM."
+Direct Expenses,Прямые расходы
+Direct Income,Прямая прибыль
+Disable,Отключить
+Disable Rounded Total,Отключение закругленными Итого
+Disabled,Отключено
+Discount  %,Скидка%
+Discount %,Скидка%
+Discount (%),Скидка (%)
+Discount Amount,Сумма скидки
+"Discount Fields will be available in Purchase Order, Purchase Receipt, Purchase Invoice","Скидка Поля будут доступны в заказе на, покупка получение, в счете-фактуре"
+Discount Percentage,Скидка в процентах
+Discount Percentage can be applied either against a Price List or for all Price List.,Скидка в процентах можно применять либо против прайс-листа или для всех прайс-листа.
+Discount must be less than 100,Скидка должна быть меньше 100
+Discount(%),Скидка (%)
+Dispatch,Отправка
+Display all the individual items delivered with the main items,"Показать все отдельные элементы, поставляемые с основных пунктов"
+Distribute transport overhead across items.,Распределить транспортной накладных расходов по статьям.
+Distribution,Распределение
+Distribution Id,Распределение Id
+Distribution Name,Распределение Имя
+Distributor,Дистрибьютор
+Divorced,Разведенный
+Do Not Contact,Не обращайтесь
+Do not show any symbol like $ etc next to currencies.,Не показывать любой символ вроде $ и т.д. рядом с валютами.
+Do really want to unstop production order: ,Do really want to unstop production order: 
+Do you really want to STOP ,Do you really want to STOP 
+Do you really want to STOP this Material Request?,"Вы действительно хотите, чтобы остановить эту запросу материал?"
+Do you really want to Submit all Salary Slip for month {0} and year {1},"Вы действительно хотите, чтобы представить все Зарплата Слип для месяца {0} и год {1}"
+Do you really want to UNSTOP ,Do you really want to UNSTOP 
+Do you really want to UNSTOP this Material Request?,"Вы действительно хотите, чтобы Unstop этот материал запрос?"
+Do you really want to stop production order: ,Do you really want to stop production order: 
+Doc Name,Имя документа
+Doc Type,Тип документа
+Document Description,Документ Описание
+Document Type,Тип документа
+Documents,Документы
+Domain,Домен
+Don't send Employee Birthday Reminders,Не отправляйте Employee рождения Напоминания
+Download Materials Required,Скачать Необходимые материалы
+Download Reconcilation Data,Скачать приведению данных
+Download Template,Скачать шаблон
+Download a report containing all raw materials with their latest inventory status,Скачать отчет содержащий все материал со статусом  последней инвентаризации
+"Download the Template, fill appropriate data and attach the modified file.","Скачать шаблон, заполнить соответствующие данные и приложить измененный файл."
+"Download the Template, fill appropriate data and attach the modified file.All dates and employee combination in the selected period will come in the template, with existing attendance records","Скачать шаблон, заполнить соответствующие данные и приложить измененный файл. Все даты и сочетание работник в выбранном периоде придет в шаблоне, с существующими рекорды посещаемости"
+Draft,Черновик
+Dropbox,Dropbox
+Dropbox Access Allowed,Dropbox доступ разрешен
+Dropbox Access Key,Dropbox Ключ доступа
+Dropbox Access Secret,Dropbox Секретный ключ
+Due Date,Дата выполнения
+Due Date cannot be after {0},Впритык не может быть после {0}
+Due Date cannot be before Posting Date,"Впритык не может быть, прежде чем отправлять Дата"
+Duplicate Entry. Please check Authorization Rule {0},"Копия записи. Пожалуйста, проверьте Авторизация Правило {0}"
+Duplicate Serial No entered for Item {0},Дубликат Серийный номер вводится для Пункт {0}
+Duplicate entry,Дублировать запись
+Duplicate row {0} with same {1},Дубликат строка {0} с же {1}
+Duties and Taxes,Пошлины и налоги
+ERPNext Setup,ERPNext установки
+Earliest,Старейшие
+Earnest Money,Задаток
+Earning,Зарабатывание
+Earning & Deduction,Заработок & Вычет
+Earning Type,Набор Тип
+Earning1,Earning1
+Edit,Редактировать
+Edu. Cess on Excise,Эду. Цесс на акцизов
+Edu. Cess on Service Tax,Эду. Цесс на налоговой службы
+Edu. Cess on TDS,Эду. Цесс на TDS
+Education,Образование
+Educational Qualification,Образовательный ценз
+Educational Qualification Details,Образовательный ценз Подробнее
+Eg. smsgateway.com/api/send_sms.cgi,Например. smsgateway.com / API / send_sms.cgi
+Either debit or credit amount is required for {0},Либо дебетовая или кредитная сумма необходима для {0}
+Either target qty or target amount is mandatory,Либо целевой Количество или целевое количество является обязательным
+Either target qty or target amount is mandatory.,Либо целевой Количество или целевое количество является обязательным.
+Electrical,Электрический
+Electricity Cost,Стоимость электроэнергии
+Electricity cost per hour,Стоимость электроэнергии в час
+Electronics,Электроника
+Email,E-mail
+Email Digest,E-mail Дайджест
+Email Digest Settings,Email Дайджест Настройки
+Email Digest: ,Email Дайджест:
+Email Id,Email Id
+"Email Id where a job applicant will email e.g. ""jobs@example.com""","E-mail Id, где соискатель вышлем например ""jobs@example.com"""
+Email Notifications,Уведомления электронной почты
+Email Sent?,Отправки сообщения?
+"Email id must be unique, already exists for {0}","ID электронной почты должен быть уникальным, уже существует для {0}"
+Email ids separated by commas.,Email идентификаторы через запятую.
+"Email settings to extract Leads from sales email id e.g. ""sales@example.com""","Настройки электронной почты для извлечения ведет от продаж электронный идентификатор, например, ""sales@example.com"""
+Emergency Contact,Экстренная связь
+Emergency Contact Details,Аварийный Контактные данные
+Emergency Phone,В случае чрезвычайных ситуаций
+Employee,Сотрудник
+Employee Birthday,Сотрудник День рождения
+Employee Details,Сотрудник Подробнее
+Employee Education,Сотрудник Образование
+Employee External Work History,Сотрудник Внешний Работа История
+Employee Information,Сотрудник Информация
+Employee Internal Work History,Сотрудник внутреннего Работа История
+Employee Internal Work Historys,Сотрудник внутреннего Работа Historys
+Employee Leave Approver,Сотрудник Оставить утверждающий
+Employee Leave Balance,Сотрудник Оставить Баланс
+Employee Name,Имя Сотрудника
+Employee Number,Общее число сотрудников
+Employee Records to be created by,Сотрудник отчеты должны быть созданные
+Employee Settings,Работники Настройки
+Employee Type,Сотрудник Тип
+"Employee designation (e.g. CEO, Director etc.).","Сотрудник обозначение (например, генеральный директор, директор и т.д.)."
+Employee master.,Мастер сотрудников.
+Employee record is created using selected field. ,Employee record is created using selected field. 
+Employee records.,Сотрудник записей.
+Employee relieved on {0} must be set as 'Left',"Сотрудник освобожден от {0} должен быть установлен как ""левые"""
+Employee {0} has already applied for {1} between {2} and {3},Сотрудник {0} уже подало заявку на {1} между {2} и {3}
+Employee {0} is not active or does not exist,Сотрудник {0} не активен или не существует
+Employee {0} was on leave on {1}. Cannot mark attendance.,Сотрудник {0} был в отпусках по {1}. Невозможно отметить посещаемость.
+Employees Email Id,Сотрудники Email ID
+Employment Details,Подробности по трудоустройству
+Employment Type,Вид занятости
+Enable / disable currencies.,Включение / отключение валюты.
+Enabled,Включено
+Encashment Date,Инкассация Дата
+End Date,Дата окончания
+End Date can not be less than Start Date,"Дата окончания не может быть меньше, чем Дата начала"
+End date of current invoice's period,Дата и время окончания периода текущего счета-фактуры в
+End of Life,Конец срока службы
+Energy,Энергоэффективность
+Engineer,Инженер
+Enter Verification Code,Введите код
+Enter campaign name if the source of lead is campaign.,"Введите название кампании, если источником свинца является кампания."
+Enter department to which this Contact belongs,"Введите отдел, к которому принадлежит этого контакт"
+Enter designation of this Contact,Введите обозначение этому контактному
+"Enter email id separated by commas, invoice will be mailed automatically on particular date","Введите электронный идентификатор разделенных запятыми, счет будет автоматически отправлен на определенную дату"
+Enter items and planned qty for which you want to raise production orders or download raw materials for analysis.,"Введите предметы и плановый Количество, для которых необходимо повысить производственные заказы или скачать сырье для анализа."
+Enter name of campaign if source of enquiry is campaign,"Введите имя кампании, если источником исследования является кампания"
+"Enter static url parameters here (Eg. sender=ERPNext, username=ERPNext, password=1234 etc.)","Введите статические параметры адрес здесь (Например отправитель = ERPNext, имя пользователя = ERPNext, пароль = 1234 и т.д.)"
+Enter the company name under which Account Head will be created for this Supplier,"Введите название компании, под какой учетной Руководитель будут созданы для этого поставщика"
+Enter url parameter for message,Введите параметр URL для сообщения
+Enter url parameter for receiver nos,Введите параметр URL для приемника NOS
+Entertainment & Leisure,Развлечения и досуг
+Entertainment Expenses,Представительские расходы
+Entries,Записи
+Entries against ,Entries against 
+Entries are not allowed against this Fiscal Year if the year is closed.,"Записи не допускаются против этого финансовый год, если год закрыт."
+Equity,Ценные бумаги
+Error: {0} > {1},Ошибка: {0}> {1}
+Estimated Material Cost,Примерная стоимость материалов
+"Even if there are multiple Pricing Rules with highest priority, then following internal priorities are applied:","Даже если есть несколько правил ценообразования с наивысшим приоритетом, то следующие внутренние приоритеты применяются:"
+Everyone can read,Каждый может читать
+"Example: ABCD.#####If series is set and Serial No is not mentioned in transactions, then automatic serial number will be created based on this series. If you always want to explicitly mention Serial Nos for this item. leave this blank.",". Пример: ABCD # # # # #  Если серии установлен и Серийный номер не упоминается в сделках, то автоматическая серийный номер будет создана на основе этой серии. Если вы всегда хотите явно упомянуть серийный Нос для этого элемента. оставьте поле пустым."
+Exchange Rate,Курс обмена
+Excise Duty 10,Акцизе 10
+Excise Duty 14,Акцизе 14
+Excise Duty 4,Акцизе 4
+Excise Duty 8,Акцизе 8
+Excise Duty @ 10,Акцизе @ 10
+Excise Duty @ 14,Акцизе @ 14
+Excise Duty @ 4,Акцизе @ 4
+Excise Duty @ 8,Акцизе @ 8
+Excise Duty Edu Cess 2,Акцизе Эду Цесс 2
+Excise Duty SHE Cess 1,Акцизе ОНА Цесс 1
+Excise Page Number,Количество Акцизный Страница
+Excise Voucher,Акцизный Ваучер
+Execution,Реализация
+Executive Search,Executive Search
+Exemption Limit,Освобождение Предел
+Exhibition,Показательный
+Existing Customer,Существующий клиент
+Exit,Выход
+Exit Interview Details,Выход Интервью Подробности
+Expected,Ожидаемые
+Expected Completion Date can not be less than Project Start Date,"Ожидаемый срок завершения не может быть меньше, чем Дата начала проекта"
+Expected Date cannot be before Material Request Date,Ожидаемая дата не может быть до Материал Дата заказа
+Expected Delivery Date,Ожидаемая дата поставки
+Expected Delivery Date cannot be before Purchase Order Date,Ожидаемая дата поставки не может быть до заказа на Дата
+Expected Delivery Date cannot be before Sales Order Date,Ожидаемая дата поставки не может быть до даты заказа на продажу
+Expected End Date,Ожидаемая дата завершения
+Expected Start Date,Ожидаемая дата начала
+Expense,Расходы
+Expense / Difference account ({0}) must be a 'Profit or Loss' account,"Расходов / Разница счет ({0}) должен быть ""прибыль или убыток» счета"
+Expense Account,Расходов счета
+Expense Account is mandatory,Расходов счета является обязательным
+Expense Claim,Расходов претензии
+Expense Claim Approved,Расходов претензии Утверждено
+Expense Claim Approved Message,Расходов претензии Утверждено Сообщение
+Expense Claim Detail,Расходов претензии Подробно
+Expense Claim Details,Расходов претензий Подробнее
+Expense Claim Rejected,Расходов претензии Отклонен
+Expense Claim Rejected Message,Расходов претензии Отклонен Сообщение
+Expense Claim Type,Расходов претензии Тип
+Expense Claim has been approved.,Расходов претензии была одобрена.
+Expense Claim has been rejected.,Расходов претензии были отклонены.
+Expense Claim is pending approval. Only the Expense Approver can update status.,Расходов претензии ожидает одобрения. Только расходов утверждающий можете обновить статус.
+Expense Date,Дата расхода
+Expense Details,Детали расходов Детали
+Expense Head,Расходов Глава
+Expense account is mandatory for item {0},Расходов счета является обязательным для пункта {0}
+Expense or Difference account is mandatory for Item {0} as it impacts overall stock value,"Расходов или Разница счета является обязательным для п. {0}, поскольку это влияет общая стоимость акции"
+Expenses,Расходы
+Expenses Booked,Расходы Заказанный
+Expenses Included In Valuation,"Затрат, включаемых в оценке"
+Expenses booked for the digest period,Расходы забронированы на период дайджест
+Expiry Date,Срок годности:
+Exports,! Экспорт
+External,Внешний  GPS с RS232
+Extract Emails,Извлечь почты
+FCFS Rate,FCFS Оценить
+Failed: ,Failed: 
+Family Background,Семья Фон
+Fax,Факс:
+Features Setup,Особенности установки
+Feed,Кормить
+Feed Type,Тип подачи
+Feedback,Обратная связь
+Female,Жен
+Fetch exploded BOM (including sub-assemblies),Fetch разобранном BOM (в том числе узлов)
+"Field available in Delivery Note, Quotation, Sales Invoice, Sales Order","Поле доступно в накладной, цитаты, счет-фактура, заказ клиента"
+Files Folder ID,Папка с файлами ID
+Fill the form and save it,Заполните форму и сохранить его
+Filter based on customer,Фильтр на основе клиента
+Filter based on item,Фильтр на основе пункта
+Financial / accounting year.,Финансовый / отчетного года.
+Financial Analytics,Финансовая аналитика
+Financial Services,Финансовые услуги
+Financial Year End Date,Окончание финансового периода 
+Financial Year Start Date,Начало финансового периода
+Finished Goods,Готовая продукция
+First Name,Имя
+First Responded On,Впервые Ответил на
+Fiscal Year,Отчетный год
+Fiscal Year Start Date and Fiscal Year End Date are already set in Fiscal Year {0},Финансовый год Дата начала и финансовый год Дата окончания уже установлены в финансовый год {0}
+Fiscal Year Start Date and Fiscal Year End Date cannot be more than a year apart.,Финансовый год Дата начала и финансовый год Дата окончания не может быть больше года друг от друга.
+Fiscal Year Start Date should not be greater than Fiscal Year End Date,"Финансовый год Дата начала не должен быть больше, чем финансовый год Дата окончания"
+Fixed Asset,Исправлена активами
+Fixed Assets,Капитальные активы
+Follow via Email,Следуйте по электронной почте
+"Following table will show values if items are sub - contracted. These values will be fetched from the master of ""Bill of Materials"" of sub - contracted items.","После таблицу покажет значения, если элементы являются суб - контракт. Эти значения будут получены от мастера ""Спецификация"" суб - контракт предметы."
+Food,Еда
+"Food, Beverage & Tobacco","Продукты питания, напитки и табак"
+"For 'Sales BOM' items, Warehouse, Serial No and Batch No will be considered from the 'Packing List' table. If Warehouse and Batch No are same for all packing items for any 'Sales BOM' item, those values can be entered in the main Item table, values will be copied to 'Packing List' table.","Для «Продажи спецификации"" предметов, склад, серийный номер и Batch Нет будут рассмотрены со стола 'упаковочный лист'. Если Склад и пакетная Нет являются одинаковыми для всех упаковочных деталей для любой пункта «Продажи спецификации"", эти значения могут быть введены в основной таблице Item, значения будут скопированы в ""список Упаковка» таблицы."
+For Company,За компанию
+For Employee,Требуются
+For Employee Name,В поле Имя Сотрудника
+For Price List,Для Прейскурантом
+For Production,Для производства
+For Reference Only.,Для справки.
+For Sales Invoice,Для продаж счета-фактуры
+For Server Side Print Formats,Для стороне сервера форматов печати
+For Supplier,Для поставщиков
+For Warehouse,Для Склада
+For Warehouse is required before Submit,Для требуется Склад перед Отправить
+"For e.g. 2012, 2012-13","Для, например 2012, 2012-13"
+For reference,Для справки
+For reference only.,Для справки только.
+"For the convenience of customers, these codes can be used in print formats like Invoices and Delivery Notes","Для удобства клиентов, эти коды могут быть использованы в печатных форматов, таких как счета-фактуры и накладных"
+Fraction,Доля
+Fraction Units,Фракция Единицы
+Freeze Stock Entries,Замораживание акций Записи
+Freeze Stocks Older Than [Days],"Морозильники Акции старше, чем [дней]"
+Freight and Forwarding Charges,Грузовые и экспедиторские Сборы
+Friday,Пятница
+From,От
+From Bill of Materials,Из спецификации материалов
+From Company,От компании
+From Currency,Из валюты
+From Currency and To Currency cannot be same,"Из валюты и В валюту не может быть таким же,"
+From Customer,От клиента
+From Customer Issue,Из выпуска Пользовательское
+From Date,С Даты
+From Date cannot be greater than To Date,"С даты не может быть больше, чем к дате"
+From Date must be before To Date,"С даты должны быть, прежде чем к дате"
+From Date should be within the Fiscal Year. Assuming From Date = {0},С даты должно быть в пределах финансового года. Предполагая С даты = {0}
+From Delivery Note,Из накладной
+From Employee,От работника
+From Lead,От Ведущий
+From Maintenance Schedule,С графиком технического обслуживания
+From Material Request,Из материалов запрос
+From Opportunity,Из возможностей
+From Package No.,Из пакета №
+From Purchase Order,От Заказа
+From Purchase Receipt,От купли получении
+From Quotation,Из цитаты
+From Sales Order,От заказа клиента
+From Supplier Quotation,От поставщика цитаты
+From Time,От времени
+From Value,От стоимости
+From and To dates required,"От и До даты, необходимых"
+From value must be less than to value in row {0},"От значение должно быть меньше, чем значение в строке {0}"
+Frozen,замороженные
+Frozen Accounts Modifier,Замороженные счета Модификатор
+Fulfilled,выполненных
+Full Name,Полное имя
+Full-time,Полный рабочий день
+Fully Billed,Полностью Объявленный
+Fully Completed,Полностью завершен
+Fully Delivered,Полностью Поставляются
+Furniture and Fixture,Мебель и приспособления
+Further accounts can be made under Groups but entries can be made against Ledger,"Дальнейшие счета могут быть сделаны в соответствии с группами, но записи могут быть сделаны против Леджер"
+"Further accounts can be made under Groups, but entries can be made against Ledger","Дальнейшие счета могут быть сделаны в соответствии с группами, но Вы можете быть предъявлен Леджер"
+Further nodes can be only created under 'Group' type nodes,Дальнейшие узлы могут быть созданы только под узлами типа «Группа»
+GL Entry,GL Вступление
+Gantt Chart,Диаграмма Ганта
+Gantt chart of all tasks.,Диаграмма Ганта всех задач.
+Gender,Пол
+General,Основное
+General Ledger,Бухгалтерская книга
+Generate Description HTML,Генерация Описание HTML
+Generate Material Requests (MRP) and Production Orders.,Создать запросы Материал (ППМ) и производственных заказов.
+Generate Salary Slips,Создать зарплат Slips
+Generate Schedule,Создать расписание
+Generates HTML to include selected image in the description,Формирует HTML включить выбранное изображение в описании
+Get Advances Paid,Получить авансы выданные
+Get Advances Received,Получить авансы полученные
+Get Current Stock,Получить Наличие на складе
+Get Items,Получить товары
+Get Items From Sales Orders,Получить элементов из заказов клиента
+Get Items from BOM,Получить элементов из спецификации
+Get Last Purchase Rate,Получить последнюю покупку Оценить
+Get Outstanding Invoices,Получить неоплаченных счетов-фактур
+Get Relevant Entries,Получить соответствующие записи
+Get Sales Orders,Получить заказов клиента
+Get Specification Details,Получить спецификации подробно
+Get Stock and Rate,Получить складе и Оценить
+Get Template,Получить шаблон
+Get Terms and Conditions,Получить Правила и условия
+Get Unreconciled Entries,Получить непримиримыми Записи
+Get Weekly Off Dates,Получить Weekly Выкл Даты
+"Get valuation rate and available stock at source/target warehouse on mentioned posting date-time. If serialized item, please press this button after entering serial nos.","Получить скорость оценки и доступных запасов на источник / целевой склад на упомянутой Дата публикации времени. Если по частям деталь, пожалуйста нажмите эту кнопку после ввода серийных NOS."
+Global Defaults,Глобальные умолчанию
+Global POS Setting {0} already created for company {1},Global Setting POS {0} уже создан для компании {1}
+Global Settings,Общие настройки
+"Go to the appropriate group (usually Application of Funds > Current Assets > Bank Accounts and create a new Account Ledger (by clicking on Add Child) of type ""Bank""","Перейти к соответствующей группе (обычно использования средств> оборотных средств> Банковские счета и создать новый лицевой счет (нажав на Добавить дочерний) типа ""банк"""
+"Go to the appropriate group (usually Source of Funds > Current Liabilities > Taxes and Duties and create a new Account Ledger (by clicking on Add Child) of type ""Tax"" and do mention the Tax rate.","Перейти к соответствующей группе (обычно источником средств> Краткосрочные обязательства> налогам и сборам и создать новый аккаунт Леджер (нажав на Добавить дочерний) типа ""Налоговый"" и не говоря уже о налоговой ставки."
+Goal,Цель
+Goals,Цели
+Goods received from Suppliers.,"Товары, полученные от поставщиков."
+Google Drive,Google Drive
+Google Drive Access Allowed,Разрешено Google Drive Доступ
+Government,Правительство
+Graduate,Выпускник
+Grand Total,Общий итог
+Grand Total (Company Currency),Общий итог (Компания Валюта)
+"Grid ""","Сетка """
+Grocery,Продуктовый
+Gross Margin %,Валовая маржа %
+Gross Margin Value,Значение валовой маржи
+Gross Pay,Зарплата до вычетов
+Gross Pay + Arrear Amount +Encashment Amount - Total Deduction,Валовой Платное + просроченной задолженности суммы + Инкассация Сумма - Всего Вычет
+Gross Profit,Валовая прибыль
+Gross Profit (%),Валовая прибыль (%)
+Gross Weight,Вес брутто
+Gross Weight UOM,Вес брутто Единица измерения
+Group,Группа
+Group by Account,Группа по Счет
+Group by Voucher,Группа по ваучером
+Group or Ledger,Группа или Леджер
+Groups,Группы
+HR Manager,Менеджер по подбору кадров
+HR Settings,Настройки HR
+HTML / Banner that will show on the top of product list.,HTML / Баннер который будет отображаться на верхней части списка товаров.
+Half Day,Полдня
+Half Yearly,Половина года
+Half-yearly,Раз в полгода
+Happy Birthday!,С Днем Рождения!
+Hardware,Оборудование
+Has Batch No,"Имеет, серия №"
+Has Child Node,Имеет дочерний узел
+Has Serial No,Имеет Серийный номер
+Head of Marketing and Sales,Начальник отдела маркетинга и продаж
+Header,Шапка
+Health Care,Здравоохранение
+Health Concerns,Проблемы Здоровья
+Health Details,Подробности Здоровье
+Held On,Состоявшемся
+Help HTML,Помощь HTML
+"Help: To link to another record in the system, use ""#Form/Note/[Note Name]"" as the Link URL. (don't use ""http://"")","Помощь: Чтобы связать с другой записью в системе, используйте ""# формуляр / Примечание / [Примечание Имя]"", как ссылка URL. (Не используйте ""http://"")"
+"Here you can maintain family details like name and occupation of parent, spouse and children","Здесь Вы можете сохранить семейные подробности, как имя и оккупации родитель, супруг и детей"
+"Here you can maintain height, weight, allergies, medical concerns etc","Здесь вы можете поддерживать рост, вес, аллергии, медицинские проблемы и т.д."
+Hide Currency Symbol,Скрыть Символ Валюты
+High,Высокий
+History In Company,История В компании
+Hold,Удержание
+Holiday,Выходной
+Holiday List,Список праздников
+Holiday List Name,Имя Список праздников
+Holiday master.,Мастер отдыха.
+Holidays,Праздники
+Home,Домашний
+Host,Хост
+"Host, Email and Password required if emails are to be pulled","Хост, E-mail и пароль требуется, если электронные письма потянуться"
+Hour,Час
+Hour Rate,Часовой разряд
+Hour Rate Labour,Час Оценить труда
+Hours,Часов
+How Pricing Rule is applied?,Как Ценообразование Правило применяется?
+How frequently?,Как часто?
+"How should this currency be formatted? If not set, will use system defaults","Как это должно валюта быть отформатирован? Если не установлен, будет использовать системные значения по умолчанию"
+Human Resources,Кадры
+Identification of the package for the delivery (for print),Идентификация пакета на поставку (для печати)
+If Income or Expense,Если доходов или расходов
+If Monthly Budget Exceeded,Если Месячный бюджет Превышен
+"If Sale BOM is defined, the actual BOM of the Pack is displayed as table. Available in Delivery Note and Sales Order","Если Продажа спецификации определяется, фактическое BOM стаи отображается в виде таблицы. Доступный в накладной и заказ клиента"
+"If Supplier Part Number exists for given Item, it gets stored here","Если существует Количество Поставщик Часть для данного элемента, он получает хранится здесь"
+If Yearly Budget Exceeded,Если Годовой бюджет превысили
+"If checked, BOM for sub-assembly items will be considered for getting raw materials. Otherwise, all sub-assembly items will be treated as a raw material.","Если отмечено, спецификации для суб-монтажными деталями будут рассмотрены для получения сырья. В противном случае, все элементы В сборе будет рассматриваться в качестве сырья."
+"If checked, Total no. of Working Days will include holidays, and this will reduce the value of Salary Per Day","Если флажок установлен, все время не. рабочих дней будет включать в себя праздники, и это приведет к снижению стоимости Зарплата в день"
+"If checked, the tax amount will be considered as already included in the Print Rate / Print Amount","Если флажок установлен, сумма налога будет считаться уже включены в Печать Оценить / Количество печати"
+If different than customer address,Если отличается от адреса клиента
+"If disable, 'Rounded Total' field will not be visible in any transaction","Если отключить, 'закругленными Всего' поле не будет виден в любой сделке"
+"If enabled, the system will post accounting entries for inventory automatically.","Если включен, то система будет отправлять бухгалтерских проводок для инвентаризации автоматически."
+If more than one package of the same type (for print),Если более чем один пакет того же типа (для печати)
+"If multiple Pricing Rules continue to prevail, users are asked to set Priority manually to resolve conflict.","Если несколько правил ценообразования продолжают преобладать, пользователям предлагается установить приоритет вручную разрешить конфликт."
+"If no change in either Quantity or Valuation Rate, leave the cell blank.","Если никаких изменений в любом количестве или оценочной Оценить, не оставляйте ячейку пустой."
+If not applicable please enter: NA,Если не применяется введите: Н.А.
+"If not checked, the list will have to be added to each Department where it has to be applied.","Если не установлен, то список нужно будет добавлен в каждом департаменте, где он должен быть применен."
+"If selected Pricing Rule is made for 'Price', it will overwrite Price List. Pricing Rule price is the final price, so no further discount should be applied. Hence, in transactions like Sales Order, Purchase Order etc, it will be fetched in 'Rate' field, rather than 'Price List Rate' field.","Если выбран Цены Правило сделан для «цена», он перепишет прейскурантах. Цены Правило цена окончательная цена, поэтому не далее скидка не должны применяться. Таким образом, в сделках, как заказ клиента, заказ и т.д., это будут получены в области 'Rate', а не поле ""Прайс-лист Rate '."
+"If specified, send the newsletter using this email address","Если указано, отправить бюллетень с помощью этого адреса электронной почты"
+"If the account is frozen, entries are allowed to restricted users.","Если счет замораживается, записи разрешается ограниченных пользователей."
+"If this Account represents a Customer, Supplier or Employee, set it here.","Если это счет представляет собой клиентов, поставщиков или работник, установите его здесь."
+"If two or more Pricing Rules are found based on the above conditions, Priority is applied. Priority is a number between 0 to 20 while default value is zero (blank). Higher number means it will take precedence if there are multiple Pricing Rules with same conditions.","Если два или более Ценообразование Правила найдены на основе указанных выше условиях, приоритет применяется. Приоритет представляет собой число от 0 до 20 в то время как значение по умолчанию равно нулю (пусто). Большее число означает, что он будет иметь приоритет, если есть несколько правил ценообразования с одинаковых условиях."
+If you follow Quality Inspection. Enables Item QA Required and QA No in Purchase Receipt,Если вы будете следовать осмотра качества. Разрешает Item требуется и QA QA Нет в ТОВАРНЫЙ ЧЕК
+If you have Sales Team and Sale Partners (Channel Partners)  they can be tagged and maintain their contribution in the sales activity,"Если у вас есть отдел продаж и продажа партнеры (Channel Partners), они могут быть помечены и поддерживать их вклад в сбытовой деятельности"
+"If you have created a standard template in Purchase Taxes and Charges Master, select one and click on the button below.","Если вы создали стандартный шаблон в Покупка налогам и сборам Master, выберите один и нажмите на кнопку ниже."
+"If you have created a standard template in Sales Taxes and Charges Master, select one and click on the button below.","Если вы создали стандартный шаблон в продажах налогам и сборам Master, выберите один и нажмите на кнопку ниже."
+"If you have long print formats, this feature can be used to split the page to be printed on multiple pages with all headers and footers on each page","Если у вас длинные форматы печати, эта функция может быть использована для разрезки страницу, которая будет напечатана на нескольких страниц со всеми верхние и нижние колонтитулы на каждой странице"
+If you involve in manufacturing activity. Enables Item 'Is Manufactured',Если вы привлечь в производственной деятельности. Включает элемент 'производится'
+Ignore,Игнорировать
+Ignore Pricing Rule,Игнорировать Цены Правило
+Ignored: ,Ignored: 
+Image,Изображение
+Image View,Просмотр изображения
+Implementation Partner,Реализация Партнер
+Import Attendance,Импорт Посещаемость
+Import Failed!,Ошибка при импортировании!
+Import Log,Лог импорта
+Import Successful!,Успешно импортированно!
+Imports,Импорт
+In Hours,В час
+In Process,В процессе
+In Qty,В Кол-во
+In Value,В поле Значение
+In Words,Прописью
+In Words (Company Currency),В Слов (Компания валюте)
+In Words (Export) will be visible once you save the Delivery Note.,В Слов (Экспорт) будут видны только вы сохраните накладной.
+In Words will be visible once you save the Delivery Note.,По словам будет виден только вы сохраните накладной.
+In Words will be visible once you save the Purchase Invoice.,По словам будет виден только вы сохраните счета покупки.
+In Words will be visible once you save the Purchase Order.,По словам будет виден только вы сохраните заказ на поставку.
+In Words will be visible once you save the Purchase Receipt.,По словам будет виден только вы сохраните ТОВАРНЫЙ ЧЕК.
+In Words will be visible once you save the Quotation.,По словам будет виден только вы сохраните цитаты.
+In Words will be visible once you save the Sales Invoice.,По словам будет виден только вы сохраните Расходная накладная.
+In Words will be visible once you save the Sales Order.,По словам будет виден только вы сохраните заказ клиента.
+Incentives,Стимулы
+Include Reconciled Entries,Включите примириться Записи
+Include holidays in Total no. of Working Days,Включите праздники в общей сложности не. рабочих дней
+Income,Доход
+Income / Expense,Доходы / расходы
+Income Account,Счет Доходов
+Income Booked,Доход Заказанный
+Income Tax,Подоходный налог
+Income Year to Date,Доход С начала года
+Income booked for the digest period,Доход заказали за период дайджест
+Incoming,Входящий
+Incoming Rate,Входящий Оценить
+Incoming quality inspection.,Входной контроль качества.
+Incorrect number of General Ledger Entries found. You might have selected a wrong Account in the transaction.,"Неверное количество Главная книга найдено. Вы, возможно, выбран неправильный счет в сделке."
+Incorrect or Inactive BOM {0} for Item {1} at row {2},Неправильное или Неактивный BOM {0} для Пункт {1} в строке {2}
+Indicates that the package is a part of this delivery (Only Draft),"Указывает, что пакет является частью этой поставки (только проект)"
+Indirect Expenses,Косвенные расходы
+Indirect Income,Косвенная прибыль
+Individual,Индивидуальная
+Industry,Промышленность
+Industry Type,Промышленность Тип
+Inspected By,Проверено
+Inspection Criteria,Осмотр Критерии
+Inspection Required,Инспекция Обязательные
+Inspection Type,Инспекция Тип
+Installation Date,Дата установки
+Installation Note,Установка Примечание
+Installation Note Item,Установка Примечание Пункт
+Installation Note {0} has already been submitted,Установка Примечание {0} уже представлен
+Installation Status,Состояние установки
+Installation Time,Время установки
+Installation date cannot be before delivery date for Item {0},Дата установки не может быть до даты доставки для Пункт {0}
+Installation record for a Serial No.,Установка рекорд для серийный номер
+Installed Qty,Установленная Кол-во
+Instructions,Инструкции
+Integrate incoming support emails to Support Ticket,Интеграция входящих поддержки письма на техподдержки
+Interested,Заинтересованный
+Intern,Стажер
+Internal,Внутренний
+Internet Publishing,Интернет издания
+Introduction,Введение
+Invalid Barcode,Неверный штрихкод
+Invalid Barcode or Serial No,Неверный штрихкод или Серийный номер
+Invalid Mail Server. Please rectify and try again.,"Неверный почтовый сервер. Пожалуйста, исправьте и попробуйте еще раз."
+Invalid Master Name,Неверный Мастер Имя
+Invalid User Name or Support Password. Please rectify and try again.,"Неверное имя пользователя или поддержки Пароль. Пожалуйста, исправить и попробовать еще раз."
+Invalid quantity specified for item {0}. Quantity should be greater than 0.,"Неверное количество, указанное для элемента {0}. Количество должно быть больше 0."
+Inventory,Инвентаризация
+Inventory & Support,Инвентаризация и поддержка
+Investment Banking,Инвестиционно-банковская деятельность
+Investments,Инвестиции
+Invoice Date,Дата выставления счета
+Invoice Details,Счет-фактура Подробнее
+Invoice No,Счет-фактура Нет
+Invoice Number,Номер накладной
+Invoice Period From,Счет Период С
+Invoice Period From and Invoice Period To dates mandatory for recurring invoice,Счет Период С и счет-фактура Период до даты обязательных для повторяющихся счет
+Invoice Period To,Счет Период до
+Invoice Type,Тип счета
+Invoice/Journal Voucher Details,Счет / Журнал Подробности Ваучер
+Invoiced Amount (Exculsive Tax),Сумма по счетам (Exculsive стоимость)
+Is Active,Активен
+Is Advance,Является Advance
+Is Cancelled,Является Отмененные
+Is Carry Forward,Является ли переносить
+Is Default,Является умолчанию
+Is Encash,Является Обналичивание
+Is Fixed Asset Item,Является основного средства дня Пункт
+Is LWP,Является LWP
+Is Opening,Открывает
+Is Opening Entry,Открывает запись
+Is POS,Является POS
+Is Primary Contact,Является Основной контакт
+Is Purchase Item,Является Покупка товара
+Is Sales Item,Является продаж товара
+Is Service Item,Является Service Элемент
+Is Stock Item,Является фонда Пункт
+Is Sub Contracted Item,Подразделяется по контракту дня Пункт
+Is Subcontracted,Является субподряду
+Is this Tax included in Basic Rate?,Этот налог Входит ли в базовой ставки?
+Issue,Проблема
+Issue Date,Дата выдачи
+Issue Details,Подробности выпуск
+Issued Items Against Production Order,Выпущенные товары против производственного заказа
+It can also be used to create opening stock entries and to fix stock value.,Он также может быть использован для создания начальный запас записи и исправить стоимость акций.
+Item,Элемент
+Item Advanced,Пункт Расширенный
+Item Barcode,Пункт Штрих
+Item Batch Nos,Пункт Пакетное Нос
+Item Code,Код элемента
+Item Code > Item Group > Brand,Код товара> Товар Группа> Бренд
+Item Code and Warehouse should already exist.,"Код товара и Склад, должна уже существовать."
+Item Code cannot be changed for Serial No.,Код товара не может быть изменен для серийный номер
+Item Code is mandatory because Item is not automatically numbered,"Код товара является обязательным, поскольку Деталь не автоматически нумеруются"
+Item Code required at Row No {0},Код товара требуется на Row Нет {0}
+Item Customer Detail,Пункт Детальное клиентов
+Item Description,Описание позиции
+Item Desription,Пункт Desription
+Item Details,Детальная информация о товаре
+Item Group,Пункт Группа
+Item Group Name,Пункт Название группы
+Item Group Tree,Пункт Group Tree
+Item Group not mentioned in item master for item {0},Пункт Группа не упоминается в мастера пункт по пункту {0}
+Item Groups in Details,Группы товаров в деталях
+Item Image (if not slideshow),Пункт изображения (если не слайд-шоу)
+Item Name,Название элемента
+Item Naming By,Пункт Именование По
+Item Price,Пункт Цена
+Item Prices,Предмет цены
+Item Quality Inspection Parameter,Пункт Контроль качества Параметр
+Item Reorder,Пункт Переупоряд
+Item Serial No,Пункт Серийный номер
+Item Serial Nos,Пункт Серийный Нос
+Item Shortage Report,Пункт Нехватка Сообщить
+Item Supplier,Пункт Поставщик
+Item Supplier Details,Пункт Подробная информация о поставщике
+Item Tax,Пункт Налоговый
+Item Tax Amount,Пункт Сумма налога
+Item Tax Rate,Пункт Налоговая ставка
+Item Tax Row {0} must have account of type Tax or Income or Expense or Chargeable,Пункт Налоговый ряд {0} должен иметь учетную запись типа налога или доходов или расходов или платная
+Item Tax1,Пункт НАЛ1
+Item To Manufacture,Элемент Производство
+Item UOM,Пункт Единица измерения
+Item Website Specification,Пункт Сайт Спецификация
+Item Website Specifications,Пункт сайта Технические
+Item Wise Tax Detail,Пункт Мудрый Налоговый Подробно
+Item Wise Tax Detail ,
+Item is required,Пункт требуется
+Item is updated,Пункт обновляется
+Item master.,Мастер Пункт.
+"Item must be a purchase item, as it is present in one or many Active BOMs","Деталь должен быть пункт покупки, так как он присутствует в одном или нескольких активных спецификаций"
+Item or Warehouse for row {0} does not match Material Request,Пункт или Склад для строки {0} не соответствует запросу материал
+Item table can not be blank,Пункт таблице не может быть пустым
+Item to be manufactured or repacked,Пункт должен быть изготовлен или перепакован
+Item valuation updated,Пункт оценка обновляются
+Item will be saved by this name in the data base.,Пункт будет сохранен под этим именем в базе данных.
+Item {0} appears multiple times in Price List {1},Пункт {0} несколько раз появляется в прайс-лист {1}
+Item {0} does not exist,Пункт {0} не существует
+Item {0} does not exist in the system or has expired,"Пункт {0} не существует в системе, или истек"
+Item {0} does not exist in {1} {2},Пункт {0} не существует в {1} {2}
+Item {0} has already been returned,Пункт {0} уже вернулся
+Item {0} has been entered multiple times against same operation,Пункт {0} был введен несколько раз по сравнению с аналогичным работы
+Item {0} has been entered multiple times with same description or date,Пункт {0} был введен несколько раз с таким же описанием или по дате
+Item {0} has been entered multiple times with same description or date or warehouse,Пункт {0} был введен несколько раз с таким же описанием или по дате или склад
+Item {0} has been entered twice,Пункт {0} был введен в два раза
+Item {0} has reached its end of life on {1},Пункт {0} достигла своей жизни на {1}
+Item {0} ignored since it is not a stock item,"Пункт {0} игнорируется, так как это не складские позиции"
+Item {0} is cancelled,Пункт {0} отменяется
+Item {0} is not Purchase Item,Пункт {0} не Приобретите товар
+Item {0} is not a serialized Item,Пункт {0} не сериализованным Пункт
+Item {0} is not a stock Item,Пункт {0} не является акционерным Пункт
+Item {0} is not active or end of life has been reached,Пункт {0} не является активным или конец жизни был достигнут
+Item {0} is not setup for Serial Nos. Check Item master,Пункт {0} не установка для мастера серийные номера Проверить товара
+Item {0} is not setup for Serial Nos. Column must be blank,Пункт {0} не установка для серийные номера колонке должно быть пустым
+Item {0} must be Sales Item,Пункт {0} должно быть продажи товара
+Item {0} must be Sales or Service Item in {1},Пункт {0} должно быть продажи или в пункте СЕРВИС {1}
+Item {0} must be Service Item,Пункт {0} должно быть Service Элемент
+Item {0} must be a Purchase Item,Пункт {0} должен быть Покупка товара
+Item {0} must be a Sales Item,Пункт {0} должен быть Продажи товара
+Item {0} must be a Service Item.,Пункт {0} должен быть Service Элемент.
+Item {0} must be a Sub-contracted Item,Пункт {0} должен быть Субдоговорная Пункт
+Item {0} must be a stock Item,Пункт {0} должен быть запас товара
+Item {0} must be manufactured or sub-contracted,Пункт {0} должен быть изготовлен или субподрядчиков
+Item {0} not found,Пункт {0} не найден
+Item {0} with Serial No {1} is already installed,Пункт {0} с серийным № уже установлена {1}
+Item {0} with same description entered twice,Пункт {0} с таким же описанием введен дважды
+"Item, Warranty, AMC (Annual Maintenance Contract) details will be automatically fetched when Serial Number is selected.","Пункт, Гарантия, AMC (Ежегодное обслуживание контракта) подробная информация будет автоматически извлекаются при выборе Серийный номер."
+Item-wise Price List Rate,Пункт мудрый Прайс-лист Оценить
+Item-wise Purchase History,Пункт мудрый История покупок
+Item-wise Purchase Register,Пункт мудрый Покупка Зарегистрироваться
+Item-wise Sales History,Пункт мудрый История продаж
+Item-wise Sales Register,Пункт мудрый Продажи Зарегистрироваться
+"Item: {0} managed batch-wise, can not be reconciled using \					Stock Reconciliation, instead use Stock Entry","Пункт: {0} удалось порционно, не могут быть согласованы с помощью \ со примирению, а не использовать складе запись"
+Item: {0} not found in the system,Пункт: {0} не найден в системе
+Items,Элементы
+Items To Be Requested,"Предметы, будет предложено"
+Items required,"Элементы, необходимые"
+"Items to be requested which are ""Out of Stock"" considering all warehouses based on projected qty and minimum order qty","Пункты, запрашиваемые которые ""Нет на месте"" с учетом всех складов на основе прогнозируемого Кол-во и Минимальное количество заказа"
+Items which do not exist in Item master can also be entered on customer's request,"Предметы, которые не существуют в мастера товар, также может быть введен по требованию заказчика"
+Itemwise Discount,Itemwise Скидка
+Itemwise Recommended Reorder Level,Itemwise Рекомендуем изменить порядок Уровень
+Job Applicant,Соискатель работы
+Job Opening,Работа Открытие
+Job Profile,Профиль работы
+Job Title,Должность
+"Job profile, qualifications required etc.","Профиль работы, квалификация, необходимые т.д."
+Jobs Email Settings,Настройки Вакансии Email
+Journal Entries,Записи в журнале
+Journal Entry,Запись в дневнике
+Journal Voucher,Журнал Ваучер
+Journal Voucher Detail,Журнал Ваучер Подробно
+Journal Voucher Detail No,Журнал Ваучер Подробно Нет
+Journal Voucher {0} does not have account {1} or already matched,Журнал Ваучер {0} не имеет учетной записи {1} или уже согласованы
+Journal Vouchers {0} are un-linked,Журнал Ваучеры {0} являются не-связаны
+Keep a track of communication related to this enquiry which will help for future reference.,"Постоянно отслеживать коммуникации, связанные на этот запрос, который поможет в будущем."
+Keep it web friendly 900px (w) by 100px (h),Держите его веб дружелюбны 900px (ш) на 100px (ч)
+Key Performance Area,Ключ Площадь Производительность
+Key Responsibility Area,Ключ Ответственность Площадь
+Kg,кг
+LR Date,LR Дата
+LR No,LR Нет
+Label,Имя поля
+Landed Cost Item,Посадка Статьи затрат
+Landed Cost Items,Посадка затрат
+Landed Cost Purchase Receipt,Посадка стоимости покупки Квитанция
+Landed Cost Purchase Receipts,Посадка стоимости покупки расписок
+Landed Cost Wizard,Посадка Мастер Стоимость
+Landed Cost updated successfully,Посадка Стоимость успешно обновлены
+Language,Язык
+Last Name,Фамилия
+Last Purchase Rate,Последний Покупка Оценить
+Latest,Последние
+Lead,Лид
+Lead Details,Лид Подробности
+Lead Id,ID лида
+Lead Name,Ведущий Имя
+Lead Owner,Ведущий Владелец
+Lead Source,Ведущий Источник
+Lead Status,Ведущий Статус
+Lead Time Date,Время выполнения Дата
+Lead Time Days,Время выполнения дни
+Lead Time days is number of days by which this item is expected in your warehouse. This days is fetched in Material Request when you select this item.,"Время выполнения дни количество дней, по которым этот пункт, как ожидается на вашем складе. Этот дней выбирается в Склад запрос, когда вы выберите этот пункт."
+Lead Type,Ведущий Тип
+Lead must be set if Opportunity is made from Lead,"Ведущий должен быть установлен, если Возможность сделан из свинца"
+Leave Allocation,Оставьте Распределение
+Leave Allocation Tool,Оставьте Allocation Tool
+Leave Application,Оставить заявку
+Leave Approver,Оставьте утверждающего
+Leave Approvers,Оставьте Утверждающие
+Leave Balance Before Application,Оставьте баланс перед нанесением
+Leave Block List,Оставьте список есть
+Leave Block List Allow,Оставьте Черный список Разрешить
+Leave Block List Allowed,Оставьте Черный список животных
+Leave Block List Date,Оставьте Блок-лист Дата
+Leave Block List Dates,Оставьте черных списков Даты
+Leave Block List Name,Оставьте Имя Блок-лист
+Leave Blocked,Оставьте Заблокированные
+Leave Control Panel,Оставьте панели управления
+Leave Encashed?,Оставьте инкассированы?
+Leave Encashment Amount,Оставьте Инкассация Количество
+Leave Type,Оставьте Тип
+Leave Type Name,Оставьте Тип Название
+Leave Without Pay,Отпуск без сохранения содержания
+Leave application has been approved.,Оставить заявка была одобрена.
+Leave application has been rejected.,Оставить заявление было отклонено.
+Leave approver must be one of {0},Оставьте утверждающий должен быть одним из {0}
+Leave blank if considered for all branches,"Оставьте пустым, если считать для всех отраслей"
+Leave blank if considered for all departments,"Оставьте пустым, если рассматривать для всех отделов"
+Leave blank if considered for all designations,"Оставьте пустым, если рассматривать для всех обозначений"
+Leave blank if considered for all employee types,"Оставьте пустым, если считать для всех типов сотрудников"
+"Leave can be approved by users with Role, ""Leave Approver""","Оставьте может быть утвержден пользователей с роли, ""Оставьте утверждающего"""
+Leave of type {0} cannot be longer than {1},"Оставить типа {0} не может быть больше, чем {1}"
+Leaves Allocated Successfully for {0},Листья Выделенные Успешно для {0}
+Leaves for type {0} already allocated for Employee {1} for Fiscal Year {0},Листья для типа {0} уже выделено Требуются {1} для финансового года {0}
+Leaves must be allocated in multiples of 0.5,"Листья должны быть выделены несколько 0,5"
+Ledger,Регистр
+Ledgers,Регистры
+Left,Слева
+Legal,Легальный
+Legal Expenses,Судебные издержки
+Letter Head,Заголовок письма
+Letter Heads for print templates.,Письмо главы для шаблонов печати.
+Level,Уровень
+Lft,Lft
+Liability,Ответственность сторон
+List a few of your customers. They could be organizations or individuals.,Перечислите несколько ваших клиентов. Они могут быть организации или частные лица.
+List a few of your suppliers. They could be organizations or individuals.,Перечислите несколько ваших поставщиков. Они могут быть организации или частные лица.
+List items that form the package.,"Список предметов, которые формируют пакет."
+List this Item in multiple groups on the website.,Перечислите этот пункт в нескольких группах на веб-сайте.
+"List your products or services that you buy or sell. Make sure to check the Item Group, Unit of Measure and other properties when you start.","Перечислите ваши продукты или услуги, которые вы покупаете или продаете. Убедитесь в том, чтобы проверить позицию Group, единицу измерения и других свойств при запуске."
+"List your tax heads (e.g. VAT, Excise; they should have unique names) and their standard rates. This will create a standard template, which you can edit and add more later.","Перечислите ваши налоговые головы (например, НДС, акциз, они должны иметь уникальные имена) и их стандартных ставок. Это создаст стандартный шаблон, который можно редактировать и добавлять позже."
+Loading...,Загрузка...
+Loans (Liabilities),Кредиты (обязательства)
+Loans and Advances (Assets),Кредиты и авансы (активы)
+Local,Локальные
+Login,Войти
+Login with your new User ID,Войти с вашим новым ID пользователя
+Logo,Логотип
+Logo and Letter Heads,Логотип и бланки
+Lost,Поражений
+Lost Reason,Забыли Причина
+Low,Низкий
+Lower Income,Нижняя Доход
+MTN Details,MTN Подробнее
+Main,Основные
+Main Reports,Основные отчеты
+Maintain Same Rate Throughout Sales Cycle,Поддержание же скоростью протяжении цикла продаж
+Maintain same rate throughout purchase cycle,Поддержание же скоростью в течение покупке цикла
+Maintenance,Обслуживание
+Maintenance Date,Техническое обслуживание Дата
+Maintenance Details,Техническое обслуживание Детали
+Maintenance Schedule,График технического обслуживания
+Maintenance Schedule Detail,График технического обслуживания Подробно
+Maintenance Schedule Item,График обслуживания позиции
+Maintenance Schedule is not generated for all the items. Please click on 'Generate Schedule',"График обслуживания не генерируется для всех элементов. Пожалуйста, нажмите на кнопку ""Generate Расписание"""
+Maintenance Schedule {0} exists against {0},График обслуживания {0} существует против {0}
+Maintenance Schedule {0} must be cancelled before cancelling this Sales Order,График обслуживания {0} должно быть отменено до отмены этого заказ клиента
+Maintenance Schedules,Графики технического обслуживания
+Maintenance Status,Техническое обслуживание Статус
+Maintenance Time,Техническое обслуживание Время
+Maintenance Type,Тип технического обслуживания
+Maintenance Visit,Техническое обслуживание Посетить
+Maintenance Visit Purpose,Техническое обслуживание Посетить Цель
+Maintenance Visit {0} must be cancelled before cancelling this Sales Order,Техническое обслуживание Посетить {0} должно быть отменено до отмены этого заказ клиента
+Maintenance start date can not be before delivery date for Serial No {0},Техническое обслуживание дата не может быть до даты доставки для Serial No {0}
+Major/Optional Subjects,Основные / факультативных предметов
+Make ,Создать
+Make Accounting Entry For Every Stock Movement,Сделать учета запись для каждого фондовой Движения
+Make Bank Voucher,Сделать банк ваучер
+Make Credit Note,Сделать кредитную запись
+Make Debit Note,Сделать дебетовую запись
+Make Delivery,Произвести поставку
+Make Difference Entry,Сделать Разница запись
+Make Excise Invoice,Сделать акцизного счет-фактура
+Make Installation Note,Сделать Установка Примечание
+Make Invoice,Создать счет-фактуру
+Make Maint. Schedule,Сделать Maint. Расписание
+Make Maint. Visit,Сделать Maint. Посетите нас по адресу
+Make Maintenance Visit,Сделать ОБСЛУЖИВАНИЕ Посетите
+Make Packing Slip,Сделать упаковочный лист
+Make Payment,Производить оплату
+Make Payment Entry,Произвести оплату запись
+Make Purchase Invoice,Сделать счете-фактуре
+Make Purchase Order,Сделать Заказ
+Make Purchase Receipt,Сделать ТОВАРНЫЙ ЧЕК
+Make Salary Slip,Сделать Зарплата Слип
+Make Salary Structure,Сделать Зарплата Структура
+Make Sales Invoice,Сделать Расходная накладная
+Make Sales Order,Сделать заказ клиента
+Make Supplier Quotation,Сделать Поставщик цитаты
+Make Time Log Batch,Найдите время Войдите Batch
+Male,Мужчина
+Manage Customer Group Tree.,Управление групповой клиентов дерево.
+Manage Sales Partners.,Управление партнеры по сбыту.
+Manage Sales Person Tree.,Управление менеджера по продажам дерево.
+Manage Territory Tree.,Управление Территория дерево.
+Manage cost of operations,Управление стоимость операций
+Management,Управление
+Manager,Менеджер
+"Mandatory if Stock Item is ""Yes"". Also the default warehouse where reserved quantity is set from Sales Order.","Обязательно, если со Пункт «Да». Также склад по умолчанию, где защищены количество установлено от заказа клиента."
+Manufacture against Sales Order,Производство против заказ клиента
+Manufacture/Repack,Производство / Переупаковка
+Manufactured Qty,Изготовлено Кол-во
+Manufactured quantity will be updated in this warehouse,Изготовлено количество будет обновляться в этом склад
+Manufactured quantity {0} cannot be greater than planned quanitity {1} in Production Order {2},"Изготовлено количество {0} не может быть больше, чем планировалось Колличество {1} в производственного заказа {2}"
+Manufacturer,Производитель
+Manufacturer Part Number,Номенклатурный код производителя
+Manufacturing,Производство
+Manufacturing Quantity,Производство Количество
+Manufacturing Quantity is mandatory,Производство Количество является обязательным
+Margin,Разница
+Marital Status,Семейное положение
+Market Segment,Сегмент рынка
+Marketing,Маркетинг
+Marketing Expenses,Маркетинговые расходы
+Married,Замужем
+Mass Mailing,Массовая рассылка
+Master Name,Мастер Имя
+Master Name is mandatory if account type is Warehouse,"Мастер Имя является обязательным, если тип счета Склад"
+Master Type,Мастер Тип
+Masters,Мастеры
+Match non-linked Invoices and Payments.,"Подходим, не связанных Счета и платежи."
+Material Issue,Материал выпуск
+Material Receipt,Материал Поступление
+Material Request,Материал Запрос
+Material Request Detail No,Материал Запрос Деталь №
+Material Request For Warehouse,Материал Запрос для Склад
+Material Request Item,Материал Запрос товара
+Material Request Items,Материал Запрос товары
+Material Request No,Материал Запрос Нет
+Material Request Type,Материал Тип запроса
+Material Request of maximum {0} can be made for Item {1} against Sales Order {2},Материал Запрос максимума {0} могут быть сделаны для Пункт {1} против Заказ на продажу {2}
+Material Request used to make this Stock Entry,"Материал Запрос используется, чтобы сделать эту Stock запись"
+Material Request {0} is cancelled or stopped,Материал Запрос {0} отменяется или остановлен
+Material Requests for which Supplier Quotations are not created,"Материал Запросы, для которых Поставщик Котировки не создаются"
+Material Requests {0} created,Запросы Материал {0} создан
+Material Requirement,Потребности в материалах
+Material Transfer,О передаче материала
+Materials,Материалы
+Materials Required (Exploded),Необходимые материалы (в разобранном)
+Max 5 characters,Макс 5 символов
+Max Days Leave Allowed,Максимальное количество дней отпуска разрешены
+Max Discount (%),Макс Скидка (%)
+Max Qty,Макс Кол-во
+Max discount allowed for item: {0} is {1}%,Макс скидка позволило пункта: {0} {1}%
+Maximum Amount,Максимальная сумма
+Maximum allowed credit is {0} days after posting date,Максимально допустимое кредит {0} дней после размещения дату
+Maximum {0} rows allowed,Максимальные {0} строк разрешено
+Maxiumm discount for Item {0} is {1}%,Maxiumm скидка на Пункт {0} {1}%
+Medical,Медицинский
+Medium,Средний
+"Merging is only possible if following properties are same in both records. Group or Ledger, Root Type, Company","Слияние возможно только при следующие свойства одинаковы в обоих записей. Группа или Леджер, корень Тип, Компания"
+Message,Сообщение
+Message Parameter,Параметры сообщения
+Message Sent,Сообщение отправлено
+Message updated,Сообщение обновлено
+Messages,Сообщения
+Messages greater than 160 characters will be split into multiple messages,"Сообщения больше, чем 160 символов будет разделен на несколько сообщений"
+Middle Income,Средний доход
+Milestone,Этап
+Milestone Date,Дата реализации этапа
+Milestones,Основные этапы
+Milestones will be added as Events in the Calendar,Этапы проекта будут добавлены в качестве событий календаря
+Min Order Qty,Минимальный заказ Кол-во
+Min Qty,Мин Кол-во
+Min Qty can not be greater than Max Qty,"Мин Кол-во не может быть больше, чем максимальное Кол-во"
+Minimum Amount,Минимальная сумма
+Minimum Order Qty,Минимальное количество заказа
+Minute,Минута
+Misc Details,Разное Подробности
+Miscellaneous Expenses,Прочие расходы
+Miscelleneous,Miscelleneous
+Mobile No,Мобильный номер
+Mobile No.,Мобильный номер
+Mode of Payment,Способ оплаты
+Modern,"модные,"
+Monday,Понедельник
+Month,Mесяц
+Monthly,Ежемесячно
+Monthly Attendance Sheet,Ежемесячная посещаемость Лист
+Monthly Earning & Deduction,Ежемесячный Заработок & Вычет
+Monthly Salary Register,Заработная плата Зарегистрироваться
+Monthly salary statement.,Ежемесячная выписка зарплата.
+More Details,Больше параметров
+More Info,Подробнее
+Motion Picture & Video,Кинофильм & Видео
+Moving Average,Скользящее среднее
+Moving Average Rate,Moving Average Rate
+Mr,Г-н
+Ms,Госпожа
+Multiple Item prices.,Несколько цены товара.
+"Multiple Price Rule exists with same criteria, please resolve \			conflict by assigning priority. Price Rules: {0}","Несколько Цена Правило существует с тем же критериям, пожалуйста, решить \ конфликта путем присвоения приоритет. Цена Правила: {0}"
+Music,Музыка
+Must be Whole Number,Должно быть Целое число
+Name,Имя
+Name and Description,Название и описание
+Name and Employee ID,Имя и ID сотрудника
+"Name of new Account. Note: Please don't create accounts for Customers and Suppliers, they are created automatically from the Customer and Supplier master","Имя нового счета. Примечание: Пожалуйста, не создавать учетные записи для клиентов и поставщиков, они создаются автоматически от Заказчика и поставщика оригиналов"
+Name of person or organization that this address belongs to.,"Имя лица или организации, что этот адрес принадлежит."
+Name of the Budget Distribution,Название Распределение бюджета
+Naming Series,Наименование серии
+Negative Quantity is not allowed,Отрицательный Количество не допускается
+Negative Stock Error ({6}) for Item {0} in Warehouse {1} on {2} {3} in {4} {5},Отрицательный Ошибка со ({6}) по пункту {0} в Склад {1} на {2} {3} в {4} {5}
+Negative Valuation Rate is not allowed,Отрицательный Оценка курс не допускается
+Negative balance in Batch {0} for Item {1} at Warehouse {2} on {3} {4},Отрицательное сальдо в пакетном {0} для Пункт {1} в Хранилище {2} на {3} {4}
+Net Pay,Чистая Платное
+Net Pay (in words) will be visible once you save the Salary Slip.,"Чистая Платное (прописью) будут видны, как только вы сохраните Зарплата Слип."
+Net Profit / Loss,Чистая прибыль / убытки
+Net Total,Чистая Всего
+Net Total (Company Currency),Чистая Всего (Компания Валюта)
+Net Weight,Вес нетто
+Net Weight UOM,Вес нетто единица измерения
+Net Weight of each Item,Вес нетто каждого пункта
+Net pay cannot be negative,Чистая зарплата не может быть отрицательным
+Never,Никогда
+New ,Новый
+New Account,Новая учетная запись
+New Account Name,Новый Имя счета
+New BOM,Новый BOM
+New Communications,Новые Коммуникации
+New Company,Новая компания
+New Cost Center,Новый Центр Стоимость
+New Cost Center Name,Новый Центр Стоимость Имя
+New Delivery Notes,Новые Облигации Доставка
+New Enquiries,Новые запросы
+New Leads,Новые лиды
+New Leave Application,Новый Оставить заявку
+New Leaves Allocated,Новые листья Выделенные
+New Leaves Allocated (In Days),Новые листья Выделенные (в днях)
+New Material Requests,Новые запросы Материал
+New Projects,Новые проекты
+New Purchase Orders,Новые заказы
+New Purchase Receipts,Новые поступления Покупка
+New Quotations,Новые Котировки
+New Sales Orders,Новые заказы на продажу
+New Serial No cannot have Warehouse. Warehouse must be set by Stock Entry or Purchase Receipt,Новый Серийный номер не может быть Склад. Склад должен быть установлен на фондовой Вступил или приобрести получении
+New Stock Entries,Новый акций Записи
+New Stock UOM,Новый фонда UOM
+New Stock UOM is required,Новый фонда Единица измерения требуется
+New Stock UOM must be different from current stock UOM,Новый фонда единица измерения должна отличаться от текущей фондовой UOM
+New Supplier Quotations,Новые Котировки Поставщик
+New Support Tickets,Новые заявки в службу поддержки
+New UOM must NOT be of type Whole Number,Новая единица измерения НЕ должна быть целочисленной
+New Workplace,Новый Место работы
+Newsletter,Рассылка новостей
+Newsletter Content,Содержимое рассылки
+Newsletter Status, Статус рассылки
+Newsletter has already been sent,Информационный бюллетень уже был отправлен
+"Newsletters to contacts, leads.","Бюллетени для контактов, приводит."
+Newspaper Publishers,Газетных издателей
+Next,Далее
+Next Contact By,Следующая Контактные По
+Next Contact Date,Следующая контакты
+Next Date,Следующая дата
+Next email will be sent on:,Следующее письмо будет отправлено на:
+No,Нет
+No Customer Accounts found.,Не найдено ни Средства клиентов.
+No Customer or Supplier Accounts found,Не найдено ни одного клиента или поставщика счета
+No Expense Approvers. Please assign 'Expense Approver' Role to atleast one user,"Нет Расходные утверждающих. Пожалуйста, назначить ""расходов утверждающего"" роли для по крайней мере одного пользователя"
+No Item with Barcode {0},Нет товара со штрих-кодом {0}
+No Item with Serial No {0},Нет товара с серийным № {0}
+No Items to pack,Нет объектов для упаковки
+No Leave Approvers. Please assign 'Leave Approver' Role to atleast one user,"Нет Leave утверждающих. Пожалуйста назначить роль ""оставить утверждающий ', чтобы по крайней мере одного пользователя"
+No Permission,Нет разрешения
+No Production Orders created,"Нет Производственные заказы, созданные"
+No Supplier Accounts found. Supplier Accounts are identified based on 'Master Type' value in account record.,"Не найдено ни Поставщик счета. Поставщик счета определяются на основе стоимости ""Мастер Type 'в счет записи."
+No accounting entries for the following warehouses,Нет учетной записи для следующих складов
+No addresses created,"Нет адреса, созданные"
+No contacts created,Нет созданных контактов
+No default Address Template found. Please create a new one from Setup > Printing and Branding > Address Template.,"Нет умолчанию Адрес шаблона не найдено. Пожалуйста, создайте новый из Setup> Печать и брендинга> Адресная шаблон."
+No default BOM exists for Item {0},Нет умолчанию спецификации не существует Пункт {0}
+No description given,Не введено описание
+No employee found,Сотрудник не найден
+No employee found!,Сотрудник не найден!
+No of Requested SMS,Нет запрашиваемых SMS
+No of Sent SMS,Нет отправленных SMS
+No of Visits,Нет посещений
+No permission,Нет доступа
+No record found,Не запись не найдено
+No records found in the Invoice table,Не записи не найдено в таблице счетов
+No records found in the Payment table,Не записи не найдено в таблице оплаты
+No salary slip found for month: ,No salary slip found for month: 
+Non Profit,Некоммерческое предприятие
+Nos,кол-во
+Not Active,Не активно
+Not Applicable,Не применяется
+Not Available,Не доступен
+Not Billed,Не Объявленный
+Not Delivered,Не доставлен
+Not Set,Не указано
+Not allowed to update stock transactions older than {0},"Не допускается, чтобы обновить биржевые операции старше {0}"
+Not authorized to edit frozen Account {0},Не разрешается редактировать замороженный счет {0}
+Not authroized since {0} exceeds limits,Не Authroized с {0} превышает пределы
+Not permitted,Не допускается
+Note,Заметка
+Note User,Примечание пользователя
+"Note: Backups and files are not deleted from Dropbox, you will have to delete them manually.","Примечание: Резервные копии и файлы не удаляются из Dropbox, вам придется удалить их вручную."
+"Note: Backups and files are not deleted from Google Drive, you will have to delete them manually.","Примечание: Резервные копии и файлы не удаляются из Google Drive, вам придется удалить их вручную."
+Note: Due Date exceeds the allowed credit days by {0} day(s),Примечание: В связи Дата превышает разрешенный кредит дня на {0} день (дни)
+Note: Email will not be sent to disabled users,Примечание: E-mail не будет отправлен отключенному пользователю
+Note: Item {0} entered multiple times,Примечание: Пункт {0} имеет несколько вхождений
+Note: Payment Entry will not be created since 'Cash or Bank Account' was not specified,"Примечание: Оплата Вступление не будет создана, так как ""Наличные или Банковский счет"" не был указан"
+Note: System will not check over-delivery and over-booking for Item {0} as quantity or amount is 0,Примечание: Система не будет проверять по-доставки и избыточного бронирования по пункту {0} как количестве 0
+Note: There is not enough leave balance for Leave Type {0},Примечание: Существует не хватает отпуск баланс для отпуске Тип {0}
+Note: This Cost Center is a Group. Cannot make accounting entries against groups.,Примечание: Эта МВЗ является Группа. Невозможно сделать бухгалтерские проводки против групп.
+Note: {0},Примечание: {0}
+Notes,Заметки
+Notes:,Заметки:
+Nothing to request,Ничего просить
+Notice (days),Уведомление (дней)
+Notification Control,Контроль Уведомлений
+Notification Email Address,E-mail адрес для уведомлений
+Notify by Email on creation of automatic Material Request,Сообщите по электронной почте по созданию автоматической запрос материалов
+Number Format,Числовой\валютный формат
+Offer Date,Предложение Дата
+Office,Офис
+Office Equipments,Оборудование офиса
+Office Maintenance Expenses,Офис эксплуатационные расходы
+Office Rent,Аренда площади для офиса
+Old Parent,Старый родительский
+On Net Total,On Net Всего
+On Previous Row Amount,На предыдущей балансовой Row
+On Previous Row Total,На предыдущей строки Всего
+Online Auctions,Аукционы в Интернете
+Only Leave Applications with status 'Approved' can be submitted,"Только Оставьте приложений с статуса ""Одобрено"" могут быть представлены"
+"Only Serial Nos with status ""Available"" can be delivered.","Только Серийный Нос со статусом ""В наличии"" может быть доставлено."
+Only leaf nodes are allowed in transaction,Только листовые узлы допускаются в сделке
+Only the selected Leave Approver can submit this Leave Application,Только выбранный Оставить утверждающий мог представить этот Оставить заявку
+Open,Открыт
+Open Production Orders,Открыть Производственные заказы
+Open Tickets,Открытые заявку
+Opening (Cr),Открытие (Cr)
+Opening (Dr),Открытие (д-р)
+Opening Date,Открытие Дата
+Opening Entry,Открытие запись
+Opening Qty,Открытие Кол-во
+Opening Time,Открытие Время
+Opening Value,Открытие Значение
+Opening for a Job.,Открытие на работу.
+Operating Cost,Эксплуатационные затраты
+Operation Description,Операция Описание
+Operation No,Операция Нет
+Operation Time (mins),Время работы (мин)
+Operation {0} is repeated in Operations Table,Операция {0} повторяется в Operations таблице
+Operation {0} not present in Operations Table,Операция {0} нет в Operations таблице
+Operations,Эксплуатация
+Opportunity,Возможность
+Opportunity Date,Возможность Дата
+Opportunity From,Возможность От
+Opportunity Item,Возможность Пункт
+Opportunity Items,Возможности товары
+Opportunity Lost,Возможность Забыли
+Opportunity Type,Возможность Тип
+Optional. This setting will be used to filter in various transactions.,Факультативно. Эта установка будет использоваться для фильтрации в различных сделок.
+Order Type,Тип заказа
+Order Type must be one of {0},Тип заказа должен быть одним из {0}
+Ordered,В обработке
+Ordered Items To Be Billed,"Заказал пунктов, которые будут Объявленный"
+Ordered Items To Be Delivered,Заказал детали быть поставленным
+Ordered Qty,Заказал Кол-во
+"Ordered Qty: Quantity ordered for purchase, but not received.","Заказал Количество: Количество заказал для покупки, но не получил."
+Ordered Quantity,Заказанное количество
+Orders released for production.,"Заказы, выпущенные для производства."
+Organization Name,Название организации
+Organization Profile,Профиль организации
+Organization branch master.,Организация филиал мастер.
+Organization unit (department) master.,Название подразделения (департамент) хозяин.
+Other,Другое
+Other Details,Другие детали
+Others,Другое
+Out Qty,Из Кол-во
+Out Value,Выходное значение
+Out of AMC,Из КУА
+Out of Warranty,По истечении гарантийного срока
+Outgoing,Исходящий
+Outstanding Amount,Непогашенная сумма
+Outstanding for {0} cannot be less than zero ({1}),Выдающийся для {0} не может быть меньше нуля ({1})
+Overhead,Накладные расходы
+Overheads,Непроизводительные затраты
+Overlapping conditions found between:,Перекрытие условия найдено между:
+Overview,Обзор
+Owned,Присвоено
+Owner,Владелец
+P L A - Cess Portion,НОАК - Цесс Порция
+PL or BS,PL или BS
+PO Date,PO Дата
+PO No,Номер заказа на поставку
+POP3 Mail Server,Почты POP3 Сервер
+POP3 Mail Settings,Настройки почты POP3
+POP3 mail server (e.g. pop.gmail.com),POP3 почтовый сервер (например pop.gmail.com)
+POP3 server e.g. (pop.gmail.com),"POP3-сервер, например, (pop.gmail.com)"
+POS Setting,POS Настройка
+POS Setting required to make POS Entry,POS Настройка требуется сделать POS запись
+POS Setting {0} already created for user: {1} and company {2},POS Установка {0} уже создали для пользователя: {1} и компания {2}
+POS View,POS Посмотреть
+PR Detail,PR Подробно
+Package Item Details,Пакет Детальная информация о товаре
+Package Items,Пакет товары
+Package Weight Details,Вес упаковки Подробнее
+Packed Item,Упакованные Пункт
+Packed quantity must equal quantity for Item {0} in row {1},Упакованные количество должно равняться количество для Пункт {0} в строке {1}
+Packing Details,Детали упаковки
+Packing List,Комплект поставки
+Packing Slip,Упаковочный лист
+Packing Slip Item,Упаковочный лист Пункт
+Packing Slip Items,Упаковочный лист товары
+Packing Slip(s) cancelled,Упаковочный лист (ы) отменяется
+Page Break,Разрыв страницы
+Page Name,Имя страницы
+Paid Amount,Выплаченная сумма
+Paid amount + Write Off Amount can not be greater than Grand Total,"Платные сумма + списания сумма не может быть больше, чем общий итог"
+Pair,Носите
+Parameter,Параметр
+Parent Account,Родитель счета
+Parent Cost Center,Родитель МВЗ
+Parent Customer Group,Родительский клиент Группа
+Parent Detail docname,Родитель Деталь DOCNAME
+Parent Item,Родитель Пункт
+Parent Item Group,Родитель Пункт Группа
+Parent Item {0} must be not Stock Item and must be a Sales Item,Родитель Пункт {0} должен быть не со Пункт и должен быть Продажи товара
+Parent Party Type,Родитель партия Тип
+Parent Sales Person,Лицо Родительские продаж
+Parent Territory,Родитель Территория
+Parent Website Page,Родитель Сайт Страница
+Parent Website Route,Родитель Сайт Маршрут
+Parenttype,ParentType
+Part-time,Неполная занятость
+Partially Completed,Частично Завершено
+Partly Billed,Небольшая Объявленный
+Partly Delivered,Небольшая Поставляются
+Partner Target Detail,Партнер Целевая Подробно
+Partner Type,Тип Партнер
+Partner's Website,Сайт партнера
+Party,Сторона
+Party Account,Партия аккаунт
+Party Type,Партия Тип
+Party Type Name,Партия Тип Название
+Passive,Пассивный
+Passport Number,Номер паспорта
+Password,Пароль
+Pay To / Recd From,Pay To / RECD С
+Payable,К оплате
+Payables,Кредиторская задолженность
+Payables Group,Кредиторская задолженность группы
+Payment Days,Платежные дней
+Payment Due Date,Дата платежа
+Payment Period Based On Invoice Date,Оплата период на основе Накладная Дата
+Payment Reconciliation,Оплата Примирение
+Payment Reconciliation Invoice,Оплата Примирение Счет
+Payment Reconciliation Invoices,Оплата примирения Счета
+Payment Reconciliation Payment,Оплата Примирение Оплата
+Payment Reconciliation Payments,Оплата примирения Платежи
+Payment Type,Вид оплаты
+Payment cannot be made for empty cart,Оплата не может быть сделано для пустого корзину
+Payment of salary for the month {0} and year {1},Выплата заработной платы за месяц {0} и год {1}
+Payments,Оплата
+Payments Made,"Выплаты, производимые"
+Payments Received,Полученные платежи
+Payments made during the digest period,Платежи в период дайджест
+Payments received during the digest period,"Платежи, полученные в период дайджест"
+Payroll Settings,Настройки по заработной плате
+Pending,В ожидании
+Pending Amount,В ожидании Сумма
+Pending Items {0} updated,Нерешенные вопросы {0} обновляется
+Pending Review,В ожидании отзыв
+Pending SO Items For Purchase Request,В ожидании SO предметы для покупки запрос
+Pension Funds,Пенсионные фонды
+Percent Complete,Процент выполнения
+Percentage Allocation,Процент Распределение
+Percentage Allocation should be equal to 100%,Процент Распределение должно быть равно 100%
+Percentage variation in quantity to be allowed while receiving or delivering this item.,"Изменение в процентах в количестве, чтобы иметь возможность во время приема или доставки этот пункт."
+Percentage you are allowed to receive or deliver more against the quantity ordered. For example: If you have ordered 100 units. and your Allowance is 10% then you are allowed to receive 110 units.,"Процент вы имеете право принимать или сдавать более против заказанного количества. Например: Если Вы заказали 100 единиц. и ваш Пособие 10%, то вы имеете право на получение 110 единиц."
+Performance appraisal.,Служебная аттестация.
+Period,Период обновления
+Period Closing Voucher,Период Окончание Ваучер
+Periodicity,Периодичность
+Permanent Address,Постоянный адрес
+Permanent Address Is,Постоянный адрес Является
+Permission,Разрешение
+Personal,Личное
+Personal Details,Личные Данные
+Personal Email,Личная E-mail
+Pharmaceutical,Фармацевтический
+Pharmaceuticals,Фармацевтика
+Phone,Телефон
+Phone No,Номер телефона
+Piecework,Сдельная работа
+Pincode,Pincode
+Place of Issue,Место выдачи
+Plan for maintenance visits.,Запланируйте для посещения технического обслуживания.
+Planned Qty,Планируемые Кол-во
+"Planned Qty: Quantity, for which, Production Order has been raised, but is pending to be manufactured.","Планируемые Кол-во: Кол-во, для которых, производственного заказа был поднят, но находится на рассмотрении, которые будут изготовлены."
+Planned Quantity,Планируемый Количество
+Planning,Планирование
+Plant,Завод
+Plant and Machinery,Сооружения и оборудование
+Please Enter Abbreviation or Short Name properly as it will be added as Suffix to all Account Heads.,"Пожалуйста, введите Аббревиатура или короткое имя правильно, как он будет добавлен в качестве суффикса для всех учетных записей глав."
+Please Update SMS Settings,Обновите SMS Настройки
+Please add expense voucher details,"Пожалуйста, добавьте расходов Детали ваучеров"
+Please add to Modes of Payment from Setup.,"Пожалуйста, добавить в форм оплаты от установки."
+Please check 'Is Advance' against Account {0} if this is an advance entry.,"Пожалуйста, проверьте ""Есть Advance"" против Счет {0}, если это заранее запись."
+Please click on 'Generate Schedule',"Пожалуйста, нажмите на кнопку ""Generate Расписание"""
+Please click on 'Generate Schedule' to fetch Serial No added for Item {0},"Пожалуйста, нажмите на кнопку ""Generate Расписание"", чтобы принести Серийный номер добавлен для Пункт {0}"
+Please click on 'Generate Schedule' to get schedule,"Пожалуйста, нажмите на кнопку ""Generate Расписание"", чтобы получить график"
+Please create Customer from Lead {0},"Пожалуйста, создайте Клиента от свинца {0}"
+Please create Salary Structure for employee {0},"Пожалуйста, создайте Зарплата Структура для работника {0}"
+Please create new account from Chart of Accounts.,"Пожалуйста, создайте новую учетную запись с Планом счетов бухгалтерского учета."
+Please do NOT create Account (Ledgers) for Customers and Suppliers. They are created directly from the Customer / Supplier masters.,"Пожалуйста, не создавайте аккаунт (бухгалтерские книги) для заказчиков и поставщиков. Они создаются непосредственно от клиентов / поставщиков мастеров."
+Please enter 'Expected Delivery Date',"Пожалуйста, введите 'ожидаемой даты поставки """
+Please enter 'Is Subcontracted' as Yes or No,"Пожалуйста, введите 'Является субподряду "", как Да или Нет"
+Please enter 'Repeat on Day of Month' field value,"Пожалуйста, введите 'Repeat на день месяца' значения поля"
+Please enter Account Receivable/Payable group in company master,"Пожалуйста, введите Дебиторская задолженность / кредиторская задолженность группы в мастера компании"
+Please enter Approving Role or Approving User,"Пожалуйста, введите утверждении роли или утверждении Пользователь"
+Please enter BOM for Item {0} at row {1},"Пожалуйста, введите BOM по пункту {0} в строке {1}"
+Please enter Company,"Пожалуйста, введите Компания"
+Please enter Cost Center,"Пожалуйста, введите МВЗ"
+Please enter Delivery Note No or Sales Invoice No to proceed,"Пожалуйста, введите накладную Нет или счет-фактура Нет, чтобы продолжить"
+Please enter Employee Id of this sales parson,"Пожалуйста, введите код сотрудника этого продаж пастора"
+Please enter Expense Account,"Пожалуйста, введите Expense счет"
+Please enter Item Code to get batch no,"Пожалуйста, введите Код товара, чтобы получить партию не"
+Please enter Item Code.,"Пожалуйста, введите Код товара."
+Please enter Item first,"Пожалуйста, введите пункт первый"
+Please enter Maintaince Details first,"Пожалуйста, введите Maintaince Подробности"
+Please enter Master Name once the account is created.,"Пожалуйста, введите Master Имя только учетная запись будет создана."
+Please enter Planned Qty for Item {0} at row {1},"Пожалуйста, введите Запланированное Количество по пункту {0} в строке {1}"
+Please enter Production Item first,"Пожалуйста, введите выпуска изделия сначала"
+Please enter Purchase Receipt No to proceed,"Пожалуйста, введите ТОВАРНЫЙ ЧЕК Нет, чтобы продолжить"
+Please enter Reference date,"Пожалуйста, введите дату Ссылка"
+Please enter Warehouse for which Material Request will be raised,"Пожалуйста, введите Склад для которых Материал Запрос будет поднят"
+Please enter Write Off Account,"Пожалуйста, введите списать счет"
+Please enter atleast 1 invoice in the table,"Пожалуйста, введите не менее чем 1-фактуру в таблице"
+Please enter company first,"Пожалуйста, введите компанию первой"
+Please enter company name first,"Пожалуйста, введите название компании сначала"
+Please enter default Unit of Measure,"Пожалуйста, введите умолчанию единицу измерения"
+Please enter default currency in Company Master,"Пожалуйста, введите валюту по умолчанию в компании Master"
+Please enter email address,"Пожалуйста, введите адрес электронной почты,"
+Please enter item details,"Пожалуйста, введите детали деталя"
+Please enter message before sending,"Пожалуйста, введите сообщение перед отправкой"
+Please enter parent account group for warehouse account,"Пожалуйста, введите родительскую группу счета для складского учета"
+Please enter parent cost center,"Пожалуйста, введите МВЗ родительский"
+Please enter quantity for Item {0},"Пожалуйста, введите количество для Пункт {0}"
+Please enter relieving date.,"Пожалуйста, введите даты снятия."
+Please enter sales order in the above table,"Пожалуйста, введите заказ клиента в таблице выше"
+Please enter valid Company Email,"Пожалуйста, введите действительный Компания Email"
+Please enter valid Email Id,"Пожалуйста, введите действительный адрес электронной почты Id"
+Please enter valid Personal Email,"Пожалуйста, введите действительный Личная на e-mail"
+Please enter valid mobile nos,Введите действительные мобильных NOS
+Please find attached Sales Invoice #{0},Прилагаем Расходная накладная # {0}
+Please install dropbox python module,"Пожалуйста, установите модуль питона Dropbox"
+Please mention no of visits required,"Пожалуйста, укажите кол-во посещений, необходимых"
+Please pull items from Delivery Note,Пожалуйста вытяните элементов из накладной
+Please save the Newsletter before sending,"Пожалуйста, сохраните бюллетень перед отправкой"
+Please save the document before generating maintenance schedule,"Пожалуйста, сохраните документ перед генерацией график технического обслуживания"
+Please see attachment,"Пожалуйста, см. приложение"
+Please select Bank Account,"Пожалуйста, выберите банковский счет"
+Please select Carry Forward if you also want to include previous fiscal year's balance leaves to this fiscal year,"Пожалуйста, выберите переносить, если вы также хотите включить баланс предыдущего финансового года оставляет в этом финансовом году"
+Please select Category first,"Пожалуйста, выберите категорию первый"
+Please select Charge Type first,"Пожалуйста, выберите Charge Тип первый"
+Please select Fiscal Year,"Пожалуйста, выберите финансовый год"
+Please select Group or Ledger value,"Пожалуйста, выберите Group или Ledger значение"
+Please select Incharge Person's name,"Пожалуйста, выберите имя InCharge Лица"
+Please select Invoice Type and Invoice Number in atleast one row,"Пожалуйста, выберите Счет Тип и номер счета-фактуры в по крайней мере одном ряду"
+"Please select Item where ""Is Stock Item"" is ""No"" and ""Is Sales Item"" is ""Yes"" and there is no other Sales BOM","Пожалуйста, выберите пункт, где ""это со Пункт"" является ""Нет"" и ""является продажа товара"" ""да"" и нет никакой другой Продажи BOM"
+Please select Price List,"Пожалуйста, выберите прайс-лист"
+Please select Start Date and End Date for Item {0},"Пожалуйста, выберите дату начала и дату окончания Пункт {0}"
+Please select Time Logs.,"Пожалуйста, выберите Журналы Время."
+Please select a csv file,Выберите файл CSV
+Please select a valid csv file with data,"Пожалуйста, выберите правильный файл CSV с данными"
+Please select a value for {0} quotation_to {1},"Пожалуйста, выберите значение для {0} quotation_to {1}"
+"Please select an ""Image"" first","Пожалуйста, выберите ""Image"" первым"
+Please select charge type first,"Пожалуйста, выберите тип заряда первым"
+Please select company first,"Пожалуйста, выберите компанию первой"
+Please select company first.,"Пожалуйста, выберите компанию в первую очередь."
+Please select item code,"Пожалуйста, выберите элемент кода"
+Please select month and year,"Пожалуйста, выберите месяц и год"
+Please select prefix first,"Пожалуйста, выберите префикс первым"
+Please select the document type first,"Пожалуйста, выберите тип документа сначала"
+Please select weekly off day,"Пожалуйста, выберите в неделю выходной"
+Please select {0},"Пожалуйста, выберите {0}"
+Please select {0} first,"Пожалуйста, выберите {0} первый"
+Please select {0} first.,"Пожалуйста, выберите {0} в первую очередь."
+Please set Dropbox access keys in your site config,"Пожалуйста, установите ключи доступа Dropbox на своем сайте конфигурации"
+Please set Google Drive access keys in {0},"Пожалуйста, установите ключи доступа Google Drive, в {0}"
+Please set default Cash or Bank account in Mode of Payment {0},"Пожалуйста, установите Cash умолчанию или банковский счет в режим оплаты {0}"
+Please set default value {0} in Company {0},"Пожалуйста, установите значение по умолчанию {0} в компании {0}"
+Please set {0},"Пожалуйста, установите {0}"
+Please setup Employee Naming System in Human Resource > HR Settings,"Пожалуйста, установите Сотрудник система именования в Human Resource> Настройки HR"
+Please setup numbering series for Attendance via Setup > Numbering Series,"Пожалуйста, установите нумерация серии для Посещаемость через Настройка> нумерации серии"
+Please setup your chart of accounts before you start Accounting Entries,"Пожалуйста, установите свой план счетов, прежде чем начать бухгалтерских проводок"
+Please specify,"Пожалуйста, сформулируйте"
+Please specify Company,"Пожалуйста, сформулируйте Компания"
+Please specify Company to proceed,"Пожалуйста, сформулируйте Компания приступить"
+Please specify Default Currency in Company Master and Global Defaults,"Пожалуйста, сформулируйте Базовая валюта в компании Мастер и общие настройки по умолчанию"
+Please specify a,"Пожалуйста, сформулируйте"
+Please specify a valid 'From Case No.',"Пожалуйста, сформулируйте действительный 'От делу №'"
+Please specify a valid Row ID for {0} in row {1},Укажите правильный Row ID для {0} в строке {1}
+Please specify either Quantity or Valuation Rate or both,"Пожалуйста, сформулируйте либо Количество или оценка Оценить или оба"
+Please submit to update Leave Balance.,"Пожалуйста, отправьте обновить Leave баланса."
+Plot,Сюжет
+Plot By,Участок По
+Point of Sale,Точки продаж
+Point-of-Sale Setting,Точка-оф-продажи Настройка
+Post Graduate,Послевузовском
+Postal,Почтовый
+Postal Expenses,Почтовые расходы
+Posting Date,Дата публикации
+Posting Time,Средняя Время
+Posting date and posting time is mandatory,Дата публикации и размещения время является обязательным
+Posting timestamp must be after {0},Средняя отметка должна быть после {0}
+Potential opportunities for selling.,Потенциальные возможности для продажи.
+Preferred Billing Address,Популярные Адрес для выставления счета
+Preferred Shipping Address,Популярные Адрес доставки
+Prefix,Префикс
+Present,Настоящее.
+Prevdoc DocType,Prevdoc DocType
+Prevdoc Doctype,Prevdoc Doctype
+Preview,Просмотр
+Previous,Предыдущая
+Previous Work Experience,Предыдущий опыт работы
+Price,Цена
+Price / Discount,Цена / Скидка
+Price List,Прайс-лист
+Price List Currency,Прайс-лист валют
+Price List Currency not selected,Прайс-лист Обмен не выбран
+Price List Exchange Rate,Прайс-лист валютный курс
+Price List Name,Цена Имя
+Price List Rate,Прайс-лист Оценить
+Price List Rate (Company Currency),Прайс-лист Тариф (Компания Валюта)
+Price List master.,Мастер Прайс-лист.
+Price List must be applicable for Buying or Selling,Прайс-лист должен быть применим для покупки или продажи
+Price List not selected,Прайс-лист не выбран
+Price List {0} is disabled,Прайс-лист {0} отключена
+Price or Discount,Цена или Скидка
+Pricing Rule,Цены Правило
+Pricing Rule Help,Цены Правило Помощь
+"Pricing Rule is first selected based on 'Apply On' field, which can be Item, Item Group or Brand.","Цены Правило сначала выбирается на основе ""Применить На"" поле, которое может быть Пункт, Пункт Группа или Марка."
+"Pricing Rule is made to overwrite Price List / define discount percentage, based on some criteria.","Цены Правило состоит перезаписать Прайс-лист / определить скидка процент, на основе некоторых критериев."
+Pricing Rules are further filtered based on quantity.,Цены Правила дополнительно фильтруются на основе количества.
+Print Format Style,Формат печати Стиль
+Print Heading,Распечатать Заголовок
+Print Without Amount,Распечатать Без сумма
+Print and Stationary,Печать и стационарное
+Printing and Branding,Печать и брендинг
+Priority,Приоритет
+Private Equity,Private Equity
+Privilege Leave,Привилегированный Оставить
+Probation,Испытательный срок
+Process Payroll,Процесс расчета заработной платы
+Produced,Произведено
+Produced Quantity,Добытое количество
+Product Enquiry,Product Enquiry
+Production,Производство
+Production Order,Производственный заказ
+Production Order status is {0},Статус производственного заказа {0}
+Production Order {0} must be cancelled before cancelling this Sales Order,Производственный заказ {0} должно быть отменено до отмены этого заказ клиента
+Production Order {0} must be submitted,Производственный заказ {0} должны быть представлены
+Production Orders,Производственные заказы
+Production Orders in Progress,Производственные заказы в Прогресс
+Production Plan Item,Производственный план Пункт
+Production Plan Items,Производственный план товары
+Production Plan Sales Order,Производственный план по продажам Заказать
+Production Plan Sales Orders,Производственный план Заказы
+Production Planning Tool,Планирование производства инструмента
+Products,Продукты
+"Products will be sorted by weight-age in default searches. More the weight-age, higher the product will appear in the list.","Продукты будут отсортированы по весу возраста в поисках по умолчанию. Более вес-возраст, выше продукт появится в списке."
+Professional Tax,Профессиональный Налоговый
+Profit and Loss,Прибыль и убытки
+Profit and Loss Statement,Счет прибылей и убытков
+Project,Проект
+Project Costing,Стоимость проекта
+Project Details,Подробности проекта
+Project Manager,Руководитель проекта
+Project Milestone,Этап проекта
+Project Milestones,Этапы проекта
+Project Name,Название проекта
+Project Start Date,Дата начала проекта
+Project Type,Тип проекта
+Project Value,Значимость проекта
+Project activity / task.,Проектная деятельность / задачи.
+Project master.,Мастер проекта.
+Project will get saved and will be searchable with project name given,Проект будет спастись и будут доступны для поиска с именем проекта дается
+Project wise Stock Tracking,Проект мудрый слежения со
+Project-wise data is not available for Quotation,Проект мудрый данные не доступны для коммерческого предложения
+Projected,Проектированный
+Projected Qty,Прогнозируемый Количество
+Projects,Проекты
+Projects & System,Проекты и система
+Prompt for Email on Submission of,Запрашивать Email по подаче
+Proposal Writing,Предложение Написание
+Provide email id registered in company,Обеспечить электронный идентификатор зарегистрирован в компании
+Provisional Profit / Loss (Credit),Предварительная прибыль / убыток (Кредит)
+Public,Публично
+Published on website at: {0},Опубликовано на веб-сайте по адресу: {0}
+Publishing,Публикация
+Pull sales orders (pending to deliver) based on the above criteria,"Потяните заказы на продажу (в ожидании, чтобы доставить) на основе вышеуказанных критериев"
+Purchase,Купить
+Purchase / Manufacture Details,Покупка / Производство Подробнее
+Purchase Analytics,Покупка Аналитика
+Purchase Common,Покупка Common
+Purchase Details,Покупка Подробности
+Purchase Discounts,Покупка Скидки
+Purchase Invoice,Покупка Счет
+Purchase Invoice Advance,Счета-фактуры Advance
+Purchase Invoice Advances,Счета-фактуры Авансы
+Purchase Invoice Item,Покупка Счет Пункт
+Purchase Invoice Trends,Счета-фактуры Тенденции
+Purchase Invoice {0} is already submitted,Покупка Счет {0} уже подано
+Purchase Order,Заказ на покупку
+Purchase Order Item,Заказ товара
+Purchase Order Item No,Заказ товара Нет
+Purchase Order Item Supplied,Заказ товара Поставляется
+Purchase Order Items,Покупка Заказ позиции
+Purchase Order Items Supplied,Покупка Заказ позиции Поставляется
+Purchase Order Items To Be Billed,Покупка Заказ позиции быть выставлен счет
+Purchase Order Items To Be Received,"Покупка Заказ позиции, которые будут получены"
+Purchase Order Message,Заказ на сообщение
+Purchase Order Required,"Покупка порядке, предусмотренном"
+Purchase Order Trends,Заказ на покупку Тенденции
+Purchase Order number required for Item {0},Число Заказ требуется для Пункт {0}
+Purchase Order {0} is 'Stopped',"Заказ на {0} 'Остановлена """
+Purchase Order {0} is not submitted,Заказ на {0} не представлено
+Purchase Orders given to Suppliers.,"Заказы, выданные поставщикам."
+Purchase Receipt,Покупка Получение
+Purchase Receipt Item,Покупка Получение товара
+Purchase Receipt Item Supplied,Покупка Получение товара Поставляется
+Purchase Receipt Item Supplieds,Покупка получения элемента Supplieds
+Purchase Receipt Items,Покупка чеков товары
+Purchase Receipt Message,Покупка Получение Сообщение
+Purchase Receipt No,Покупка Получение Нет
+Purchase Receipt Required,Покупка Получение необходимое
+Purchase Receipt Trends,Покупка чеков тенденции
+Purchase Receipt number required for Item {0},"Покупка Получение число, необходимое для Пункт {0}"
+Purchase Receipt {0} is not submitted,Покупка Получение {0} не представлено
+Purchase Register,Покупка Становиться на учет
+Purchase Return,Покупка Вернуться
+Purchase Returned,Покупка вернулся
+Purchase Taxes and Charges,Покупка Налоги и сборы
+Purchase Taxes and Charges Master,Покупка Налоги и сборы Мастер
+Purchse Order number required for Item {0},Число Purchse Заказать требуется для Пункт {0}
+Purpose,Цель
+Purpose must be one of {0},Цель должна быть одна из {0}
+QA Inspection,Инспекция контроля качества
+Qty,Кол-во
+Qty Consumed Per Unit,Кол-во Потребляемая на единицу
+Qty To Manufacture,Кол-во для производства
+Qty as per Stock UOM,Кол-во в соответствии со UOM
+Qty to Deliver,Кол-во для доставки
+Qty to Order,Кол-во в заказ
+Qty to Receive,Кол-во на получение
+Qty to Transfer,Кол-во для передачи
+Qualification,Квалификаци
+Quality,Качество
+Quality Inspection,Контроль качества
+Quality Inspection Parameters,Параметры Контроль качества
+Quality Inspection Reading,Контроль качества Чтение
+Quality Inspection Readings,Контроль качества чтения
+Quality Inspection required for Item {0},"Контроль качества, необходимые для Пункт {0}"
+Quality Management,Управление качеством
+Quantity,Количество
+Quantity Requested for Purchase,Количество Потребовал для покупки
+Quantity and Rate,Количество и курс
+Quantity and Warehouse,Количество и Склад
+Quantity cannot be a fraction in row {0},Количество не может быть фракция в строке {0}
+Quantity for Item {0} must be less than {1},Количество по пункту {0} должно быть меньше {1}
+Quantity in row {0} ({1}) must be same as manufactured quantity {2},"Количество в строке {0} ({1}) должна быть такой же, как изготавливается количество {2}"
+Quantity of item obtained after manufacturing / repacking from given quantities of raw materials,Количество пункта получены после изготовления / переупаковка от заданных величин сырья
+Quantity required for Item {0} in row {1},Кол-во для Пункт {0} в строке {1}
+Quarter,Квартал
+Quarterly,Ежеквартально
+Quick Help,Быстрая помощь
+Quotation,Расценки
+Quotation Item,Цитата Пункт
+Quotation Items,Котировочные товары
+Quotation Lost Reason,Цитата Забыли Причина
+Quotation Message,Цитата Сообщение
+Quotation To,Цитата Для
+Quotation Trends,Котировочные тенденции
+Quotation {0} is cancelled,Цитата {0} отменяется
+Quotation {0} not of type {1},Цитата {0} не типа {1}
+Quotations received from Suppliers.,Котировки полученных от поставщиков.
+Quotes to Leads or Customers.,Котировки в снабжении или клиентов.
+Raise Material Request when stock reaches re-order level,Поднимите Материал запрос когда шток достигает уровня переупорядочиваем
+Raised By,Поднятый По
+Raised By (Email),Поднятый силу (Email)
+Random,В случайном порядке
+Range,температур
+Rate,Оценить
+Rate ,
+Rate (%),Ставка (%)
+Rate (Company Currency),Тариф (Компания Валюта)
+Rate Of Materials Based On,Оценить материалов на основе
+Rate and Amount,Ставку и сумму
+Rate at which Customer Currency is converted to customer's base currency,"Скорость, с которой Заказчик валют преобразуется в базовой валюте клиента"
+Rate at which Price list currency is converted to company's base currency,"Скорость, с которой Прайс-лист валюта конвертируется в базовую валюту компании"
+Rate at which Price list currency is converted to customer's base currency,"Скорость, с которой Прайс-лист валюта конвертируется в базовой валюте клиента"
+Rate at which customer's currency is converted to company's base currency,"Скорость, с которой валюта клиента превращается в базовой валюте компании"
+Rate at which supplier's currency is converted to company's base currency,"Скорость, с которой валюта продукция превращается в базовой валюте компании"
+Rate at which this tax is applied,"Скорость, с которой этот налог применяется"
+Raw Material,Спецификации сырья
+Raw Material Item Code,Сырье Код товара
+Raw Materials Supplied,Давальческого сырья
+Raw Materials Supplied Cost,Сырье Поставляется Стоимость
+Raw material cannot be same as main Item,"Сырье не может быть такой же, как главный пункт"
+Re-Order Level,Изменить порядок Уровень
+Re-Order Qty,Re-Количество заказа
+Re-order,Re порядка
+Re-order Level,Уровень изменить порядок
+Re-order Qty,Re порядка Кол-во
+Read,Читать
+Reading 1,Чтение 1
+Reading 10,Чтение 10
+Reading 2,Чтение 2
+Reading 3,Чтение 3
+Reading 4,Чтение 4
+Reading 5,Чтение 5
+Reading 6,Чтение 6
+Reading 7,Чтение 7
+Reading 8,Чтение 8
+Reading 9,Чтение 9
+Real Estate,Недвижимость
+Reason,Возвращаемое значение
+Reason for Leaving,Причина увольнения
+Reason for Resignation,Причиной отставки
+Reason for losing,Причина потери
+Recd Quantity,RECD Количество
+Receivable,Дебиторская задолженность
+Receivable / Payable account will be identified based on the field Master Type,Дебиторская задолженность / оплачивается счет будет идентифицирован на основе поля Master Тип
+Receivables,Дебиторская задолженность
+Receivables / Payables,Кредиторской / дебиторской задолженности
+Receivables Group,Дебиторская задолженность Группы
+Received Date,Поступило Дата
+Received Items To Be Billed,Полученные товары быть выставлен счет
+Received Qty,Поступило Кол-во
+Received and Accepted,Получил и принял
+Receiver List,Приемник Список
+Receiver List is empty. Please create Receiver List,"Приемник Список пуст. Пожалуйста, создайте приемник Список"
+Receiver Parameter,Приемник Параметр
+Recipients,Получатели
+Reconcile,Согласовать
+Reconciliation Data,Данные Примирение
+Reconciliation HTML,Примирение HTML
+Reconciliation JSON,Примирение JSON
+Record item movement.,Движение Запись пункт.
+Recurring Id,Периодическое Id
+Recurring Invoice,Периодическое Счет
+Recurring Type,Периодическое Тип
+Reduce Deduction for Leave Without Pay (LWP),Уменьшите вычет для отпуска без сохранения (LWP)
+Reduce Earning for Leave Without Pay (LWP),Уменьшите Набор для отпуска без сохранения (LWP)
+Ref,N
+Ref Code,Код
+Ref SQ,Ссылка SQ
+Reference,Ссылка на
+Reference #{0} dated {1},Ссылка # {0} от {1}
+Reference Date,Ссылка Дата
+Reference Name,Ссылка Имя
+Reference No & Reference Date is required for {0},Ссылка № & Ссылка Дата необходим для {0}
+Reference No is mandatory if you entered Reference Date,"Ссылка № является обязательным, если вы ввели Исходной дате"
+Reference Number,Номер для ссылок
+Reference Row #,Ссылка строка #
+Refresh,Обновить
+Registration Details,Регистрационные данные
+Registration Info,Информация о регистрации
+Rejected,Отклоненные
+Rejected Quantity,Отклонен Количество
+Rejected Serial No,Отклонен Серийный номер
+Rejected Warehouse,Отклонен Склад
+Rejected Warehouse is mandatory against regected item,Отклонен Склад является обязательным против regected пункта
+Relation,Relation
+Relieving Date,Освобождение Дата
+Relieving Date must be greater than Date of Joining,Освобождение Дата должна быть больше даты присоединения
+Remark,Примечание
+Remarks,Примечания
+Remarks Custom,Замечания Пользовательские
+Rename,Переименовать
+Rename Log,Переименовать Входить
+Rename Tool,Переименование файлов
+Rent Cost,Стоимость аренды
+Rent per hour,Аренда в час
+Rented,Арендованный
+Repeat on Day of Month,Повторите с Днем Ежемесячно
+Replace,Заменить
+Replace Item / BOM in all BOMs,Заменить пункт / BOM во всех спецификациях
+Replied,Ответил
+Report Date,Дата отчета
+Report Type,Тип отчета
+Report Type is mandatory,Тип отчета является обязательным
+Reports to,Доклады
+Reqd By Date,Логика включения по дате
+Reqd by Date,Логика включения по дате
+Request Type,Тип запроса
+Request for Information,Запрос на предоставление информации
+Request for purchase.,Запрос на покупку.
+Requested,Запрошено
+Requested For,Запрашиваемая Для
+Requested Items To Be Ordered,Требуемые товары заказываются
+Requested Items To Be Transferred,Требуемые товары должны быть переданы
+Requested Qty,Запрашиваемые Кол-во
+"Requested Qty: Quantity requested for purchase, but not ordered.","Запрашиваемые Кол-во: Количество просил для покупки, но не заказали."
+Requests for items.,Запросы на предметы.
+Required By,Требуется По
+Required Date,Требуется Дата
+Required Qty,Обязательные Кол-во
+Required only for sample item.,Требуется только для образца пункта.
+Required raw materials issued to the supplier for producing a sub - contracted item.,"Обязательные сырье, выпущенные к поставщику для получения суб - контракт пункт."
+Research,Исследования
+Research & Development,Научно-исследовательские и опытно-конструкторские работы
+Researcher,Исследователь
+Reseller,Торговый посредник
+Reserved,Зарезервировано
+Reserved Qty,Зарезервированное кол-во
+"Reserved Qty: Quantity ordered for sale, but not delivered.","Защищены Кол-во: Количество приказал на продажу, но не поставлены."
+Reserved Quantity,Зарезервировано Количество
+Reserved Warehouse,Зарезервировано Склад
+Reserved Warehouse in Sales Order / Finished Goods Warehouse,Зарезервировано Склад в заказ клиента / склад готовой продукции
+Reserved Warehouse is missing in Sales Order,Зарезервировано Склад в заказ клиента отсутствует
+Reserved Warehouse required for stock Item {0} in row {1},Зарезервировано Склад требуется для складе Пункт {0} в строке {1}
+Reserved warehouse required for stock item {0},Зарезервировано склад требуются для готового элемента {0}
+Reserves and Surplus,Запасы и Излишки
+Reset Filters,Сбросить фильтры
+Resignation Letter Date,Отставка Письмо Дата
+Resolution,Разрешение
+Resolution Date,Разрешение Дата
+Resolution Details,Разрешение Подробнее
+Resolved By,Решили По
+Rest Of The World,Остальной мир
+Retail,Розничная торговля
+Retail & Wholesale,Розничная и оптовая торговля
+Retailer,Розничный торговец
+Review Date,Дата пересмотра
+Rgt,Полк
+Role Allowed to edit frozen stock,Роль разрешено редактировать Замороженный исходный
+Role that is allowed to submit transactions that exceed credit limits set.,"Роль, которая имеет право на представление операции, превышающие лимиты кредитования, установленные."
+Root Type,Корневая Тип
+Root Type is mandatory,Корневая Тип является обязательным
+Root account can not be deleted,Корневая учетная запись не может быть удалена
+Root cannot be edited.,Корневая не могут быть изменены.
+Root cannot have a parent cost center,Корневая не может иметь родителей МВЗ
+Rounded Off,Округляется
+Rounded Total,Округлые Всего
+Rounded Total (Company Currency),Округлые Всего (Компания Валюта)
+Row # ,Строка #
+Row # {0}: ,Строка # {0}:
+Row #{0}: Ordered qty can not less than item's minimum order qty (defined in item master).,Ряд # {0}: Заказал Количество может не менее минимального Кол порядка элемента (определяется в мастер пункт).
+Row #{0}: Please specify Serial No for Item {1},"Ряд # {0}: Пожалуйста, сформулируйте Серийный номер для Пункт {1}"
+Row {0}: Account does not match with \						Purchase Invoice Credit To account,Ряд {0}: Счет не соответствует \ Покупка Счет в плюс на счет
+Row {0}: Account does not match with \						Sales Invoice Debit To account,Ряд {0}: Счет не соответствует \ Расходная накладная дебету счета
+Row {0}: Conversion Factor is mandatory,Ряд {0}: Коэффициент преобразования является обязательным
+Row {0}: Credit entry can not be linked with a Purchase Invoice,Ряд {0}: Кредитная запись не может быть связан с товарным чеком
+Row {0}: Debit entry can not be linked with a Sales Invoice,Ряд {0}: Дебет запись не может быть связан с продаж счета-фактуры
+Row {0}: Payment amount must be less than or equals to invoice outstanding amount. Please refer Note below.,"Ряд {0}: Сумма платежа должна быть меньше или равна выставлять счета суммы задолженности. Пожалуйста, обратитесь примечание ниже."
+Row {0}: Qty is mandatory,Ряд {0}: Кол-во является обязательным
+"Row {0}: Qty not avalable in warehouse {1} on {2} {3}.					Available Qty: {4}, Transfer Qty: {5}","Ряд {0}: Кол-во не Имеющийся на складе {1} на {2} {3}. Доступное Кол-во: {4}, трансфер Количество: {5}"
+"Row {0}: To set {1} periodicity, difference between from and to date \						must be greater than or equal to {2}","Строка {0}: Чтобы установить {1} периодичность, разница между от и до настоящего времени \ должно быть больше или равно {2}"
+Row {0}:Start Date must be before End Date,Ряд {0}: Дата начала должна быть раньше даты окончания
+Rules for adding shipping costs.,Правила для добавления стоимости доставки.
+Rules for applying pricing and discount.,Правила применения цен и скидки.
+Rules to calculate shipping amount for a sale,Правила для расчета количества груза для продажи
+S.O. No.,КО №
+SHE Cess on Excise,ОНА CESS на акцизов
+SHE Cess on Service Tax,ОНА CESS на налоговой службы
+SHE Cess on TDS,ОНА CESS на TDS
+SMS Center,SMS центр
+SMS Gateway URL,SMS Gateway URL
+SMS Log,SMS Log
+SMS Parameter,SMS Параметр
+SMS Sender Name,SMS Отправитель Имя
+SMS Settings,Настройки SMS
+SO Date,SO Дата
+SO Pending Qty,ТАК В ожидании Кол-во
+SO Qty,ТАК Кол-во
+Salary,Зарплата
+Salary Information,Информация о зарплате
+Salary Manager,Зарплата менеджера
+Salary Mode,Режим Зарплата
+Salary Slip,Зарплата скольжения
+Salary Slip Deduction,Зарплата скольжения Вычет
+Salary Slip Earning,Зарплата скольжения Заработок
+Salary Slip of employee {0} already created for this month,Зарплата скольжения работника {0} уже создано за этот месяц
+Salary Structure,Зарплата Структура
+Salary Structure Deduction,Зарплата Структура Вычет
+Salary Structure Earning,Зарплата Структура Заработок
+Salary Structure Earnings,Прибыль Зарплата Структура
+Salary breakup based on Earning and Deduction.,Зарплата распада на основе Заработок и дедукции.
+Salary components.,Зарплата компоненты.
+Salary template master.,Шаблоном Зарплата.
+Sales,Скидки
+Sales Analytics,Продажи Аналитика
+Sales BOM,BOM продаж
+Sales BOM Help,BOM Продажи Помощь
+Sales BOM Item,BOM продаж товара
+Sales BOM Items,BOM продаж товары
+Sales Browser,Браузер по продажам
+Sales Details,Продажи Подробности
+Sales Discounts,Продажи Купоны
+Sales Email Settings,Настройки по продажам Email
+Sales Expenses,Расходы на продажи
+Sales Extras,Продажи Дополнительно
+Sales Funnel,Воронка продаж
+Sales Invoice,Счет по продажам
+Sales Invoice Advance,Расходная накладная Advance
+Sales Invoice Item,Счет продаж товара
+Sales Invoice Items,Счет-фактура по продажам товары
+Sales Invoice Message,Счет по продажам Написать письмо
+Sales Invoice No,Счет Продажи Нет
+Sales Invoice Trends,Расходная накладная тенденции
+Sales Invoice {0} has already been submitted,Счет Продажи {0} уже представлен
+Sales Invoice {0} must be cancelled before cancelling this Sales Order,Счет Продажи {0} должно быть отменено до отмены этого заказ клиента
+Sales Order,Заказ на продажу
+Sales Order Date,Продажи Порядок Дата
+Sales Order Item,Заказ на продажу товара
+Sales Order Items,Продажи Заказ позиции
+Sales Order Message,Заказ на продажу Сообщение
+Sales Order No,Заказ на продажу Нет
+Sales Order Required,Заказ на продажу Требуемые
+Sales Order Trends,Продажи Заказать Тенденции
+Sales Order required for Item {0},Заказать продаж требуется для Пункт {0}
+Sales Order {0} is not submitted,Заказ на продажу {0} не представлено
+Sales Order {0} is not valid,Заказ на продажу {0} не является допустимым
+Sales Order {0} is stopped,Заказ на продажу {0} остановлен
+Sales Partner,Партнер по продажам
+Sales Partner Name,Партнер по продажам Имя
+Sales Partner Target,Партнеры по сбыту целям
+Sales Partners Commission,Партнеры по сбыту Комиссия
+Sales Person,Человек по продажам
+Sales Person Name,Человек по продажам Имя
+Sales Person Target Variance Item Group-Wise,Лицо продаж Целевая Разница Пункт Группа Мудрого
+Sales Person Targets,Менеджера по продажам Цели
+Sales Person-wise Transaction Summary,Человек мудрый продаж Общая информация по сделкам
+Sales Register,Продажи Зарегистрироваться
+Sales Return,Продажи Вернуться
+Sales Returned,Продажи Вернулся
+Sales Taxes and Charges,Продажи Налоги и сборы
+Sales Taxes and Charges Master,Продажи Налоги и сборы Мастер
+Sales Team,Отдел продаж
+Sales Team Details,Описание отдела продаж
+Sales Team1,Команда1 продаж
+Sales and Purchase,Купли-продажи
+Sales campaigns.,Кампании по продажам.
+Salutation,Обращение
+Sample Size,Размер выборки
+Sanctioned Amount,Санкционированный Количество
+Saturday,Суббота
+Schedule,Расписание
+Schedule Date,Дата планирования
+Schedule Details,Подробности расписания
+Scheduled,Запланированно
+Scheduled Date,Запланированная дата
+Scheduled to send to {0},Планируется отправить {0}
+Scheduled to send to {0} recipients,Планируется отправить {0} получателей
+Scheduler Failed Events,Планировщик Неудачные События
+School/University,Школа / университет
+Score (0-5),Оценка (0-5)
+Score Earned,Оценка Заработано
+Score must be less than or equal to 5,Оценка должна быть меньше или равна 5
+Scrap %,Лом%
+Seasonality for setting budgets.,Сезонность для установления бюджетов.
+Secretary,Секретарь
+Secured Loans,Обеспеченные кредиты
+Securities & Commodity Exchanges,Ценные бумаги и товарных бирж
+Securities and Deposits,Ценные бумаги и депозиты
+"See ""Rate Of Materials Based On"" in Costing Section","См. ""Оценить материалов на основе"" в калькуляции раздел"
+"Select ""Yes"" for sub - contracting items","Выберите ""Да"" для суб - заражения предметы"
+"Select ""Yes"" if this item is used for some internal purpose in your company.","Выберите ""Да"", если этот элемент используется для какой-то внутренней цели в вашей компании."
+"Select ""Yes"" if this item represents some work like training, designing, consulting etc.","Выберите ""Да"", если этот элемент представляет определенную работу, как обучение, проектирование, консалтинг и т.д."
+"Select ""Yes"" if you are maintaining stock of this item in your Inventory.","Выберите ""Да"", если вы поддерживаете запас этого пункта в вашем инвентаре."
+"Select ""Yes"" if you supply raw materials to your supplier to manufacture this item.","Выберите ""Да"", если вы поставляют сырье для вашего поставщика на производство этого пункта."
+Select Brand...,Выберите бренд ...
+Select Budget Distribution to unevenly distribute targets across months.,Выберите бюджета Распределение чтобы неравномерно распределить цели через месяцев.
+"Select Budget Distribution, if you want to track based on seasonality.","Выберите бюджета Distribution, если вы хотите, чтобы отслеживать на основе сезонности."
+Select Company...,Выберите компанию ...
+Select DocType,Выберите тип документа
+Select Fiscal Year...,Выберите финансовый год ...
+Select Items,Выберите товары
+Select Project...,Выберите проект ...
+Select Purchase Receipts,Выберите Покупка расписок
+Select Sales Orders,Выберите заказы на продажу
+Select Sales Orders from which you want to create Production Orders.,Выберите Заказы из которого вы хотите создать производственных заказов.
+Select Time Logs and Submit to create a new Sales Invoice.,Выберите Журналы время и предоставить для создания нового счета-фактуры.
+Select Transaction,Выберите операцию
+Select Warehouse...,Выберите склад...
+Select Your Language,Выбор языка
+Select account head of the bank where cheque was deposited.,"Выберите учетную запись глава банка, в котором проверка была размещена."
+Select company name first.,Выберите название компании в первую очередь.
+Select template from which you want to get the Goals,"Выберите шаблон, из которого вы хотите получить Целей"
+Select the Employee for whom you are creating the Appraisal.,"Выберите Employee, для которых вы создаете оценки."
+Select the period when the invoice will be generated automatically,"Выберите период, когда счет-фактура будет сгенерирован автоматически"
+Select the relevant company name if you have multiple companies,"Выберите соответствующий название компании, если у вас есть несколько компаний"
+Select the relevant company name if you have multiple companies.,"Выберите соответствующий название компании, если у вас есть несколько компаний."
+Select who you want to send this newsletter to,"Выберите, кем вы хотите отправить этот бюллетень"
+Select your home country and check the timezone and currency.,Выберите вашу страну и проверьте часовой пояс и валюту.
+"Selecting ""Yes"" will allow this item to appear in Purchase Order , Purchase Receipt.","Выбор ""Да"" позволит этот пункт появится в заказе на, покупка получении."
+"Selecting ""Yes"" will allow this item to figure in Sales Order, Delivery Note","Выбор ""Да"" позволит этот пункт, чтобы понять в заказ клиента, накладной"
+"Selecting ""Yes"" will allow you to create Bill of Material showing raw material and operational costs incurred to manufacture this item.","Выбор ""Да"" позволит вам создать ведомость материалов показывая сырья и эксплуатационные расходы, понесенные на производство этого пункта."
+"Selecting ""Yes"" will allow you to make a Production Order for this item.","Выбор ""Да"" позволит вам сделать производственного заказа для данного элемента."
+"Selecting ""Yes"" will give a unique identity to each entity of this item which can be viewed in the Serial No master.","Выбор ""Да"" даст уникальную идентичность для каждого субъекта этого пункта, который можно рассматривать в серийный номер мастера."
+Selling,Продажа
+Selling Settings,Продажа Настройки
+"Selling must be checked, if Applicable For is selected as {0}","Продажа должна быть проверена, если выбран Применимо для как {0}"
+Send,Отправить
+Send Autoreply,Отправить автоответчике
+Send Email,Отправить e-mail
+Send From,Отправить От
+Send Notifications To,Отправлять уведомления
+Send Now,Отправить Сейчас
+Send SMS,Отправить SMS
+Send To,Отправить
+Send To Type,Отправить Введите
+Send mass SMS to your contacts,Отправить массовый SMS в список контактов
+Send to this list,Отправить в этот список
+Sender Name,Имя отправителя
+Sent On,Направлено на
+Separate production order will be created for each finished good item.,Отдельный производственный заказ будет создан для каждого готового хорошего пункта.
+Serial No,Серийный номер
+Serial No / Batch,Серийный номер / Партия
+Serial No Details,Серийный номер подробнее
+Serial No Service Contract Expiry,Серийный номер Сервисный контракт Срок
+Serial No Status,Серийный номер статус
+Serial No Warranty Expiry,не Серийный Нет Гарантия Срок
+Serial No is mandatory for Item {0},Серийный номер является обязательным для п. {0}
+Serial No {0} created,Серийный номер {0} создан
+Serial No {0} does not belong to Delivery Note {1},Серийный номер {0} не принадлежит накладной {1}
+Serial No {0} does not belong to Item {1},Серийный номер {0} не принадлежит Пункт {1}
+Serial No {0} does not belong to Warehouse {1},Серийный номер {0} не принадлежит Склад {1}
+Serial No {0} does not exist,Серийный номер {0} не существует
+Serial No {0} has already been received,Серийный номер {0} уже существует
+Serial No {0} is under maintenance contract upto {1},Серийный номер {0} находится под контрактом на техническое обслуживание ДО {1}
+Serial No {0} is under warranty upto {1},Серийный номер {0} находится на гарантии ДО {1}
+Serial No {0} not in stock,Серийный номер {0} не в наличии
+Serial No {0} quantity {1} cannot be a fraction,Серийный номер {0} количество {1} не может быть фракция
+Serial No {0} status must be 'Available' to Deliver,"Серийный номер {0} состояние должно быть ""имеющиеся"" для доставки"
+Serial Nos Required for Serialized Item {0},Серийный Нос Требуется для сериализованный элемент {0}
+Serial Number Series,Серийный Номер серии
+Serial number {0} entered more than once,Серийный номер {0} вошли более одного раза
+Serialized Item {0} cannot be updated \					using Stock Reconciliation,Серийный Пункт {0} не может быть обновлен \ с использованием со примирения
+Series,Серии значений
+Series List for this Transaction,Список Серия для этого сделки
+Series Updated,Серия Обновлено
+Series Updated Successfully,Серия Обновлено Успешно
+Series is mandatory,Серия является обязательным
+Series {0} already used in {1},Серия {0} уже используется в {1}
+Service,Услуга
+Service Address,Адрес сервисного центра
+Service Tax,Налоговая служба
+Services,Услуги
+Set,Задать
+"Set Default Values like Company, Currency, Current Fiscal Year, etc.","Установить значения по умолчанию, как Болгарии, Валюта, текущий финансовый год и т.д."
+Set Item Group-wise budgets on this Territory. You can also include seasonality by setting the Distribution.,"Установите группу товаров стрелке бюджеты на этой территории. Вы можете также включить сезонность, установив распределение."
+Set Status as Available,Установите Статус как Доступно
+Set as Default,Установить по умолчанию
+Set as Lost,Установить как Остаться в живых
+Set prefix for numbering series on your transactions,Установить префикс для нумерации серии на ваших сделок
+Set targets Item Group-wise for this Sales Person.,Установить целевые Пункт Группа стрелке для этого менеджера по продажам.
+Setting Account Type helps in selecting this Account in transactions.,Установка Тип аккаунта помогает в выборе этого счет в сделках.
+Setting this Address Template as default as there is no other default,"Установка этого Адрес шаблон по умолчанию, поскольку нет никакого другого умолчанию"
+Setting up...,Настройка ...
+Settings,Настройки
+Settings for HR Module,Настройки для модуля HR
+"Settings to extract Job Applicants from a mailbox e.g. ""jobs@example.com""","Настройки для извлечения Работа Кандидаты от почтового ящика, например ""jobs@example.com"""
+Setup,Настройки
+Setup Already Complete!!,Настройка Уже завершена!!
+Setup Complete,Завершение установки
+Setup SMS gateway settings,Настройки Настройка SMS Gateway
+Setup Series,Серия установки
+Setup Wizard,Мастер установки
+Setup incoming server for jobs email id. (e.g. jobs@example.com),Настройка сервера входящей подрабатывать электронный идентификатор. (Например jobs@example.com)
+Setup incoming server for sales email id. (e.g. sales@example.com),Настройка сервера входящей для продажи электронный идентификатор. (Например sales@example.com)
+Setup incoming server for support email id. (e.g. support@example.com),Настройка сервера входящей для поддержки электронный идентификатор. (Например support@example.com)
+Share,Поделиться
+Share With,Поделиться с
+Shareholders Funds,Акционеры фонды
+Shipments to customers.,Поставки клиентам.
+Shipping,Доставка
+Shipping Account,Доставка счета
+Shipping Address,Адрес доставки
+Shipping Amount,Доставка Количество
+Shipping Rule,Правило Доставка
+Shipping Rule Condition,Правило Начальные
+Shipping Rule Conditions,Правило Доставка Условия
+Shipping Rule Label,Правило ярлыке
+Shop,Магазин
+Shopping Cart,Корзина
+Short biography for website and other publications.,Краткая биография для веб-сайта и других изданий.
+"Show ""In Stock"" or ""Not in Stock"" based on stock available in this warehouse.","Показать ""На складе"" или ""нет на складе"", основанный на складе имеющейся в этом складе."
+"Show / Hide features like Serial Nos, POS etc.","Показать / скрыть функции, такие как последовательный Нос, POS и т.д."
+Show In Website,Показать на сайте
+Show a slideshow at the top of the page,Показ слайдов в верхней части страницы
+Show in Website,Показать в веб-сайт
+Show rows with zero values,Показать строки с нулевыми значениями
+Show this slideshow at the top of the page,Показать этот слайд-шоу в верхней части страницы
+Sick Leave,Отпуск по болезни
+Signature,Подпись
+Signature to be appended at the end of every email,"Подпись, которая будет добавлена в конце каждого письма"
+Single,Единственный
+Single unit of an Item.,Одно устройство элемента.
+Sit tight while your system is being setup. This may take a few moments.,"Сиди, пока система в настоящее время установки. Это может занять несколько секунд."
+Slideshow,Слайд-шоу
+Soap & Detergent,Мыло и моющих средств
+Software,Программное обеспечение
+Software Developer,Разработчик Программного обеспечения
+"Sorry, Serial Nos cannot be merged","К сожалению, Серийный Нос не могут быть объединены"
+"Sorry, companies cannot be merged","К сожалению, компании не могут быть объединены"
+Source,Источник
+Source File,Исходный файл
+Source Warehouse,Источник Склад
+Source and target warehouse cannot be same for row {0},Источник и цель склад не может быть одинаковым для ряда {0}
+Source of Funds (Liabilities),Источник финансирования (обязательства)
+Source warehouse is mandatory for row {0},Источник склад является обязательным для ряда {0}
+Spartan,Спартанский
+"Special Characters except ""-"" and ""/"" not allowed in naming series","Специальные символы, кроме ""-"" и ""/"" не допускается в серию называя"
+Specification Details,Подробности спецификации
+Specifications,Спецификации
+"Specify a list of Territories, for which, this Price List is valid","Укажите список территорий, для которых, это прайс-лист действителен"
+"Specify a list of Territories, for which, this Shipping Rule is valid","Укажите список территорий, на которые это правило пересылки действует"
+"Specify a list of Territories, for which, this Taxes Master is valid","Укажите список территорий, для которых, это Налоги Мастер действует"
+"Specify the operations, operating cost and give a unique Operation no to your operations.","не Укажите операции, эксплуатационные расходы и дать уникальную операцию не в вашей деятельности."
+Split Delivery Note into packages.,Сплит Delivery Note в пакеты.
+Sports,Спорт
+Sr,Порядковый номер
+Standard,Стандартный
+Standard Buying,Стандартный Покупка
+Standard Reports,Стандартные отчеты
+Standard Selling,Стандартный Продажа
+Standard contract terms for Sales or Purchase.,Стандартные условия договора для продажи или покупки.
+Start,Начать
+Start Date,Дата Начала
+Start date of current invoice's period,Дату периода текущего счета-фактуры начнем
+Start date should be less than end date for Item {0},Дата начала должна быть меньше даты окончания для Пункт {0}
+State,Состояние
+Statement of Account,Выписка по счету
+Static Parameters,Статические параметры
+Status,Статус
+Status must be one of {0},Статус должен быть одним из {0}
+Status of {0} {1} is now {2},Статус {0} {1} теперь {2}
+Status updated to {0},Статус обновлен до {0}
+Statutory info and other general information about your Supplier,Уставный информации и другие общие сведения о вашем Поставщик
+Stay Updated,Будьте в курсе
+Stock,Запас
+Stock Adjustment,Регулирование запасов
+Stock Adjustment Account,Регулирование счета запасов
+Stock Ageing,Старение запасов
+Stock Analytics, Анализ запасов
 Stock Assets,"Капитал запасов
-"
-Stock Balance,Баланс запасов
-Stock Entries already created for Production Order ,Stock Entries already created for Production Order 
-Stock Entry,Фото Вступление
-Stock Entry Detail,Фото Вступление Подробно
-Stock Expenses,Акции Расходы
-Stock Frozen Upto,Фото Замороженные До
-Stock Ledger,Книга учета акций
-Stock Ledger Entry,Фото со Ledger Entry
-Stock Ledger entries balances updated,Фото со Леджер записей остатки обновляются
-Stock Level,Уровень запасов
-Stock Liabilities,Акции Обязательства
-Stock Projected Qty,Фото со Прогнозируемый Количество
-Stock Queue (FIFO),Фото со Очередь (FIFO)
-Stock Received But Not Billed,"Фото со получен, но не Объявленный"
-Stock Reconcilation Data,Фото со приведению данных
-Stock Reconcilation Template,Фото со приведению шаблона
-Stock Reconciliation,Фото со Примирение
-"Stock Reconciliation can be used to update the stock on a particular date, usually as per physical inventory.","Фото со Примирение может быть использован для обновления запасов на определенную дату, как правило, в соответствии с физической инвентаризации."
-Stock Settings,Акции Настройки
-Stock UOM,Фото со UOM
-Stock UOM Replace Utility,Фото со UOM Заменить Utility
-Stock UOM updatd for Item {0},Фото со UOM updatd по пункту {0}
-Stock Uom,Фото со UoM
-Stock Value,Стоимость акций
-Stock Value Difference,Фото Значение Разница
-Stock balances updated,Акции остатки обновляются
-Stock cannot be updated against Delivery Note {0},Фото не могут быть обновлены против накладной {0}
-Stock entries exist against warehouse {0} cannot re-assign or modify 'Master Name',"Акции записи существуют в отношении склада {0} не может повторно назначить или изменить ""Master Имя '"
-Stock transactions before {0} are frozen,Биржевые операции до {0} заморожены
-Stop,Стоп
-Stop Birthday Reminders,Стоп День рождения Напоминания
-Stop Material Request,Стоп Материал Запрос
-Stop users from making Leave Applications on following days.,Остановить пользователям вносить Leave приложений на последующие дни.
-Stop!,Стоп!
-Stopped,Стоп
-Stopped order cannot be cancelled. Unstop to cancel.,Остановился заказ не может быть отменен. Unstop отменить.
-Stores,Магазины
-Stub,Огрызок
-Sub Assemblies,Sub сборки
-"Sub-currency. For e.g. ""Cent""","Суб-валюты. Для например ""Цент """
-Subcontract,Субподряд
-Subject,Тема
-Submit Salary Slip,Представьте Зарплата Слип
-Submit all salary slips for the above selected criteria,Представьте все промахи зарплаты для указанных выше выбранным критериям
-Submit this Production Order for further processing.,Отправить эту производственного заказа для дальнейшей обработки.
-Submitted,Представленный
-Subsidiary,Филиал
-Successful: ,Successful: 
-Successfully Reconciled,Успешно Примирение
-Suggestions,намеки
-Sunday,Воскресенье
-Supplier,Поставщик
-Supplier (Payable) Account,Поставщик (оплачивается) счета
-Supplier (vendor) name as entered in supplier master,"Поставщик (продавец) имя, как вступил в мастер поставщиком"
-Supplier > Supplier Type,Поставщик> Поставщик Тип
-Supplier Account Head,Поставщик аккаунт руководитель
-Supplier Address,Поставщик Адрес
-Supplier Addresses and Contacts,Поставщик Адреса и контакты
-Supplier Details,Подробная информация о поставщике
-Supplier Intro,Поставщик Введение
-Supplier Invoice Date,Поставщик Дата выставления счета
-Supplier Invoice No,Поставщик Счет Нет
-Supplier Name,Наименование поставщика
-Supplier Naming By,Поставщик Именование По
-Supplier Part Number,Поставщик Номер детали
-Supplier Quotation,Поставщик цитаты
-Supplier Quotation Item,Поставщик Цитата Пункт
-Supplier Reference,Поставщик Ссылка
-Supplier Type,Тип Поставщик
-Supplier Type / Supplier,Тип Поставщик / Поставщик
-Supplier Type master.,Тип Поставщик мастер.
-Supplier Warehouse,Поставщик Склад
-Supplier Warehouse mandatory for sub-contracted Purchase Receipt,Поставщик Склад обязательным для субподрядчиком ТОВАРНЫЙ ЧЕК
-Supplier database.,Поставщик базы данных.
-Supplier master.,Мастер Поставщик.
-Supplier warehouse where you have issued raw materials for sub - contracting,"Поставщик склад, где вы оформили сырье для суб - заказчик"
-Supplier-Wise Sales Analytics,Поставщик-Wise продаж Аналитика
-Support,Самолет поддержки
-Support Analtyics,Поддержка Analtyics
-Support Analytics,Поддержка Аналитика
-Support Email,Поддержка по электронной почте
-Support Email Settings,Поддержка Настройки электронной почты
-Support Password,Поддержка Пароль
-Support Ticket,Техподдержки
-Support queries from customers.,Поддержка запросов от клиентов.
-Symbol,Символ
-Sync Support Mails,Синхронизация Поддержка письма
-Sync with Dropbox,Синхронизация с Dropbox
-Sync with Google Drive,Синхронизация с Google Drive
-System,Система
-System Settings,Настройки системы
-"System User (login) ID. If set, it will become default for all HR forms.","Система Пользователь (Войти) ID. Если установлено, то это станет по умолчанию для всех форм HR."
-TDS (Advertisement),TDS (Реклама)
-TDS (Commission),TDS (Комиссия)
-TDS (Contractor),TDS (Исполнитель)
-TDS (Interest),TDS (Проценты)
-TDS (Rent),TDS (Аренда)
-TDS (Salary),TDS (Зарплата)
-Target  Amount,Целевая сумма
-Target Detail,Цель Подробности
-Target Details,Целевая Подробнее
-Target Details1,Целевая Details1
-Target Distribution,Целевая Распределение
-Target On,Целевая На
-Target Qty,Целевая Кол-во
-Target Warehouse,Целевая Склад
-Target warehouse in row {0} must be same as Production Order,"Целевая склад в строке {0} должно быть таким же, как производственного заказа"
-Target warehouse is mandatory for row {0},Целевая склад является обязательным для ряда {0}
-Task,Задача
-Task Details,Задача Сведения
-Tasks,Задачи
-Tax,Налог
-Tax Amount After Discount Amount,Сумма налога После скидка сумма
-Tax Assets,Налоговые активы
-Tax Category can not be 'Valuation' or 'Valuation and Total' as all items are non-stock items,"Налоговый Категория не может быть ""Оценка"" или ""Оценка и Всего», как все детали, нет в наличии"
-Tax Rate,Размер налога
-Tax and other salary deductions.,Налоговые и иные отчисления заработной платы.
-Tax detail table fetched from item master as a string and stored in this field.Used for Taxes and Charges,Налоговый деталь стол принес от мастера пункт в виде строки и хранятся в этой области. Используется по налогам и сборам
-Tax template for buying transactions.,Налоговый шаблон для покупки сделок.
-Tax template for selling transactions.,Налоговый шаблон для продажи сделок.
-Taxable,Облагаемый налогом
-Taxes,Налоги
-Taxes and Charges,Налоги и сборы
-Taxes and Charges Added,Налоги и сборы Добавил
-Taxes and Charges Added (Company Currency),Налоги и сборы Добавил (Компания Валюта)
-Taxes and Charges Calculation,Налоги и сборы Расчет
-Taxes and Charges Deducted,"Налоги, которые вычитаются"
-Taxes and Charges Deducted (Company Currency),"Налоги, которые вычитаются (Компания Валюта)"
-Taxes and Charges Total,Налоги и сборы Всего
-Taxes and Charges Total (Company Currency),Налоги и сборы Всего (Компания Валюта)
-Technology,Технология
-Telecommunications,Телекоммуникации
-Telephone Expenses,Телефон Расходы
-Television,Телевидение
-Template,Шаблон
-Template for performance appraisals.,Шаблон для аттестации.
-Template of terms or contract.,Шаблон терминов или договором.
-Temporary Accounts (Assets),Временные счета (активы)
-Temporary Accounts (Liabilities),Временные счета (обязательства)
-Temporary Assets,Временные Активы
-Temporary Liabilities,Временные Обязательства
-Term Details,Срочные Подробнее
-Terms,Термины
-Terms and Conditions,Правила и условия
-Terms and Conditions Content,Условия Содержимое
-Terms and Conditions Details,Условия Подробности
-Terms and Conditions Template,Условия шаблона
-Terms and Conditions1,Сроки и условиях1
-Terretory,Terretory
-Territory,Территория
-Territory / Customer,Область / клиентов
-Territory Manager,Territory Manager
-Territory Name,Территория Имя
-Territory Target Variance Item Group-Wise,Территория Целевая Разница Пункт Группа Мудрого
-Territory Targets,Территория Цели
-Test,Тест
-Test Email Id,Тест электронный идентификатор
-Test the Newsletter,Проверьте бюллетень
-The BOM which will be replaced,"В спецификации, которые будут заменены"
-The First User: You,Первый пользователя: Вы
-"The Item that represents the Package. This Item must have ""Is Stock Item"" as ""No"" and ""Is Sales Item"" as ""Yes""","Пункт, который представляет пакет. Этот элемент, должно быть, ""Является фонда Пункт"" а ""Нет"" и ""является продажа товара"", как ""Да"""
-The Organization,Организация
-"The account head under Liability, in which Profit/Loss will be booked","Счет голову под ответственности, в котором Прибыль / убыток будут забронированы"
-The date on which next invoice will be generated. It is generated on submit.,"Дата, на которую будет сгенерирован следующий счет-фактура. Он создается на представить."
-The date on which recurring invoice will be stop,"Дата, на которую повторяющихся счет будет остановить"
-"The day of the month on which auto invoice will be generated e.g. 05, 28 etc ","The day of the month on which auto invoice will be generated e.g. 05, 28 etc "
-The day(s) on which you are applying for leave are holiday. You need not apply for leave.,"День (дни), на котором вы подаете заявление на отпуск, отпуск. Вам не нужно обратиться за разрешением."
-The first Leave Approver in the list will be set as the default Leave Approver,Оставить утверждающий в списке будет установлен по умолчанию Оставить утверждающего
-The first user will become the System Manager (you can change that later).,Первый пользователь станет System Manager (вы можете изменить это позже).
-The gross weight of the package. Usually net weight + packaging material weight. (for print),Общий вес пакета. Обычно вес нетто + упаковочный материал вес. (Для печати)
-The name of your company for which you are setting up this system.,"Название вашей компании, для которой вы настраиваете эту систему."
-The net weight of this package. (calculated automatically as sum of net weight of items),Чистый вес этого пакета. (Автоматический расчет суммы чистой вес деталей)
-The new BOM after replacement,Новая спецификация после замены
-The rate at which Bill Currency is converted into company's base currency,"Скорость, с которой Билл валюта конвертируется в базовую валюту компании"
-The unique id for tracking all recurring invoices. It is generated on submit.,Уникальный идентификатор для отслеживания все повторяющиеся счетов-фактур. Он создается на представить.
-"Then Pricing Rules are filtered out based on Customer, Customer Group, Territory, Supplier, Supplier Type, Campaign, Sales Partner etc.","Тогда ценообразование Правила отфильтровываются на основе Заказчика, Группа клиентов, Территория, поставщиков, Тип Поставщик, Кампания, Партнеры по сбыту и т.д."
-There are more holidays than working days this month.,"Есть больше праздников, чем рабочих дней в этом месяце."
-"There can only be one Shipping Rule Condition with 0 or blank value for ""To Value""","Там может быть только один Правило Начальные с 0 или пустое значение для ""To Размер"""
-There is not enough leave balance for Leave Type {0},Существует не хватает отпуск баланс для отпуске Тип {0}
-There is nothing to edit.,"Там нет ничего, чтобы изменить."
-There was an error. One probable reason could be that you haven't saved the form. Please contact support@erpnext.com if the problem persists.,"Был ошибка. Один вероятной причиной может быть то, что вы не сохранили форму. Пожалуйста, свяжитесь с support@erpnext.com если проблема не устранена."
-There were errors.,Были ошибки.
-This Currency is disabled. Enable to use in transactions,Это валют отключена. Включить для использования в операции
-This Leave Application is pending approval. Only the Leave Apporver can update status.,Это оставьте заявку ожидает одобрения. Только Оставить Apporver можете обновить статус.
-This Time Log Batch has been billed.,Это Пакетная Время Лог был объявлен.
-This Time Log Batch has been cancelled.,Это Пакетная Время Лог был отменен.
-This Time Log conflicts with {0},Это время входа в противоречии с {0}
-This format is used if country specific format is not found,"Этот формат используется, если конкретный формат страна не найден"
-This is a root account and cannot be edited.,Это корень счета и не могут быть изменены.
-This is a root customer group and cannot be edited.,Это корневая группа клиентов и не могут быть изменены.
-This is a root item group and cannot be edited.,Это корень группу товаров и не могут быть изменены.
-This is a root sales person and cannot be edited.,Это корень продавец и не могут быть изменены.
-This is a root territory and cannot be edited.,Это корень территории и не могут быть изменены.
-This is an example website auto-generated from ERPNext,Это пример сайт автоматически сгенерированный из ERPNext
-This is the number of the last created transaction with this prefix,Это число последнего созданного сделки с этим префиксом
-This will be used for setting rule in HR module,Эта информация будет использоваться для установки правило в модуле HR
-Thread HTML,Тема HTML
-Thursday,Четверг
-Time Log,Журнал учета времени
-Time Log Batch,Время входа Пакетный
-Time Log Batch Detail,Время входа Пакетная Подробно
-Time Log Batch Details,Время Log Пакетные Подробнее
-Time Log Batch {0} must be 'Submitted',Время входа Пакетная {0} должен быть 'Представленные'
-Time Log Status must be Submitted.,Время входа Статус должен быть представлен.
-Time Log for tasks.,Время входа для задач.
-Time Log is not billable,Время входа не оплачиваемое
-Time Log {0} must be 'Submitted',Время входа {0} должен быть 'Представленные'
-Time Zone,Часовой Пояс
-Time Zones,Часовые пояса
-Time and Budget,Время и бюджет
-Time at which items were delivered from warehouse,"Момент, в который предметы были доставлены со склада"
-Time at which materials were received,"Момент, в который были получены материалы"
-Title,Заголовок
-Titles for print templates e.g. Proforma Invoice.,"Титулы для шаблонов печати, например, счет-проформа."
-To,До
-To Currency,В валюту
-To Date,Чтобы Дата
-To Date should be same as From Date for Half Day leave,"Чтобы Дата должна быть такой же, как С даты в течение половины дня отпуска"
-To Date should be within the Fiscal Year. Assuming To Date = {0},Чтобы Дата должна быть в пределах финансового года. Предполагая To Date = {0}
-To Discuss,Для Обсудить
-To Do List,Список задач
-To Package No.,Для пакета №
-To Produce,Чтобы продукты
-To Time,Чтобы время
-To Value,Произвести оценку
-To Warehouse,Для Склад
-"To add child nodes, explore tree and click on the node under which you want to add more nodes.","Чтобы добавить дочерние узлы, изучить дерево и нажмите на узле, при которых вы хотите добавить больше узлов."
-"To assign this issue, use the ""Assign"" button in the sidebar.","Чтобы назначить эту проблему, используйте кнопку ""Назначить"" в боковой панели."
-To create a Bank Account,Для создания банковского счета
-To create a Tax Account,Чтобы создать налоговый учет
-"To create an Account Head under a different company, select the company and save customer.","Чтобы зарегистрироваться голову под другую компанию, выбрать компанию и сохранить клиента."
-To date cannot be before from date,На сегодняшний день не может быть раньше от даты
-To enable <b>Point of Sale</b> features,Чтобы включить <b> Точки продаж </ B> особенности
-To enable <b>Point of Sale</b> view,Чтобы включить <b> Точки продаж </ B> зрения
-To get Item Group in details table,Чтобы получить группу товаров в детали таблице
-"To include tax in row {0} in Item rate, taxes in rows {1} must also be included","Для учета налога в строке {0} в размере Item, налоги в строках должны быть также включены {1}"
-"To merge, following properties must be same for both items","Чтобы объединить, следующие свойства должны быть одинаковыми для обоих пунктов"
-"To not apply Pricing Rule in a particular transaction, all applicable Pricing Rules should be disabled.","Чтобы не применяются Цены правило в конкретной сделки, все применимые правила ценообразования должны быть отключены."
-"To set this Fiscal Year as Default, click on 'Set as Default'","Для установки в этом финансовом году, как по умолчанию, нажмите на кнопку ""Установить по умолчанию"""
-To track any installation or commissioning related work after sales,Чтобы отслеживать любые установки или ввода соответствующей работы после продаж
-"To track brand name in the following documents Delivery Note, Opportunity, Material Request, Item, Purchase Order, Purchase Voucher, Purchaser Receipt, Quotation, Sales Invoice, Sales BOM, Sales Order, Serial No","Для отслеживания бренд в следующих документах накладной, редкая возможность, Material запрос, Пункт, Заказа, ЧЕКОМ, Покупателя получения, цитаты, счет-фактура, в продаже спецификации, заказ клиента, серийный номер"
-To track item in sales and purchase documents based on their serial nos. This is can also used to track warranty details of the product.,Чтобы отслеживать пункт в купли-продажи документов по их серийных NOS. Это также может использоваться для отслеживания гарантийные детали продукта.
-To track items in sales and purchase documents with batch nos<br><b>Preferred Industry: Chemicals etc</b>,Для отслеживания элементов в покупки и продажи документы с пакетной н.у.к <br> <b> Популярные промышленности: Химическая и т.д. </ B>
-To track items using barcode. You will be able to enter items in Delivery Note and Sales Invoice by scanning barcode of item.,"Чтобы отслеживать предметы, используя штрих-код. Вы сможете ввести элементы в накладной и счет-фактуру путем сканирования штрих-кода товара."
-Too many columns. Export the report and print it using a spreadsheet application.,Слишком много столбцов. Экспорт отчета и распечатать его с помощью приложения электронной таблицы.
-Tools,Инструментарий
-Total,Общая сумма
-Total ({0}),Всего ({0})
-Total Advance,Всего Advance
-Total Amount,Общая сумма
-Total Amount To Pay,Общая сумма платить
-Total Amount in Words,Общая сумма в словах
-Total Billing This Year: ,Total Billing This Year: 
-Total Characters,Персонажей
-Total Claimed Amount,Всего заявленной суммы
-Total Commission,Всего комиссия
-Total Cost,Общая стоимость
-Total Credit,Всего очков
-Total Debit,Всего Дебет
-Total Debit must be equal to Total Credit. The difference is {0},"Всего Дебет должна быть равна общей выработке. Разница в том, {0}"
-Total Deduction,Всего Вычет
-Total Earning,Всего Заработок
-Total Experience,Суммарный опыт
-Total Hours,Общее количество часов
-Total Hours (Expected),Общее количество часов (ожидаемый)
-Total Invoiced Amount,Всего Сумма по счетам
-Total Leave Days,Всего Оставить дней
-Total Leaves Allocated,Всего Листья Выделенные
-Total Message(s),Всего сообщений (ы)
-Total Operating Cost,Общие эксплуатационные расходы
-Total Points,Всего очков
-Total Raw Material Cost,Общая стоимость Сырье
-Total Sanctioned Amount,Всего Санкционированный Количество
-Total Score (Out of 5),Всего рейтинг (из 5)
-Total Tax (Company Currency),Общая сумма налога (Компания Валюта)
-Total Taxes and Charges,Всего Налоги и сборы
-Total Taxes and Charges (Company Currency),Всего Налоги и сборы (Компания Валюты)
-Total allocated percentage for sales team should be 100,Всего выделено процент для отдела продаж должен быть 100
-Total amount of invoices received from suppliers during the digest period,"Общая сумма счетов-фактур, полученных от поставщиков в период дайджест"
-Total amount of invoices sent to the customer during the digest period,"Общая сумма счетов, отправленных заказчику в период дайджест"
-Total cannot be zero,Всего не может быть нулевым
-Total in words,Всего в словах
-Total points for all goals should be 100. It is {0},Общее количество очков для всех целей должна быть 100. Это {0}
-Total valuation for manufactured or repacked item(s) can not be less than total valuation of raw materials,"Всего оценка для выпускаемой или перепакованы пункт (ы) не может быть меньше, чем общая оценка сырья"
-Total weightage assigned should be 100%. It is {0},Всего Weightage назначен должна быть 100%. Это {0}
-Totals,Всего:
-Track Leads by Industry Type.,Трек Ведет по Отрасль Тип.
-Track this Delivery Note against any Project,Подписка на Delivery Note против любого проекта
-Track this Sales Order against any Project,Подписка на заказ клиента против любого проекта
-Transaction,Транзакция
-Transaction Date,Сделка Дата
-Transaction not allowed against stopped Production Order {0},Сделка не допускается в отношении остановил производство ордена {0}
-Transfer,Переложить
-Transfer Material,О передаче материала
-Transfer Raw Materials,Трансфер сырье
-Transferred Qty,Переведен Кол-во
-Transportation,Транспортные расходы
-Transporter Info,Transporter информация
-Transporter Name,Transporter Имя
-Transporter lorry number,Число Transporter грузовик
-Travel,Путешествия
-Travel Expenses,Командировочные Pасходы
-Tree Type,Дерево Тип
-Tree of Item Groups.,Дерево товарные группы.
-Tree of finanial Cost Centers.,Дерево finanial центры Стоимость.
-Tree of finanial accounts.,Дерево finanial счетов.
-Trial Balance,Пробный баланс
-Tuesday,Вторник
-Type,Тип
-Type of document to rename.,"Вид документа, переименовать."
-"Type of leaves like casual, sick etc.","Тип листьев, как случайный, больным и т.д."
-Types of Expense Claim.,Виды Expense претензии.
-Types of activities for Time Sheets,Виды деятельности для Время листов
-"Types of employment (permanent, contract, intern etc.).","Виды занятости (постоянная, контракт, стажер и т.д.)."
-UOM Conversion Detail,Единица измерения Преобразование Подробно
-UOM Conversion Details,Единица измерения Детали преобразования
-UOM Conversion Factor,Коэффициент пересчета единицы измерения
-UOM Conversion factor is required in row {0},Фактор Единица измерения преобразования требуется в строке {0}
-UOM Name,Имя единица измерения
-UOM coversion factor required for UOM: {0} in Item: {1},Единица измерения фактором Конверсия требуется для UOM: {0} в пункте: {1}
-Under AMC,Под КУА
-Under Graduate,Под Выпускник
-Under Warranty,Под гарантии
-Unit,Единица
-Unit of Measure,Единица Измерения
-Unit of Measure {0} has been entered more than once in Conversion Factor Table,Единица измерения {0} был введен более чем один раз в таблицу преобразования Factor
-"Unit of measurement of this item (e.g. Kg, Unit, No, Pair).","Единица измерения этого пункта (например, кг, за штуку, нет, Pair)."
-Units/Hour,Единицы / час
-Units/Shifts,Единиц / Сдвиги
-Unpaid,Неоплачено
-Unreconciled Payment Details,Несогласованные Детали компенсации
-Unscheduled,Незапланированный
-Unsecured Loans,Необеспеченных кредитов
-Unstop,Откупоривать
-Unstop Material Request,Unstop Материал Запрос
-Unstop Purchase Order,Unstop Заказ
-Unsubscribed,Отписавшийся
-Update,Обновить
-Update Clearance Date,Обновление просвет Дата
-Update Cost,Обновление Стоимость
-Update Finished Goods,Обновление Готовые изделия
-Update Landed Cost,Обновление посадку стоимость
-Update Series,Серия обновление
-Update Series Number,Обновление Номер серии
-Update Stock,Обновление стока
-Update bank payment dates with journals.,Обновление банк платежные даты с журналов.
-Update clearance date of Journal Entries marked as 'Bank Entry',"Дата обновления оформление Записей в журнале отмечается как «Банк Ваучеры"""
-Updated,Обновлено
-Updated Birthday Reminders,Обновлен День рождения Напоминания
-Upload Attendance,Добавить посещаемости
-Upload Backups to Dropbox,Добавить резервных копий на Dropbox
-Upload Backups to Google Drive,Добавить резервных копий в Google Drive
-Upload HTML,Загрузить HTML
-Upload a .csv file with two columns: the old name and the new name. Max 500 rows.,Загрузить файл CSV с двумя колонками. Старое название и новое имя. Макс 500 строк.
-Upload attendance from a .csv file,Добавить посещаемость от. Файл CSV
-Upload stock balance via csv.,Загрузить складские остатки с помощью CSV.
-Upload your letter head and logo - you can edit them later.,Загрузить письмо голову и логотип - вы можете редактировать их позже.
-Upper Income,Верхний Доход
-Urgent,Важно
-Use Multi-Level BOM,Использование Multi-Level BOM
-Use SSL,Использовать SSL
-Used for Production Plan,Используется для производственного плана
-User,Пользователь
-User ID,ID пользователя
-User ID not set for Employee {0},ID пользователя не установлен для сотрудника {0}
-User Name,Имя пользователя
-User Name or Support Password missing. Please enter and try again.,"Имя или поддержки Пароль пропавшими без вести. Пожалуйста, введите и повторите попытку."
-User Remark,Примечание Пользователь
-User Remark will be added to Auto Remark,Примечание Пользователь будет добавлен в Auto замечания
-User Remarks is mandatory,Пользователь Замечания является обязательным
-User Specific,Удельный Пользователь
-User must always select,Пользователь всегда должен выбирать
-User {0} is already assigned to Employee {1},Пользователь {0} уже назначен сотрудником {1}
-User {0} is disabled,Пользователь {0} отключен
-Username,Имя пользователя
-Users with this role are allowed to create / modify accounting entry before frozen date,Пользователи с этой ролью могут создавать / изменять записи бухгалтерского учета перед замороженной даты
-Users with this role are allowed to set frozen accounts and create / modify accounting entries against frozen accounts,Пользователи с этой ролью могут устанавливать замороженных счетов и создания / изменения бухгалтерских проводок против замороженных счетов
-Utilities,Инженерное оборудование
-Utility Expenses,Коммунальные расходы
-Valid For Territories,Действительно для территорий
-Valid From,Действительно с
-Valid Upto,Действительно До
-Valid for Territories,Действительно для территорий
-Validate,Подтвердить
-Valuation,Оценка
-Valuation Method,Метод оценки
-Valuation Rate,Оценка Оцените
-Valuation Rate required for Item {0},Оценка Оцените требуется для Пункт {0}
-Valuation and Total,Оценка и Всего
-Value,Значение
-Value or Qty,Значение или Кол-во
-Vehicle Dispatch Date,Автомобиль Отправка Дата
-Vehicle No,Автомобиль №
-Venture Capital,Венчурный капитал
-Verified By,Verified By
-View Ledger,Посмотреть Леджер
-View Now,Просмотр сейчас
-Visit report for maintenance call.,Посетите отчет за призыв обслуживания.
-Voucher #,Ваучер #
-Voucher Detail No,Подробности ваучера №
-Voucher Detail Number,Ваучер Деталь Количество
-Voucher ID,ID ваучера
-Voucher No,Ваучер №
-Voucher Type,Ваучер Тип
-Voucher Type and Date,Тип и дата ваучера
-Walk In,Прогулка в
-Warehouse,Склад
-Warehouse Contact Info,Склад Контактная информация
-Warehouse Detail,Склад Подробно
-Warehouse Name,Название склада
-Warehouse and Reference,Склад и справочники
-Warehouse can not be deleted as stock ledger entry exists for this warehouse.,Склад не может быть удален как существует запись складе книга для этого склада.
-Warehouse can only be changed via Stock Entry / Delivery Note / Purchase Receipt,Склад может быть изменен только с помощью со входа / накладной / Покупка получении
-Warehouse cannot be changed for Serial No.,Склад не может быть изменен для серийный номер
-Warehouse is mandatory for stock Item {0} in row {1},Склад является обязательным для складе Пункт {0} в строке {1}
-Warehouse is missing in Purchase Order,Склад в заказе на пропавших без вести
-Warehouse not found in the system,Склад не найден в системе
-Warehouse required for stock Item {0},Склад требуется для складе Пункт {0}
-Warehouse where you are maintaining stock of rejected items,"Склад, где вы работаете запас отклоненных элементов"
-Warehouse {0} can not be deleted as quantity exists for Item {1},Склад {0} не может быть удален как существует количество для Пункт {1}
-Warehouse {0} does not belong to company {1},Склад {0} не принадлежит компания {1}
-Warehouse {0} does not exist,Склад {0} не существует
-Warehouse {0}: Company is mandatory,Склад {0}: Компания является обязательным
-Warehouse {0}: Parent account {1} does not bolong to the company {2},Склад {0}: Родитель счета {1} не Bolong компании {2}
-Warehouse-Wise Stock Balance,Склад-Мудрый со Баланс
-Warehouse-wise Item Reorder,Склад-мудрый Пункт Переупоряд
-Warehouses,Склады
-Warehouses.,Склады.
-Warn,Warn
-Warning: Leave application contains following block dates,Предупреждение: Оставьте приложение содержит следующие даты блок
-Warning: Material Requested Qty is less than Minimum Order Qty,Внимание: Материал просил Кол меньше Минимальное количество заказа
-Warning: Sales Order {0} already exists against same Purchase Order number,Предупреждение: Заказ на продажу {0} уже существует в отношении числа же заказа на
-Warning: System will not check overbilling since amount for Item {0} in {1} is zero,Внимание: Система не будет проверять overbilling с суммы по пункту {0} в {1} равна нулю
-Warranty / AMC Details,Гарантия / АМК Подробнее
-Warranty / AMC Status,Гарантия / АМК Статус
-Warranty Expiry Date,Гарантия срок действия
-Warranty Period (Days),Гарантийный срок (дней)
-Warranty Period (in days),Гарантийный срок (в днях)
-We buy this Item,Мы Купить этот товар
-We sell this Item,Мы продаем этот товар
-Website,Сайт
-Website Description,Описание
-Website Item Group,Сайт Пункт Группа
-Website Item Groups,Сайт Группы товаров
-Website Settings,Настройки сайта
-Website Warehouse,Сайт Склад
-Wednesday,Среда
-Weekly,Еженедельно
-Weekly Off,Еженедельный Выкл
-Weight UOM,Вес Единица измерения
-"Weight is mentioned,\nPlease mention ""Weight UOM"" too","Вес упоминается, \n указать ""Вес UOM"" слишком"
-Weightage,Weightage
-Weightage (%),Weightage (%)
-Welcome,Добро пожаловать
-Welcome to ERPNext. Over the next few minutes we will help you setup your ERPNext account. Try and fill in as much information as you have even if it takes a bit longer. It will save you a lot of time later. Good Luck!,"Добро пожаловать в ERPNext. В течение следующих нескольких минут мы поможем вам настроить ваш аккаунт ERPNext. Попробуйте и заполнить столько информации, сколько у вас есть даже если это займет немного больше времени. Это сэкономит вам много времени спустя. Удачи Вам!"
-Welcome to ERPNext. Please select your language to begin the Setup Wizard.,"Добро пожаловать в ERPNext. Пожалуйста, выберите язык, чтобы запустить мастер установки."
-What does it do?,Что оно делает?
-"When any of the checked transactions are ""Submitted"", an email pop-up automatically opened to send an email to the associated ""Contact"" in that transaction, with the transaction as an attachment. The user may or may not send the email.","Когда любой из проверенных операций ""Представленные"", по электронной почте всплывающее автоматически открывается, чтобы отправить письмо в соответствующий «Контакт» в этой транзакции, с транзакцией в качестве вложения. Пользователь может или не может отправить по электронной почте."
-"When submitted, the system creates difference entries to set the given stock and valuation on this date.","Когда представляется, система создает разница записи установить данную запас и оценки в этот день."
-Where items are stored.,Где элементы хранятся.
-Where manufacturing operations are carried out.,Где производственные операции осуществляются.
-Widowed,Овдовевший
-Will be calculated automatically when you enter the details,Будет рассчитываться автоматически при вводе детали
-Will be updated after Sales Invoice is Submitted.,Будет обновлена после Расходная накладная представляется.
-Will be updated when batched.,Будет обновляться при пакетном.
-Will be updated when billed.,Будет обновляться при счет.
-Wire Transfer,Банковский перевод
-With Operations,С операций
-With Period Closing Entry,С Период закрытия въезда
+"
+Stock Balance,Баланс запасов
+Stock Entries already created for Production Order ,Stock Entries already created for Production Order 
+Stock Entry,Фото Вступление
+Stock Entry Detail,Фото Вступление Подробно
+Stock Expenses,Акции Расходы
+Stock Frozen Upto,Фото Замороженные До
+Stock Ledger,Книга учета акций
+Stock Ledger Entry,Фото со Ledger Entry
+Stock Ledger entries balances updated,Фото со Леджер записей остатки обновляются
+Stock Level,Уровень запасов
+Stock Liabilities,Акции Обязательства
+Stock Projected Qty,Фото со Прогнозируемый Количество
+Stock Queue (FIFO),Фото со Очередь (FIFO)
+Stock Received But Not Billed,"Фото со получен, но не Объявленный"
+Stock Reconcilation Data,Фото со приведению данных
+Stock Reconcilation Template,Фото со приведению шаблона
+Stock Reconciliation,Фото со Примирение
+"Stock Reconciliation can be used to update the stock on a particular date, usually as per physical inventory.","Фото со Примирение может быть использован для обновления запасов на определенную дату, как правило, в соответствии с физической инвентаризации."
+Stock Settings,Акции Настройки
+Stock UOM,Фото со UOM
+Stock UOM Replace Utility,Фото со UOM Заменить Utility
+Stock UOM updatd for Item {0},Фото со UOM updatd по пункту {0}
+Stock Uom,Фото со UoM
+Stock Value,Стоимость акций
+Stock Value Difference,Фото Значение Разница
+Stock balances updated,Акции остатки обновляются
+Stock cannot be updated against Delivery Note {0},Фото не могут быть обновлены против накладной {0}
+Stock entries exist against warehouse {0} cannot re-assign or modify 'Master Name',"Акции записи существуют в отношении склада {0} не может повторно назначить или изменить ""Master Имя '"
+Stock transactions before {0} are frozen,Биржевые операции до {0} заморожены
+Stop,Стоп
+Stop Birthday Reminders,Стоп День рождения Напоминания
+Stop Material Request,Стоп Материал Запрос
+Stop users from making Leave Applications on following days.,Остановить пользователям вносить Leave приложений на последующие дни.
+Stop!,Стоп!
+Stopped,Стоп
+Stopped order cannot be cancelled. Unstop to cancel.,Остановился заказ не может быть отменен. Unstop отменить.
+Stores,Магазины
+Stub,Огрызок
+Sub Assemblies,Sub сборки
+"Sub-currency. For e.g. ""Cent""","Суб-валюты. Для например ""Цент """
+Subcontract,Субподряд
+Subject,Тема
+Submit Salary Slip,Представьте Зарплата Слип
+Submit all salary slips for the above selected criteria,Представьте все промахи зарплаты для указанных выше выбранным критериям
+Submit this Production Order for further processing.,Отправить эту производственного заказа для дальнейшей обработки.
+Submitted,Представленный
+Subsidiary,Филиал
+Successful: ,Successful: 
+Successfully Reconciled,Успешно Примирение
+Suggestions,намеки
+Sunday,Воскресенье
+Supplier,Поставщик
+Supplier (Payable) Account,Поставщик (оплачивается) счета
+Supplier (vendor) name as entered in supplier master,"Поставщик (продавец) имя, как вступил в мастер поставщиком"
+Supplier > Supplier Type,Поставщик> Поставщик Тип
+Supplier Account Head,Поставщик аккаунт руководитель
+Supplier Address,Поставщик Адрес
+Supplier Addresses and Contacts,Поставщик Адреса и контакты
+Supplier Details,Подробная информация о поставщике
+Supplier Intro,Поставщик Введение
+Supplier Invoice Date,Поставщик Дата выставления счета
+Supplier Invoice No,Поставщик Счет Нет
+Supplier Name,Наименование поставщика
+Supplier Naming By,Поставщик Именование По
+Supplier Part Number,Поставщик Номер детали
+Supplier Quotation,Поставщик цитаты
+Supplier Quotation Item,Поставщик Цитата Пункт
+Supplier Reference,Поставщик Ссылка
+Supplier Type,Тип Поставщик
+Supplier Type / Supplier,Тип Поставщик / Поставщик
+Supplier Type master.,Тип Поставщик мастер.
+Supplier Warehouse,Поставщик Склад
+Supplier Warehouse mandatory for sub-contracted Purchase Receipt,Поставщик Склад обязательным для субподрядчиком ТОВАРНЫЙ ЧЕК
+Supplier database.,Поставщик базы данных.
+Supplier master.,Мастер Поставщик.
+Supplier warehouse where you have issued raw materials for sub - contracting,"Поставщик склад, где вы оформили сырье для суб - заказчик"
+Supplier-Wise Sales Analytics,Поставщик-Wise продаж Аналитика
+Support,Самолет поддержки
+Support Analtyics,Поддержка Analtyics
+Support Analytics,Поддержка Аналитика
+Support Email,Поддержка по электронной почте
+Support Email Settings,Поддержка Настройки электронной почты
+Support Password,Поддержка Пароль
+Support Ticket,Техподдержки
+Support queries from customers.,Поддержка запросов от клиентов.
+Symbol,Символ
+Sync Support Mails,Синхронизация Поддержка письма
+Sync with Dropbox,Синхронизация с Dropbox
+Sync with Google Drive,Синхронизация с Google Drive
+System,Система
+System Settings,Настройки системы
+"System User (login) ID. If set, it will become default for all HR forms.","Система Пользователь (Войти) ID. Если установлено, то это станет по умолчанию для всех форм HR."
+TDS (Advertisement),TDS (Реклама)
+TDS (Commission),TDS (Комиссия)
+TDS (Contractor),TDS (Исполнитель)
+TDS (Interest),TDS (Проценты)
+TDS (Rent),TDS (Аренда)
+TDS (Salary),TDS (Зарплата)
+Target  Amount,Целевая сумма
+Target Detail,Цель Подробности
+Target Details,Целевая Подробнее
+Target Details1,Целевая Details1
+Target Distribution,Целевая Распределение
+Target On,Целевая На
+Target Qty,Целевая Кол-во
+Target Warehouse,Целевая Склад
+Target warehouse in row {0} must be same as Production Order,"Целевая склад в строке {0} должно быть таким же, как производственного заказа"
+Target warehouse is mandatory for row {0},Целевая склад является обязательным для ряда {0}
+Task,Задача
+Task Details,Задача Сведения
+Tasks,Задачи
+Tax,Налог
+Tax Amount After Discount Amount,Сумма налога После скидка сумма
+Tax Assets,Налоговые активы
+Tax Category can not be 'Valuation' or 'Valuation and Total' as all items are non-stock items,"Налоговый Категория не может быть ""Оценка"" или ""Оценка и Всего», как все детали, нет в наличии"
+Tax Rate,Размер налога
+Tax and other salary deductions.,Налоговые и иные отчисления заработной платы.
+Tax detail table fetched from item master as a string and stored in this field.Used for Taxes and Charges,Налоговый деталь стол принес от мастера пункт в виде строки и хранятся в этой области. Используется по налогам и сборам
+Tax template for buying transactions.,Налоговый шаблон для покупки сделок.
+Tax template for selling transactions.,Налоговый шаблон для продажи сделок.
+Taxable,Облагаемый налогом
+Taxes,Налоги
+Taxes and Charges,Налоги и сборы
+Taxes and Charges Added,Налоги и сборы Добавил
+Taxes and Charges Added (Company Currency),Налоги и сборы Добавил (Компания Валюта)
+Taxes and Charges Calculation,Налоги и сборы Расчет
+Taxes and Charges Deducted,"Налоги, которые вычитаются"
+Taxes and Charges Deducted (Company Currency),"Налоги, которые вычитаются (Компания Валюта)"
+Taxes and Charges Total,Налоги и сборы Всего
+Taxes and Charges Total (Company Currency),Налоги и сборы Всего (Компания Валюта)
+Technology,Технология
+Telecommunications,Телекоммуникации
+Telephone Expenses,Телефон Расходы
+Television,Телевидение
+Template,Шаблон
+Template for performance appraisals.,Шаблон для аттестации.
+Template of terms or contract.,Шаблон терминов или договором.
+Temporary Accounts (Assets),Временные счета (активы)
+Temporary Accounts (Liabilities),Временные счета (обязательства)
+Temporary Assets,Временные Активы
+Temporary Liabilities,Временные Обязательства
+Term Details,Срочные Подробнее
+Terms,Термины
+Terms and Conditions,Правила и условия
+Terms and Conditions Content,Условия Содержимое
+Terms and Conditions Details,Условия Подробности
+Terms and Conditions Template,Условия шаблона
+Terms and Conditions1,Сроки и условиях1
+Terretory,Terretory
+Territory,Территория
+Territory / Customer,Область / клиентов
+Territory Manager,Territory Manager
+Territory Name,Территория Имя
+Territory Target Variance Item Group-Wise,Территория Целевая Разница Пункт Группа Мудрого
+Territory Targets,Территория Цели
+Test,Тест
+Test Email Id,Тест электронный идентификатор
+Test the Newsletter,Проверьте бюллетень
+The BOM which will be replaced,"В спецификации, которые будут заменены"
+The First User: You,Первый пользователя: Вы
+"The Item that represents the Package. This Item must have ""Is Stock Item"" as ""No"" and ""Is Sales Item"" as ""Yes""","Пункт, который представляет пакет. Этот элемент, должно быть, ""Является фонда Пункт"" а ""Нет"" и ""является продажа товара"", как ""Да"""
+The Organization,Организация
+"The account head under Liability, in which Profit/Loss will be booked","Счет голову под ответственности, в котором Прибыль / убыток будут забронированы"
+The date on which next invoice will be generated. It is generated on submit.,"Дата, на которую будет сгенерирован следующий счет-фактура. Он создается на представить."
+The date on which recurring invoice will be stop,"Дата, на которую повторяющихся счет будет остановить"
+"The day of the month on which auto invoice will be generated e.g. 05, 28 etc ","The day of the month on which auto invoice will be generated e.g. 05, 28 etc "
+The day(s) on which you are applying for leave are holiday. You need not apply for leave.,"День (дни), на котором вы подаете заявление на отпуск, отпуск. Вам не нужно обратиться за разрешением."
+The first Leave Approver in the list will be set as the default Leave Approver,Оставить утверждающий в списке будет установлен по умолчанию Оставить утверждающего
+The first user will become the System Manager (you can change that later).,Первый пользователь станет System Manager (вы можете изменить это позже).
+The gross weight of the package. Usually net weight + packaging material weight. (for print),Общий вес пакета. Обычно вес нетто + упаковочный материал вес. (Для печати)
+The name of your company for which you are setting up this system.,"Название вашей компании, для которой вы настраиваете эту систему."
+The net weight of this package. (calculated automatically as sum of net weight of items),Чистый вес этого пакета. (Автоматический расчет суммы чистой вес деталей)
+The new BOM after replacement,Новая спецификация после замены
+The rate at which Bill Currency is converted into company's base currency,"Скорость, с которой Билл валюта конвертируется в базовую валюту компании"
+The unique id for tracking all recurring invoices. It is generated on submit.,Уникальный идентификатор для отслеживания все повторяющиеся счетов-фактур. Он создается на представить.
+"Then Pricing Rules are filtered out based on Customer, Customer Group, Territory, Supplier, Supplier Type, Campaign, Sales Partner etc.","Тогда ценообразование Правила отфильтровываются на основе Заказчика, Группа клиентов, Территория, поставщиков, Тип Поставщик, Кампания, Партнеры по сбыту и т.д."
+There are more holidays than working days this month.,"Есть больше праздников, чем рабочих дней в этом месяце."
+"There can only be one Shipping Rule Condition with 0 or blank value for ""To Value""","Там может быть только один Правило Начальные с 0 или пустое значение для ""To Размер"""
+There is not enough leave balance for Leave Type {0},Существует не хватает отпуск баланс для отпуске Тип {0}
+There is nothing to edit.,"Там нет ничего, чтобы изменить."
+There was an error. One probable reason could be that you haven't saved the form. Please contact support@erpnext.com if the problem persists.,"Был ошибка. Один вероятной причиной может быть то, что вы не сохранили форму. Пожалуйста, свяжитесь с support@erpnext.com если проблема не устранена."
+There were errors.,Были ошибки.
+This Currency is disabled. Enable to use in transactions,Это валют отключена. Включить для использования в операции
+This Leave Application is pending approval. Only the Leave Apporver can update status.,Это оставьте заявку ожидает одобрения. Только Оставить Apporver можете обновить статус.
+This Time Log Batch has been billed.,Это Пакетная Время Лог был объявлен.
+This Time Log Batch has been cancelled.,Это Пакетная Время Лог был отменен.
+This Time Log conflicts with {0},Это время входа в противоречии с {0}
+This format is used if country specific format is not found,"Этот формат используется, если конкретный формат страна не найден"
+This is a root account and cannot be edited.,Это корень счета и не могут быть изменены.
+This is a root customer group and cannot be edited.,Это корневая группа клиентов и не могут быть изменены.
+This is a root item group and cannot be edited.,Это корень группу товаров и не могут быть изменены.
+This is a root sales person and cannot be edited.,Это корень продавец и не могут быть изменены.
+This is a root territory and cannot be edited.,Это корень территории и не могут быть изменены.
+This is an example website auto-generated from ERPNext,Это пример сайт автоматически сгенерированный из ERPNext
+This is the number of the last created transaction with this prefix,Это число последнего созданного сделки с этим префиксом
+This will be used for setting rule in HR module,Эта информация будет использоваться для установки правило в модуле HR
+Thread HTML,Тема HTML
+Thursday,Четверг
+Time Log,Журнал учета времени
+Time Log Batch,Время входа Пакетный
+Time Log Batch Detail,Время входа Пакетная Подробно
+Time Log Batch Details,Время Log Пакетные Подробнее
+Time Log Batch {0} must be 'Submitted',Время входа Пакетная {0} должен быть 'Представленные'
+Time Log Status must be Submitted.,Время входа Статус должен быть представлен.
+Time Log for tasks.,Время входа для задач.
+Time Log is not billable,Время входа не оплачиваемое
+Time Log {0} must be 'Submitted',Время входа {0} должен быть 'Представленные'
+Time Zone,Часовой Пояс
+Time Zones,Часовые пояса
+Time and Budget,Время и бюджет
+Time at which items were delivered from warehouse,"Момент, в который предметы были доставлены со склада"
+Time at which materials were received,"Момент, в который были получены материалы"
+Title,Заголовок
+Titles for print templates e.g. Proforma Invoice.,"Титулы для шаблонов печати, например, счет-проформа."
+To,До
+To Currency,В валюту
+To Date,Чтобы Дата
+To Date should be same as From Date for Half Day leave,"Чтобы Дата должна быть такой же, как С даты в течение половины дня отпуска"
+To Date should be within the Fiscal Year. Assuming To Date = {0},Чтобы Дата должна быть в пределах финансового года. Предполагая To Date = {0}
+To Discuss,Для Обсудить
+To Do List,Список задач
+To Package No.,Для пакета №
+To Produce,Чтобы продукты
+To Time,Чтобы время
+To Value,Произвести оценку
+To Warehouse,Для Склад
+"To add child nodes, explore tree and click on the node under which you want to add more nodes.","Чтобы добавить дочерние узлы, изучить дерево и нажмите на узле, при которых вы хотите добавить больше узлов."
+"To assign this issue, use the ""Assign"" button in the sidebar.","Чтобы назначить эту проблему, используйте кнопку ""Назначить"" в боковой панели."
+To create a Bank Account,Для создания банковского счета
+To create a Tax Account,Чтобы создать налоговый учет
+"To create an Account Head under a different company, select the company and save customer.","Чтобы зарегистрироваться голову под другую компанию, выбрать компанию и сохранить клиента."
+To date cannot be before from date,На сегодняшний день не может быть раньше от даты
+To enable <b>Point of Sale</b> features,Чтобы включить <b> Точки продаж </ B> особенности
+To enable <b>Point of Sale</b> view,Чтобы включить <b> Точки продаж </ B> зрения
+To get Item Group in details table,Чтобы получить группу товаров в детали таблице
+"To include tax in row {0} in Item rate, taxes in rows {1} must also be included","Для учета налога в строке {0} в размере Item, налоги в строках должны быть также включены {1}"
+"To merge, following properties must be same for both items","Чтобы объединить, следующие свойства должны быть одинаковыми для обоих пунктов"
+"To not apply Pricing Rule in a particular transaction, all applicable Pricing Rules should be disabled.","Чтобы не применяются Цены правило в конкретной сделки, все применимые правила ценообразования должны быть отключены."
+"To set this Fiscal Year as Default, click on 'Set as Default'","Для установки в этом финансовом году, как по умолчанию, нажмите на кнопку ""Установить по умолчанию"""
+To track any installation or commissioning related work after sales,Чтобы отслеживать любые установки или ввода соответствующей работы после продаж
+"To track brand name in the following documents Delivery Note, Opportunity, Material Request, Item, Purchase Order, Purchase Voucher, Purchaser Receipt, Quotation, Sales Invoice, Sales BOM, Sales Order, Serial No","Для отслеживания бренд в следующих документах накладной, редкая возможность, Material запрос, Пункт, Заказа, ЧЕКОМ, Покупателя получения, цитаты, счет-фактура, в продаже спецификации, заказ клиента, серийный номер"
+To track item in sales and purchase documents based on their serial nos. This is can also used to track warranty details of the product.,Чтобы отслеживать пункт в купли-продажи документов по их серийных NOS. Это также может использоваться для отслеживания гарантийные детали продукта.
+To track items in sales and purchase documents with batch nos<br><b>Preferred Industry: Chemicals etc</b>,Для отслеживания элементов в покупки и продажи документы с пакетной н.у.к <br> <b> Популярные промышленности: Химическая и т.д. </ B>
+To track items using barcode. You will be able to enter items in Delivery Note and Sales Invoice by scanning barcode of item.,"Чтобы отслеживать предметы, используя штрих-код. Вы сможете ввести элементы в накладной и счет-фактуру путем сканирования штрих-кода товара."
+Too many columns. Export the report and print it using a spreadsheet application.,Слишком много столбцов. Экспорт отчета и распечатать его с помощью приложения электронной таблицы.
+Tools,Инструментарий
+Total,Общая сумма
+Total ({0}),Всего ({0})
+Total Advance,Всего Advance
+Total Amount,Общая сумма
+Total Amount To Pay,Общая сумма платить
+Total Amount in Words,Общая сумма в словах
+Total Billing This Year: ,Total Billing This Year: 
+Total Characters,Персонажей
+Total Claimed Amount,Всего заявленной суммы
+Total Commission,Всего комиссия
+Total Cost,Общая стоимость
+Total Credit,Всего очков
+Total Debit,Всего Дебет
+Total Debit must be equal to Total Credit. The difference is {0},"Всего Дебет должна быть равна общей выработке. Разница в том, {0}"
+Total Deduction,Всего Вычет
+Total Earning,Всего Заработок
+Total Experience,Суммарный опыт
+Total Hours,Общее количество часов
+Total Hours (Expected),Общее количество часов (ожидаемый)
+Total Invoiced Amount,Всего Сумма по счетам
+Total Leave Days,Всего Оставить дней
+Total Leaves Allocated,Всего Листья Выделенные
+Total Message(s),Всего сообщений (ы)
+Total Operating Cost,Общие эксплуатационные расходы
+Total Points,Всего очков
+Total Raw Material Cost,Общая стоимость Сырье
+Total Sanctioned Amount,Всего Санкционированный Количество
+Total Score (Out of 5),Всего рейтинг (из 5)
+Total Tax (Company Currency),Общая сумма налога (Компания Валюта)
+Total Taxes and Charges,Всего Налоги и сборы
+Total Taxes and Charges (Company Currency),Всего Налоги и сборы (Компания Валюты)
+Total allocated percentage for sales team should be 100,Всего выделено процент для отдела продаж должен быть 100
+Total amount of invoices received from suppliers during the digest period,"Общая сумма счетов-фактур, полученных от поставщиков в период дайджест"
+Total amount of invoices sent to the customer during the digest period,"Общая сумма счетов, отправленных заказчику в период дайджест"
+Total cannot be zero,Всего не может быть нулевым
+Total in words,Всего в словах
+Total points for all goals should be 100. It is {0},Общее количество очков для всех целей должна быть 100. Это {0}
+Total valuation for manufactured or repacked item(s) can not be less than total valuation of raw materials,"Всего оценка для выпускаемой или перепакованы пункт (ы) не может быть меньше, чем общая оценка сырья"
+Total weightage assigned should be 100%. It is {0},Всего Weightage назначен должна быть 100%. Это {0}
+Totals,Всего:
+Track Leads by Industry Type.,Трек Ведет по Отрасль Тип.
+Track this Delivery Note against any Project,Подписка на Delivery Note против любого проекта
+Track this Sales Order against any Project,Подписка на заказ клиента против любого проекта
+Transaction,Транзакция
+Transaction Date,Сделка Дата
+Transaction not allowed against stopped Production Order {0},Сделка не допускается в отношении остановил производство ордена {0}
+Transfer,Переложить
+Transfer Material,О передаче материала
+Transfer Raw Materials,Трансфер сырье
+Transferred Qty,Переведен Кол-во
+Transportation,Транспортные расходы
+Transporter Info,Transporter информация
+Transporter Name,Transporter Имя
+Transporter lorry number,Число Transporter грузовик
+Travel,Путешествия
+Travel Expenses,Командировочные Pасходы
+Tree Type,Дерево Тип
+Tree of Item Groups.,Дерево товарные группы.
+Tree of finanial Cost Centers.,Дерево finanial центры Стоимость.
+Tree of finanial accounts.,Дерево finanial счетов.
+Trial Balance,Пробный баланс
+Tuesday,Вторник
+Type,Тип
+Type of document to rename.,"Вид документа, переименовать."
+"Type of leaves like casual, sick etc.","Тип листьев, как случайный, больным и т.д."
+Types of Expense Claim.,Виды Expense претензии.
+Types of activities for Time Sheets,Виды деятельности для Время листов
+"Types of employment (permanent, contract, intern etc.).","Виды занятости (постоянная, контракт, стажер и т.д.)."
+UOM Conversion Detail,Единица измерения Преобразование Подробно
+UOM Conversion Details,Единица измерения Детали преобразования
+UOM Conversion Factor,Коэффициент пересчета единицы измерения
+UOM Conversion factor is required in row {0},Фактор Единица измерения преобразования требуется в строке {0}
+UOM Name,Имя единица измерения
+UOM coversion factor required for UOM: {0} in Item: {1},Единица измерения фактором Конверсия требуется для UOM: {0} в пункте: {1}
+Under AMC,Под КУА
+Under Graduate,Под Выпускник
+Under Warranty,Под гарантии
+Unit,Единица
+Unit of Measure,Единица Измерения
+Unit of Measure {0} has been entered more than once in Conversion Factor Table,Единица измерения {0} был введен более чем один раз в таблицу преобразования Factor
+"Unit of measurement of this item (e.g. Kg, Unit, No, Pair).","Единица измерения этого пункта (например, кг, за штуку, нет, Pair)."
+Units/Hour,Единицы / час
+Units/Shifts,Единиц / Сдвиги
+Unpaid,Неоплачено
+Unreconciled Payment Details,Несогласованные Детали компенсации
+Unscheduled,Незапланированный
+Unsecured Loans,Необеспеченных кредитов
+Unstop,Откупоривать
+Unstop Material Request,Unstop Материал Запрос
+Unstop Purchase Order,Unstop Заказ
+Unsubscribed,Отписавшийся
+Update,Обновить
+Update Clearance Date,Обновление просвет Дата
+Update Cost,Обновление Стоимость
+Update Finished Goods,Обновление Готовые изделия
+Update Landed Cost,Обновление посадку стоимость
+Update Series,Серия обновление
+Update Series Number,Обновление Номер серии
+Update Stock,Обновление стока
+Update bank payment dates with journals.,Обновление банк платежные даты с журналов.
+Update clearance date of Journal Entries marked as 'Bank Vouchers',"Дата обновления оформление Записей в журнале отмечается как «Банк Ваучеры"""
+Updated,Обновлено
+Updated Birthday Reminders,Обновлен День рождения Напоминания
+Upload Attendance,Добавить посещаемости
+Upload Backups to Dropbox,Добавить резервных копий на Dropbox
+Upload Backups to Google Drive,Добавить резервных копий в Google Drive
+Upload HTML,Загрузить HTML
+Upload a .csv file with two columns: the old name and the new name. Max 500 rows.,Загрузить файл CSV с двумя колонками. Старое название и новое имя. Макс 500 строк.
+Upload attendance from a .csv file,Добавить посещаемость от. Файл CSV
+Upload stock balance via csv.,Загрузить складские остатки с помощью CSV.
+Upload your letter head and logo - you can edit them later.,Загрузить письмо голову и логотип - вы можете редактировать их позже.
+Upper Income,Верхний Доход
+Urgent,Важно
+Use Multi-Level BOM,Использование Multi-Level BOM
+Use SSL,Использовать SSL
+Used for Production Plan,Используется для производственного плана
+User,Пользователь
+User ID,ID пользователя
+User ID not set for Employee {0},ID пользователя не установлен для сотрудника {0}
+User Name,Имя пользователя
+User Name or Support Password missing. Please enter and try again.,"Имя или поддержки Пароль пропавшими без вести. Пожалуйста, введите и повторите попытку."
+User Remark,Примечание Пользователь
+User Remark will be added to Auto Remark,Примечание Пользователь будет добавлен в Auto замечания
+User Remarks is mandatory,Пользователь Замечания является обязательным
+User Specific,Удельный Пользователь
+User must always select,Пользователь всегда должен выбирать
+User {0} is already assigned to Employee {1},Пользователь {0} уже назначен сотрудником {1}
+User {0} is disabled,Пользователь {0} отключен
+Username,Имя пользователя
+Users with this role are allowed to create / modify accounting entry before frozen date,Пользователи с этой ролью могут создавать / изменять записи бухгалтерского учета перед замороженной даты
+Users with this role are allowed to set frozen accounts and create / modify accounting entries against frozen accounts,Пользователи с этой ролью могут устанавливать замороженных счетов и создания / изменения бухгалтерских проводок против замороженных счетов
+Utilities,Инженерное оборудование
+Utility Expenses,Коммунальные расходы
+Valid For Territories,Действительно для территорий
+Valid From,Действительно с
+Valid Upto,Действительно До
+Valid for Territories,Действительно для территорий
+Validate,Подтвердить
+Valuation,Оценка
+Valuation Method,Метод оценки
+Valuation Rate,Оценка Оцените
+Valuation Rate required for Item {0},Оценка Оцените требуется для Пункт {0}
+Valuation and Total,Оценка и Всего
+Value,Значение
+Value or Qty,Значение или Кол-во
+Vehicle Dispatch Date,Автомобиль Отправка Дата
+Vehicle No,Автомобиль №
+Venture Capital,Венчурный капитал
+Verified By,Verified By
+View Ledger,Посмотреть Леджер
+View Now,Просмотр сейчас
+Visit report for maintenance call.,Посетите отчет за призыв обслуживания.
+Voucher #,Ваучер #
+Voucher Detail No,Подробности ваучера №
+Voucher Detail Number,Ваучер Деталь Количество
+Voucher ID,ID ваучера
+Voucher No,Ваучер №
+Voucher Type,Ваучер Тип
+Voucher Type and Date,Тип и дата ваучера
+Walk In,Прогулка в
+Warehouse,Склад
+Warehouse Contact Info,Склад Контактная информация
+Warehouse Detail,Склад Подробно
+Warehouse Name,Название склада
+Warehouse and Reference,Склад и справочники
+Warehouse can not be deleted as stock ledger entry exists for this warehouse.,Склад не может быть удален как существует запись складе книга для этого склада.
+Warehouse can only be changed via Stock Entry / Delivery Note / Purchase Receipt,Склад может быть изменен только с помощью со входа / накладной / Покупка получении
+Warehouse cannot be changed for Serial No.,Склад не может быть изменен для серийный номер
+Warehouse is mandatory for stock Item {0} in row {1},Склад является обязательным для складе Пункт {0} в строке {1}
+Warehouse is missing in Purchase Order,Склад в заказе на пропавших без вести
+Warehouse not found in the system,Склад не найден в системе
+Warehouse required for stock Item {0},Склад требуется для складе Пункт {0}
+Warehouse where you are maintaining stock of rejected items,"Склад, где вы работаете запас отклоненных элементов"
+Warehouse {0} can not be deleted as quantity exists for Item {1},Склад {0} не может быть удален как существует количество для Пункт {1}
+Warehouse {0} does not belong to company {1},Склад {0} не принадлежит компания {1}
+Warehouse {0} does not exist,Склад {0} не существует
+Warehouse {0}: Company is mandatory,Склад {0}: Компания является обязательным
+Warehouse {0}: Parent account {1} does not bolong to the company {2},Склад {0}: Родитель счета {1} не Bolong компании {2}
+Warehouse-Wise Stock Balance,Склад-Мудрый со Баланс
+Warehouse-wise Item Reorder,Склад-мудрый Пункт Переупоряд
+Warehouses,Склады
+Warehouses.,Склады.
+Warn,Warn
+Warning: Leave application contains following block dates,Предупреждение: Оставьте приложение содержит следующие даты блок
+Warning: Material Requested Qty is less than Minimum Order Qty,Внимание: Материал просил Кол меньше Минимальное количество заказа
+Warning: Sales Order {0} already exists against same Purchase Order number,Предупреждение: Заказ на продажу {0} уже существует в отношении числа же заказа на
+Warning: System will not check overbilling since amount for Item {0} in {1} is zero,Внимание: Система не будет проверять overbilling с суммы по пункту {0} в {1} равна нулю
+Warranty / AMC Details,Гарантия / АМК Подробнее
+Warranty / AMC Status,Гарантия / АМК Статус
+Warranty Expiry Date,Гарантия срок действия
+Warranty Period (Days),Гарантийный срок (дней)
+Warranty Period (in days),Гарантийный срок (в днях)
+We buy this Item,Мы Купить этот товар
+We sell this Item,Мы продаем этот товар
+Website,Сайт
+Website Description,Описание
+Website Item Group,Сайт Пункт Группа
+Website Item Groups,Сайт Группы товаров
+Website Settings,Настройки сайта
+Website Warehouse,Сайт Склад
+Wednesday,Среда
+Weekly,Еженедельно
+Weekly Off,Еженедельный Выкл
+Weight UOM,Вес Единица измерения
+"Weight is mentioned,\nPlease mention ""Weight UOM"" too","Вес упоминается, \n указать ""Вес UOM"" слишком"
+Weightage,Weightage
+Weightage (%),Weightage (%)
+Welcome,Добро пожаловать
+Welcome to ERPNext. Over the next few minutes we will help you setup your ERPNext account. Try and fill in as much information as you have even if it takes a bit longer. It will save you a lot of time later. Good Luck!,"Добро пожаловать в ERPNext. В течение следующих нескольких минут мы поможем вам настроить ваш аккаунт ERPNext. Попробуйте и заполнить столько информации, сколько у вас есть даже если это займет немного больше времени. Это сэкономит вам много времени спустя. Удачи Вам!"
+Welcome to ERPNext. Please select your language to begin the Setup Wizard.,"Добро пожаловать в ERPNext. Пожалуйста, выберите язык, чтобы запустить мастер установки."
+What does it do?,Что оно делает?
+"When any of the checked transactions are ""Submitted"", an email pop-up automatically opened to send an email to the associated ""Contact"" in that transaction, with the transaction as an attachment. The user may or may not send the email.","Когда любой из проверенных операций ""Представленные"", по электронной почте всплывающее автоматически открывается, чтобы отправить письмо в соответствующий «Контакт» в этой транзакции, с транзакцией в качестве вложения. Пользователь может или не может отправить по электронной почте."
+"When submitted, the system creates difference entries to set the given stock and valuation on this date.","Когда представляется, система создает разница записи установить данную запас и оценки в этот день."
+Where items are stored.,Где элементы хранятся.
+Where manufacturing operations are carried out.,Где производственные операции осуществляются.
+Widowed,Овдовевший
+Will be calculated automatically when you enter the details,Будет рассчитываться автоматически при вводе детали
+Will be updated after Sales Invoice is Submitted.,Будет обновлена после Расходная накладная представляется.
+Will be updated when batched.,Будет обновляться при пакетном.
+Will be updated when billed.,Будет обновляться при счет.
+Wire Transfer,Банковский перевод
+With Operations,С операций
+With Period Closing Entry,С Период закрытия въезда
 Work Details,"Подробности работы
-"
-Work Done,Сделано
-Work In Progress,Работа продолжается
-Work-in-Progress Warehouse,Работа-в-Прогресс Склад
-Work-in-Progress Warehouse is required before Submit,Работа-в-Прогресс Склад требуется перед Отправить
-Working,Работающий
-Working Days,В рабочие дни
-Workstation,Рабочая станция
-Workstation Name,Имя рабочей станции
-Write Off Account,Списание счет
-Write Off Amount,Списание Количество
-Write Off Amount <=,Списание Сумма <=
-Write Off Based On,Списание на основе
-Write Off Cost Center,Списание МВЗ
-Write Off Outstanding Amount,Списание суммы задолженности
-Write Off Entry,Списание ваучер
-Wrong Template: Unable to find head row.,Неправильный Шаблон: Не удается найти голову строку.
-Year,Год
-Year Closed,Год закрыт
-Year End Date,Дата окончания года
-Year Name,Имя года
-Year Start Date,Дата начала года
-Year of Passing,Год Passing
-Yearly,Ежегодно
-Yes,Да
-You are not authorized to add or update entries before {0},"Вы не авторизованы, чтобы добавить или обновить записи до {0}"
-You are not authorized to set Frozen value,"Вы не авторизованы, чтобы установить Frozen значение"
-You are the Expense Approver for this record. Please Update the 'Status' and Save,Вы расходов утверждающий для этой записи. Пожалуйста Обновите 'Status' и сохранить
-You are the Leave Approver for this record. Please Update the 'Status' and Save,Вы Оставить утверждающий для этой записи. Пожалуйста Обновите 'Status' и сохранить
-You can enter any date manually,Вы можете ввести любую дату вручную
-You can enter the minimum quantity of this item to be ordered.,Вы можете ввести минимальное количество этого пункта заказывается.
-You can not change rate if BOM mentioned agianst any item,"Вы не можете изменить скорость, если спецификации упоминается agianst любого элемента"
-You can not enter both Delivery Note No and Sales Invoice No. Please enter any one.,"не Вы не можете войти как Delivery Note Нет и Расходная накладная номер Пожалуйста, введите любой."
-You can not enter current voucher in 'Against Journal Entry' column,"Вы не можете ввести текущий ваучер в ""Против Journal ваучер 'колонке"
-You can set Default Bank Account in Company master,Вы можете установить по умолчанию банковский счет в мастер компании
-You can start by selecting backup frequency and granting access for sync,Вы можете начать с выбора частоты резервного копирования и предоставления доступа для синхронизации
-You can submit this Stock Reconciliation.,Вы можете представить эту Stock примирения.
-You can update either Quantity or Valuation Rate or both.,Вы можете обновить либо Количество или оценка Оценить или обоих.
-You cannot credit and debit same account at the same time,Вы не можете кредитные и дебетовые же учетную запись в то же время
-You have entered duplicate items. Please rectify and try again.,"Вы ввели повторяющихся элементов. Пожалуйста, исправить и попробовать еще раз."
-You may need to update: {0},"Возможно, вам придется обновить: {0}"
-You must Save the form before proceeding,"Вы должны Сохраните форму, прежде чем приступить"
-Your Customer's TAX registration numbers (if applicable) or any general information,Регистрационные номера Налог вашего клиента (если применимо) или любой общая информация
-Your Customers,Ваши клиенты
-Your Login Id,Ваш Логин ID
-Your Products or Services,Ваши продукты или услуги
-Your Suppliers,Ваши Поставщики
-Your email address,Ваш адрес электронной почты
-Your financial year begins on,Ваш финансовый год начинается
-Your financial year ends on,Ваш финансовый год заканчивается
-Your sales person who will contact the customer in future,"Ваш продавец, который свяжется с клиентом в будущем"
-Your sales person will get a reminder on this date to contact the customer,"Ваш продавец получит напоминание в этот день, чтобы связаться с клиентом"
-Your setup is complete. Refreshing...,Установка завершена. Обновление...
-Your support email id - must be a valid email - this is where your emails will come!,Ваша поддержка электронный идентификатор - должен быть действительный адрес электронной почты - это где ваши письма придет!
-[Error],[Ошибка]
-[Select],[Выберите]
-`Freeze Stocks Older Than` should be smaller than %d days.,`Мораторий Акции старше` должен быть меньше% D дней.
-and,и
-are not allowed.,не разрешено.
-assigned by,присвоенный
-cannot be greater than 100,"не может быть больше, чем 100"
-"e.g. ""Build tools for builders""","например ""Построить инструменты для строителей """
-"e.g. ""MC""","например ""MC """
-"e.g. ""My Company LLC""","например ""Моя компания ООО """
-e.g. 5,"например, 5"
-"e.g. Bank, Cash, Credit Card","например банк, наличные, кредитная карта"
-"e.g. Kg, Unit, Nos, m","например кг, единицы, Нос, м"
-e.g. VAT,"например, НДС"
-eg. Cheque Number,например. Чек Количество
-example: Next Day Shipping,пример: Следующий день доставка
-lft,LFT
-old_parent,old_parent
-rgt,полк
-subject,тема
-to,им
-website page link,сайт ссылку
-{0} '{1}' not in Fiscal Year {2},{0} '{1}' не в финансовом году {2}
-{0} Credit limit {0} crossed,{0} Кредитный лимит {0} пересек
-{0} Serial Numbers required for Item {0}. Only {0} provided.,"{0} Серийные номера, необходимые для Пункт {0}. Только {0} предусмотрено."
-{0} budget for Account {1} against Cost Center {2} will exceed by {3},{0} бюджет на счет {1} против МВЗ {2} будет превышать {3}
-{0} can not be negative,{0} не может быть отрицательным
-{0} created,{0} создан
-{0} does not belong to Company {1},{0} не принадлежит компании {1}
-{0} entered twice in Item Tax,{0} вводится дважды в пункт налоге
-{0} is an invalid email address in 'Notification Email Address',"{0} является недопустимым адрес электронной почты в ""Notification адрес электронной почты"""
-{0} is mandatory,{0} является обязательным
-{0} is mandatory for Item {1},{0} является обязательным для п. {1}
-{0} is mandatory. Maybe Currency Exchange record is not created for {1} to {2}.,"{0} является обязательным. Может быть, Обмен валюты запись не создана для {1} по {2}."
-{0} is not a stock Item,{0} не является акционерным Пункт
-{0} is not a valid Batch Number for Item {1},{0} не является допустимым номер партии по пункту {1}
-{0} is not a valid Leave Approver. Removing row #{1}.,{0} не является допустимым Оставить утверждающий. Удаление строки # {1}.
-{0} is not a valid email id,{0} не является допустимым ID E-mail
-{0} is now the default Fiscal Year. Please refresh your browser for the change to take effect.,"{0} теперь используется по умолчанию финансовый год. Пожалуйста, обновите страницу в браузере, чтобы изменения вступили в силу."
-{0} is required,{0} требуется
-{0} must be a Purchased or Sub-Contracted Item in row {1},{0} должен быть куплены или субподрядчиком Пункт в строке {1}
-{0} must be reduced by {1} or you should increase overflow tolerance,{0} должен быть уменьшен на {1} или вы должны увеличить толерантность переполнения
-{0} must have role 'Leave Approver',"{0} должен иметь роль ""Оставить утверждающего '"
-{0} valid serial nos for Item {1},{0} действительные серийные NOS для Пункт {1}
-{0} {1} against Bill {2} dated {3},{0} {1} против Билла {2} от {3}
-{0} {1} against Invoice {2},{0} {1} против Invoice {2}
-{0} {1} has already been submitted,{0} {1} уже представлен
-{0} {1} has been modified. Please refresh.,{0} {1} был изменен. Обновите.
-{0} {1} is not submitted,{0} {1} не представлено
-{0} {1} must be submitted,{0} {1} должны быть представлены
-{0} {1} not in any Fiscal Year,{0} {1} не в любом финансовом году
-{0} {1} status is 'Stopped',"{0} {1} статус ""Остановлен"""
-{0} {1} status is Stopped,{0} {1} положение остановлен
-{0} {1} status is Unstopped,{0} {1} статус отверзутся
-{0} {1}: Cost Center is mandatory for Item {2},{0} {1}: МВЗ является обязательным для п. {2}
-{0}: {1} not found in Invoice Details table,{0} {1} не найден в счете-фактуре таблице
-"<a href=""#Sales Browser/Customer Group"">Add / Edit</a>","<a href=""#Sales Browser/Customer Group""> Добавить / Изменить </>"
-"<a href=""#Sales Browser/Territory"">Add / Edit</a>","<a href=""#Sales Browser/Territory""> Добавить / Изменить </>"
-Billed,Объявленный
-Company,Организация
-Currency is required for Price List {0},Валюта необходима для Прейскурантом {0}
-Default Customer Group,По умолчанию Группа клиентов
-Default Territory,По умолчанию Территория
-Delivered,Доставлено
-Enable Shopping Cart,Включить Корзина
-Go ahead and add something to your cart.,Идем дальше и добавить что-то в корзину.
-Hey! Go ahead and add an address,16.35 Эй! Идем дальше и добавить адрес
-Invalid Billing Address,Неверный Адрес для выставления счета
-Invalid Shipping Address,Неверный адрес пересылки
-Missing Currency Exchange Rates for {0},Отсутствует валютный курс для {0}
-Name is required,Имя обязательно
-Not Allowed,Не разрешены
-Paid,Оплачено
-Partially Billed,Частично Объявленный
-Partially Delivered,Частично Поставляются
-Please specify a Price List which is valid for Territory,"Пожалуйста, сформулируйте прайс-лист, который действителен для территории"
-Please specify currency in Company,"Пожалуйста, сформулируйте валюту в компании"
-Please write something,"Пожалуйста, напишите что-нибудь"
-Please write something in subject and message!,"Пожалуйста, напишите что-нибудь в тему и текст сообщения!"
-Price List,Прайс-лист
-Price List not configured.,Прайс-лист не настроен.
-Quotation Series,Цитата серии
-Shipping Rule,Правило Доставка
-Shopping Cart,Корзина
-Shopping Cart Price List,Корзина Прайс-лист
-Shopping Cart Price Lists,Корзина Прайс-листы
-Shopping Cart Settings,Корзина Настройки
-Shopping Cart Shipping Rule,Корзина Правило Доставка
-Shopping Cart Shipping Rules,Корзина Правила Доставка
-Shopping Cart Taxes and Charges Master,Корзина Налоги и сборы Мастер
-Shopping Cart Taxes and Charges Masters,Налоги Корзина Торговые и сборы Мастера
-Something went wrong!,Что-то пошло не так!
-Something went wrong.,Что-то пошло не так.
-Tax Master,Налоговый Мастер
-To Pay,Платить
-Updated,Обновлено
-You are not allowed to reply to this ticket.,Вы не можете отвечать на этот билет.
-You need to be logged in to view your cart.,"Вы должны войти в систему, чтобы просмотреть свою корзину."
-You need to enable Shopping Cart,Вам необходимо включить Корзина
-{0} cannot be purchased using Shopping Cart,{0} не может быть приобретен с помощью Корзина
-{0} is required,{0} требуется
-{0} {1} has a common territory {2},{0} {1} имеет общую территорию {2}
+"
+Work Done,Сделано
+Work In Progress,Работа продолжается
+Work-in-Progress Warehouse,Работа-в-Прогресс Склад
+Work-in-Progress Warehouse is required before Submit,Работа-в-Прогресс Склад требуется перед Отправить
+Working,Работающий
+Working Days,В рабочие дни
+Workstation,Рабочая станция
+Workstation Name,Имя рабочей станции
+Write Off Account,Списание счет
+Write Off Amount,Списание Количество
+Write Off Amount <=,Списание Сумма <=
+Write Off Based On,Списание на основе
+Write Off Cost Center,Списание МВЗ
+Write Off Outstanding Amount,Списание суммы задолженности
+Write Off Voucher,Списание ваучер
+Wrong Template: Unable to find head row.,Неправильный Шаблон: Не удается найти голову строку.
+Year,Год
+Year Closed,Год закрыт
+Year End Date,Дата окончания года
+Year Name,Имя года
+Year Start Date,Дата начала года
+Year of Passing,Год Passing
+Yearly,Ежегодно
+Yes,Да
+You are not authorized to add or update entries before {0},"Вы не авторизованы, чтобы добавить или обновить записи до {0}"
+You are not authorized to set Frozen value,"Вы не авторизованы, чтобы установить Frozen значение"
+You are the Expense Approver for this record. Please Update the 'Status' and Save,Вы расходов утверждающий для этой записи. Пожалуйста Обновите 'Status' и сохранить
+You are the Leave Approver for this record. Please Update the 'Status' and Save,Вы Оставить утверждающий для этой записи. Пожалуйста Обновите 'Status' и сохранить
+You can enter any date manually,Вы можете ввести любую дату вручную
+You can enter the minimum quantity of this item to be ordered.,Вы можете ввести минимальное количество этого пункта заказывается.
+You can not change rate if BOM mentioned agianst any item,"Вы не можете изменить скорость, если спецификации упоминается agianst любого элемента"
+You can not enter both Delivery Note No and Sales Invoice No. Please enter any one.,"не Вы не можете войти как Delivery Note Нет и Расходная накладная номер Пожалуйста, введите любой."
+You can not enter current voucher in 'Against Journal Voucher' column,"Вы не можете ввести текущий ваучер в ""Против Journal ваучер 'колонке"
+You can set Default Bank Account in Company master,Вы можете установить по умолчанию банковский счет в мастер компании
+You can start by selecting backup frequency and granting access for sync,Вы можете начать с выбора частоты резервного копирования и предоставления доступа для синхронизации
+You can submit this Stock Reconciliation.,Вы можете представить эту Stock примирения.
+You can update either Quantity or Valuation Rate or both.,Вы можете обновить либо Количество или оценка Оценить или обоих.
+You cannot credit and debit same account at the same time,Вы не можете кредитные и дебетовые же учетную запись в то же время
+You have entered duplicate items. Please rectify and try again.,"Вы ввели повторяющихся элементов. Пожалуйста, исправить и попробовать еще раз."
+You may need to update: {0},"Возможно, вам придется обновить: {0}"
+You must Save the form before proceeding,"Вы должны Сохраните форму, прежде чем приступить"
+Your Customer's TAX registration numbers (if applicable) or any general information,Регистрационные номера Налог вашего клиента (если применимо) или любой общая информация
+Your Customers,Ваши клиенты
+Your Login Id,Ваш Логин ID
+Your Products or Services,Ваши продукты или услуги
+Your Suppliers,Ваши Поставщики
+Your email address,Ваш адрес электронной почты
+Your financial year begins on,Ваш финансовый год начинается
+Your financial year ends on,Ваш финансовый год заканчивается
+Your sales person who will contact the customer in future,"Ваш продавец, который свяжется с клиентом в будущем"
+Your sales person will get a reminder on this date to contact the customer,"Ваш продавец получит напоминание в этот день, чтобы связаться с клиентом"
+Your setup is complete. Refreshing...,Установка завершена. Обновление...
+Your support email id - must be a valid email - this is where your emails will come!,Ваша поддержка электронный идентификатор - должен быть действительный адрес электронной почты - это где ваши письма придет!
+[Error],[Ошибка]
+[Select],[Выберите]
+`Freeze Stocks Older Than` should be smaller than %d days.,`Мораторий Акции старше` должен быть меньше% D дней.
+and,и
+are not allowed.,не разрешено.
+assigned by,присвоенный
+cannot be greater than 100,"не может быть больше, чем 100"
+"e.g. ""Build tools for builders""","например ""Построить инструменты для строителей """
+"e.g. ""MC""","например ""MC """
+"e.g. ""My Company LLC""","например ""Моя компания ООО """
+e.g. 5,"например, 5"
+"e.g. Bank, Cash, Credit Card","например банк, наличные, кредитная карта"
+"e.g. Kg, Unit, Nos, m","например кг, единицы, Нос, м"
+e.g. VAT,"например, НДС"
+eg. Cheque Number,например. Чек Количество
+example: Next Day Shipping,пример: Следующий день доставка
+lft,LFT
+old_parent,old_parent
+rgt,полк
+subject,тема
+to,им
+website page link,сайт ссылку
+{0} '{1}' not in Fiscal Year {2},{0} '{1}' не в финансовом году {2}
+{0} Credit limit {0} crossed,{0} Кредитный лимит {0} пересек
+{0} Serial Numbers required for Item {0}. Only {0} provided.,"{0} Серийные номера, необходимые для Пункт {0}. Только {0} предусмотрено."
+{0} budget for Account {1} against Cost Center {2} will exceed by {3},{0} бюджет на счет {1} против МВЗ {2} будет превышать {3}
+{0} can not be negative,{0} не может быть отрицательным
+{0} created,{0} создан
+{0} does not belong to Company {1},{0} не принадлежит компании {1}
+{0} entered twice in Item Tax,{0} вводится дважды в пункт налоге
+{0} is an invalid email address in 'Notification Email Address',"{0} является недопустимым адрес электронной почты в ""Notification адрес электронной почты"""
+{0} is mandatory,{0} является обязательным
+{0} is mandatory for Item {1},{0} является обязательным для п. {1}
+{0} is mandatory. Maybe Currency Exchange record is not created for {1} to {2}.,"{0} является обязательным. Может быть, Обмен валюты запись не создана для {1} по {2}."
+{0} is not a stock Item,{0} не является акционерным Пункт
+{0} is not a valid Batch Number for Item {1},{0} не является допустимым номер партии по пункту {1}
+{0} is not a valid Leave Approver. Removing row #{1}.,{0} не является допустимым Оставить утверждающий. Удаление строки # {1}.
+{0} is not a valid email id,{0} не является допустимым ID E-mail
+{0} is now the default Fiscal Year. Please refresh your browser for the change to take effect.,"{0} теперь используется по умолчанию финансовый год. Пожалуйста, обновите страницу в браузере, чтобы изменения вступили в силу."
+{0} is required,{0} требуется
+{0} must be a Purchased or Sub-Contracted Item in row {1},{0} должен быть куплены или субподрядчиком Пункт в строке {1}
+{0} must be reduced by {1} or you should increase overflow tolerance,{0} должен быть уменьшен на {1} или вы должны увеличить толерантность переполнения
+{0} must have role 'Leave Approver',"{0} должен иметь роль ""Оставить утверждающего '"
+{0} valid serial nos for Item {1},{0} действительные серийные NOS для Пункт {1}
+{0} {1} against Bill {2} dated {3},{0} {1} против Билла {2} от {3}
+{0} {1} against Invoice {2},{0} {1} против Invoice {2}
+{0} {1} has already been submitted,{0} {1} уже представлен
+{0} {1} has been modified. Please refresh.,{0} {1} был изменен. Обновите.
+{0} {1} is not submitted,{0} {1} не представлено
+{0} {1} must be submitted,{0} {1} должны быть представлены
+{0} {1} not in any Fiscal Year,{0} {1} не в любом финансовом году
+{0} {1} status is 'Stopped',"{0} {1} статус ""Остановлен"""
+{0} {1} status is Stopped,{0} {1} положение остановлен
+{0} {1} status is Unstopped,{0} {1} статус отверзутся
+{0} {1}: Cost Center is mandatory for Item {2},{0} {1}: МВЗ является обязательным для п. {2}
+{0}: {1} not found in Invoice Details table,{0} {1} не найден в счете-фактуре таблице