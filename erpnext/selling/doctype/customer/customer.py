# Copyright (c) 2015, Frappe Technologies Pvt. Ltd. and Contributors
# License: GNU General Public License v3. See license.txt

from __future__ import unicode_literals
import frappe
import json
from frappe.model.naming import set_name_by_naming_series
from frappe import _, msgprint
import frappe.defaults
from frappe.utils import flt, cint, cstr, today, get_formatted_email
from frappe.desk.reportview import build_match_conditions, get_filters_cond
from erpnext.utilities.transaction_base import TransactionBase
from erpnext.accounts.party import validate_party_accounts, get_dashboard_info, get_timeline_data # keep this
from frappe.contacts.address_and_contact import load_address_and_contact, delete_contact_and_address
from frappe.model.rename_doc import update_linked_doctypes
from frappe.model.mapper import get_mapped_doc
from frappe.utils.user import get_users_with_role


class Customer(TransactionBase):
	def get_feed(self):
		return self.customer_name

	def onload(self):
		"""Load address and contacts in `__onload`"""
		load_address_and_contact(self)
		self.load_dashboard_info()

	def load_dashboard_info(self):
		info = get_dashboard_info(self.doctype, self.name, self.loyalty_program)
		self.set_onload('dashboard_info', info)

	def autoname(self):
		cust_master_name = frappe.defaults.get_global_default('cust_master_name')
		if cust_master_name == 'Customer Name':
			self.name = self.get_customer_name()
		else:
			set_name_by_naming_series(self)

	def get_customer_name(self):
		if frappe.db.get_value("Customer", self.customer_name):
			count = frappe.db.sql("""select ifnull(MAX(CAST(SUBSTRING_INDEX(name, ' ', -1) AS UNSIGNED)), 0) from tabCustomer
				 where name like %s""", "%{0} - %".format(self.customer_name), as_list=1)[0][0]
			count = cint(count) + 1
			return "{0} - {1}".format(self.customer_name, cstr(count))

		return self.customer_name

	def after_insert(self):
		'''If customer created from Lead, update customer id in quotations, opportunities'''
		self.update_lead_status()

	def validate(self):
		self.flags.is_new_doc = self.is_new()
		self.flags.old_lead = self.lead_name
		validate_party_accounts(self)
		self.validate_credit_limit_on_change()
		self.set_loyalty_program()
		self.check_customer_group_change()
		self.validate_default_bank_account()
		self.validate_internal_customer()

		# set loyalty program tier
		if frappe.db.exists('Customer', self.name):
			customer = frappe.get_doc('Customer', self.name)
			if self.loyalty_program == customer.loyalty_program and not self.loyalty_program_tier:
				self.loyalty_program_tier = customer.loyalty_program_tier

		if self.sales_team:
			if sum([member.allocated_percentage or 0 for member in self.sales_team]) != 100:
				frappe.throw(_("Total contribution percentage should be equal to 100"))

	def check_customer_group_change(self):
		frappe.flags.customer_group_changed = False

		if not self.get('__islocal'):
			if self.customer_group != frappe.db.get_value('Customer', self.name, 'customer_group'):
				frappe.flags.customer_group_changed = True

	def validate_default_bank_account(self):
		if self.default_bank_account:
			is_company_account = frappe.db.get_value('Bank Account', self.default_bank_account, 'is_company_account')
			if not is_company_account:
				frappe.throw(_("{0} is not a company bank account").format(frappe.bold(self.default_bank_account)))

	def validate_internal_customer(self):
		if self.is_internal_customer and frappe.db.get_value('Customer', {"represents_company": self.represents_company}, "name"):
			frappe.throw(_("Internal Customer for company {0} already exists").format(
				frappe.bold(self.represents_company)))

	def on_update(self):
		self.validate_name_with_customer_group()
		self.create_primary_contact()
		self.create_primary_address()

		if self.flags.old_lead != self.lead_name:
			self.update_lead_status()

		if self.flags.is_new_doc:
			self.create_lead_address_contact()

		self.update_customer_groups()

	def update_customer_groups(self):
		ignore_doctypes = ["Lead", "Opportunity", "POS Profile", "Tax Rule", "Pricing Rule"]
		if frappe.flags.customer_group_changed:
			update_linked_doctypes('Customer', self.name, 'Customer Group',
				self.customer_group, ignore_doctypes)

	def create_primary_contact(self):
		if not self.customer_primary_contact and not self.lead_name:
			if self.mobile_no or self.email_id:
				contact = make_contact(self)
				self.db_set('customer_primary_contact', contact.name)
				self.db_set('mobile_no', self.mobile_no)
				self.db_set('email_id', self.email_id)

	def create_primary_address(self):
		if self.flags.is_new_doc and self.get('address_line1'):
			make_address(self)

	def update_lead_status(self):
		'''If Customer created from Lead, update lead status to "Converted"
		update Customer link in Quotation, Opportunity'''
		if self.lead_name:
			frappe.db.set_value('Lead', self.lead_name, 'status', 'Converted', update_modified=False)

	def create_lead_address_contact(self):
		if self.lead_name:
			# assign lead address to customer (if already not set)
			address_names = frappe.get_all('Dynamic Link', filters={
								"parenttype":"Address",
								"link_doctype":"Lead",
								"link_name":self.lead_name
							}, fields=["parent as name"])

			for address_name in address_names:
				address = frappe.get_doc('Address', address_name.get('name'))
				if not address.has_link('Customer', self.name):
					address.append('links', dict(link_doctype='Customer', link_name=self.name))
					address.save(ignore_permissions=self.flags.ignore_permissions)

			lead = frappe.db.get_value("Lead", self.lead_name, ["organization_lead", "lead_name", "email_id", "phone", "mobile_no", "gender", "salutation"], as_dict=True)

			if not lead.lead_name:
				frappe.throw(_("Please mention the Lead Name in Lead {0}").format(self.lead_name))

			if lead.organization_lead:
				contact_names = frappe.get_all('Dynamic Link', filters={
									"parenttype":"Contact",
									"link_doctype":"Lead",
									"link_name":self.lead_name
								}, fields=["parent as name"])

				for contact_name in contact_names:
					contact = frappe.get_doc('Contact', contact_name.get('name'))
					if not contact.has_link('Customer', self.name):
						contact.append('links', dict(link_doctype='Customer', link_name=self.name))
						contact.save(ignore_permissions=self.flags.ignore_permissions)

			else:
				lead.lead_name = lead.lead_name.lstrip().split(" ")
				lead.first_name = lead.lead_name[0]
				lead.last_name = " ".join(lead.lead_name[1:])

				# create contact from lead
				contact = frappe.new_doc('Contact')
				contact.first_name = lead.first_name
				contact.last_name = lead.last_name
				contact.gender = lead.gender
				contact.salutation = lead.salutation
				contact.email_id = lead.email_id
				contact.phone = lead.phone
				contact.mobile_no = lead.mobile_no
				contact.is_primary_contact = 1
				contact.append('links', dict(link_doctype='Customer', link_name=self.name))
				if lead.email_id:
					contact.append('email_ids', dict(email_id=lead.email_id, is_primary=1))
				if lead.mobile_no:
					contact.append('phone_nos', dict(phone=lead.mobile_no, is_primary_mobile_no=1))
				contact.flags.ignore_permissions = self.flags.ignore_permissions
				contact.autoname()
				if not frappe.db.exists("Contact", contact.name):
					contact.insert()

	def validate_name_with_customer_group(self):
		if frappe.db.exists("Customer Group", self.name):
			frappe.throw(_("A Customer Group exists with same name please change the Customer name or rename the Customer Group"), frappe.NameError)

	def validate_credit_limit_on_change(self):
		if self.get("__islocal") or not self.credit_limits:
			return

		past_credit_limits = [d.credit_limit
			for d in frappe.db.get_all("Customer Credit Limit", filters={'parent': self.name}, fields=["credit_limit"], order_by="company")]

		current_credit_limits = [d.credit_limit for d in sorted(self.credit_limits, key=lambda k: k.company)]

		if past_credit_limits == current_credit_limits:
			return

		company_record = []
		for limit in self.credit_limits:
			if limit.company in company_record:
				frappe.throw(_("Credit limit is already defined for the Company {0}").format(limit.company, self.name))
			else:
				company_record.append(limit.company)

			outstanding_amt = get_customer_outstanding(self.name, limit.company)
			if flt(limit.credit_limit) < outstanding_amt:
				frappe.throw(_("""New credit limit is less than current outstanding amount for the customer. Credit limit has to be atleast {0}""").format(outstanding_amt))

	def on_trash(self):
		if self.customer_primary_contact:
			frappe.db.sql("""update `tabCustomer`
				set customer_primary_contact=null, mobile_no=null, email_id=null
				where name=%s""", self.name)

		delete_contact_and_address('Customer', self.name)
		if self.lead_name:
			frappe.db.sql("update `tabLead` set status='Interested' where name=%s", self.lead_name)

	def after_rename(self, olddn, newdn, merge=False):
		if frappe.defaults.get_global_default('cust_master_name') == 'Customer Name':
			frappe.db.set(self, "customer_name", newdn)

	def set_loyalty_program(self):
		if self.loyalty_program: return
		loyalty_program = get_loyalty_programs(self)
		if not loyalty_program: return
		if len(loyalty_program) == 1:
			self.loyalty_program = loyalty_program[0]
		else:
			frappe.msgprint(_("Multiple Loyalty Program found for the Customer. Please select manually."))

	def create_onboarding_docs(self, args):
		defaults = frappe.defaults.get_defaults()
		company = defaults.get('company') or \
			frappe.db.get_single_value('Global Defaults', 'default_company')

		for i in range(1, args.get('max_count')):
			customer = args.get('customer_name_' + str(i))
			if customer:
				try:
					doc = frappe.get_doc({
						'doctype': self.doctype,
						'customer_name': customer,
						'customer_type': 'Company',
						'customer_group': _('Commercial'),
						'territory': defaults.get('country'),
						'company': company
					}).insert()

					if args.get('customer_email_' + str(i)):
						create_contact(customer, self.doctype,
							doc.name, args.get("customer_email_" + str(i)))
				except frappe.NameError:
					pass

def create_contact(contact, party_type, party, email):
	"""Create contact based on given contact name"""
	contact = contact.split(' ')

	contact = frappe.get_doc({
		'doctype': 'Contact',
		'first_name': contact[0],
		'last_name': len(contact) > 1 and contact[1] or ""
	})
	contact.append('email_ids', dict(email_id=email, is_primary=1))
	contact.append('links', dict(link_doctype=party_type, link_name=party))
	contact.insert()

@frappe.whitelist()
def make_quotation(source_name, target_doc=None):

	def set_missing_values(source, target):
		_set_missing_values(source, target)

	target_doc = get_mapped_doc("Customer", source_name,
		{"Customer": {
			"doctype": "Quotation",
			"field_map": {
				"name":"party_name"
			}
		}}, target_doc, set_missing_values)

	target_doc.quotation_to = "Customer"
	target_doc.run_method("set_missing_values")
	target_doc.run_method("set_other_charges")
	target_doc.run_method("calculate_taxes_and_totals")

	price_list, currency = frappe.db.get_value("Customer", {'name': source_name}, ['default_price_list', 'default_currency'])
	if price_list:
		target_doc.selling_price_list = price_list
	if currency:
		target_doc.currency = currency

	return target_doc

@frappe.whitelist()
def make_opportunity(source_name, target_doc=None):
	def set_missing_values(source, target):
		_set_missing_values(source, target)

	target_doc = get_mapped_doc("Customer", source_name,
		{"Customer": {
			"doctype": "Opportunity",
			"field_map": {
				"name": "party_name",
				"doctype": "opportunity_from",
			}
		}}, target_doc, set_missing_values)

	return target_doc

def _set_missing_values(source, target):
	address = frappe.get_all('Dynamic Link', {
			'link_doctype': source.doctype,
			'link_name': source.name,
			'parenttype': 'Address',
		}, ['parent'], limit=1)

	contact = frappe.get_all('Dynamic Link', {
			'link_doctype': source.doctype,
			'link_name': source.name,
			'parenttype': 'Contact',
		}, ['parent'], limit=1)

	if address:
		target.customer_address = address[0].parent

	if contact:
		target.contact_person = contact[0].parent

@frappe.whitelist()
def get_loyalty_programs(doc):
	''' returns applicable loyalty programs for a customer '''
	from frappe.desk.treeview import get_children

	lp_details = []
	loyalty_programs = frappe.get_all("Loyalty Program",
		fields=["name", "customer_group", "customer_territory"],
		filters={"auto_opt_in": 1, "from_date": ["<=", today()],
			"ifnull(to_date, '2500-01-01')": [">=", today()]})

	for loyalty_program in loyalty_programs:
		customer_groups = [d.value for d in get_children("Customer Group", loyalty_program.customer_group)] + [loyalty_program.customer_group]
		customer_territories = [d.value for d in get_children("Territory", loyalty_program.customer_territory)] + [loyalty_program.customer_territory]

		if (not loyalty_program.customer_group or doc.customer_group in customer_groups)\
			and (not loyalty_program.customer_territory or doc.territory in customer_territories):
			lp_details.append(loyalty_program.name)

	return lp_details

@frappe.whitelist()
@frappe.validate_and_sanitize_search_inputs
def get_customer_list(doctype, txt, searchfield, start, page_len, filters=None):
	from erpnext.controllers.queries import get_fields
	fields = ["name", "customer_name", "customer_group", "territory"]

	if frappe.db.get_default("cust_master_name") == "Customer Name":
		fields = ["name", "customer_group", "territory"]

	fields = get_fields("Customer", fields)

	match_conditions = build_match_conditions("Customer")
	match_conditions = "and {}".format(match_conditions) if match_conditions else ""

	if filters:
		filter_conditions = get_filters_cond(doctype, filters, [])
		match_conditions += "{}".format(filter_conditions)

	return frappe.db.sql("""
		select %s
		from `tabCustomer`
		where docstatus < 2
			and (%s like %s or customer_name like %s)
			{match_conditions}
		order by
			case when name like %s then 0 else 1 end,
			case when customer_name like %s then 0 else 1 end,
			name, customer_name limit %s, %s
		""".format(match_conditions=match_conditions) % (", ".join(fields), searchfield, "%s", "%s", "%s", "%s", "%s", "%s"),
		("%%%s%%" % txt, "%%%s%%" % txt, "%%%s%%" % txt, "%%%s%%" % txt, start, page_len))


def check_credit_limit(customer, company, ignore_outstanding_sales_order=False, extra_amount=0):
	customer_outstanding = get_customer_outstanding(customer, company, ignore_outstanding_sales_order)
	if extra_amount > 0:
		customer_outstanding += flt(extra_amount)

	credit_limit = get_credit_limit(customer, company)
	if credit_limit > 0 and flt(customer_outstanding) > credit_limit:
		msgprint(_("Credit limit has been crossed for customer {0} ({1}/{2})")
			.format(customer, customer_outstanding, credit_limit))

		# If not authorized person raise exception
		credit_controller_role = frappe.db.get_single_value('Accounts Settings', 'credit_controller')
		if not credit_controller_role or credit_controller_role not in frappe.get_roles():
			# form a list of emails for the credit controller users
			credit_controller_users = get_users_with_role(credit_controller_role or "Sales Master Manager")

			# form a list of emails and names to show to the user
			credit_controller_users_formatted = [get_formatted_email(user).replace("<", "(").replace(">", ")") for user in credit_controller_users]
			if not credit_controller_users_formatted:
<<<<<<< HEAD
				frappe.throw(_("Please contact your administrator to extend the credit limits for {0}.").format(customer))
=======
				frappe.throw(_("Please contact your administrator to extend the credit limits for {0}.".format(customer)))
>>>>>>> 610eb508

			message = """Please contact any of the following users to extend the credit limits for {0}:
				<br><br><ul><li>{1}</li></ul>""".format(customer, '<li>'.join(credit_controller_users_formatted))

			# if the current user does not have permissions to override credit limit,
			# prompt them to send out an email to the controller users
			frappe.msgprint(message,
				title="Notify",
				raise_exception=1,
				primary_action={
					'label': 'Send Email',
					'server_action': 'erpnext.selling.doctype.customer.customer.send_emails',
					'args': {
						'customer': customer,
						'customer_outstanding': customer_outstanding,
						'credit_limit': credit_limit,
						'credit_controller_users_list': credit_controller_users
					}
				}
			)

@frappe.whitelist()
def send_emails(args):
	args = json.loads(args)
	subject = (_("Credit limit reached for customer {0}").format(args.get('customer')))
	message = (_("Credit limit has been crossed for customer {0} ({1}/{2})")
			.format(args.get('customer'), args.get('customer_outstanding'), args.get('credit_limit')))
	frappe.sendmail(recipients=args.get('credit_controller_users_list'), subject=subject, message=message)

def get_customer_outstanding(customer, company, ignore_outstanding_sales_order=False, cost_center=None):
	# Outstanding based on GL Entries

	cond = ""
	if cost_center:
		lft, rgt = frappe.get_cached_value("Cost Center",
			cost_center, ['lft', 'rgt'])

		cond = """ and cost_center in (select name from `tabCost Center` where
			lft >= {0} and rgt <= {1})""".format(lft, rgt)

	outstanding_based_on_gle = frappe.db.sql("""
		select sum(debit) - sum(credit)
		from `tabGL Entry` where party_type = 'Customer'
		and party = %s and company=%s {0}""".format(cond), (customer, company))

	outstanding_based_on_gle = flt(outstanding_based_on_gle[0][0]) if outstanding_based_on_gle else 0

	# Outstanding based on Sales Order
	outstanding_based_on_so = 0.0

	# if credit limit check is bypassed at sales order level,
	# we should not consider outstanding Sales Orders, when customer credit balance report is run
	if not ignore_outstanding_sales_order:
		outstanding_based_on_so = frappe.db.sql("""
			select sum(base_grand_total*(100 - per_billed)/100)
			from `tabSales Order`
			where customer=%s and docstatus = 1 and company=%s
			and per_billed < 100 and status != 'Closed'""", (customer, company))

		outstanding_based_on_so = flt(outstanding_based_on_so[0][0]) if outstanding_based_on_so else 0.0

	# Outstanding based on Delivery Note, which are not created against Sales Order
	unmarked_delivery_note_items = frappe.db.sql("""select
			dn_item.name, dn_item.amount, dn.base_net_total, dn.base_grand_total
		from `tabDelivery Note` dn, `tabDelivery Note Item` dn_item
		where
			dn.name = dn_item.parent
			and dn.customer=%s and dn.company=%s
			and dn.docstatus = 1 and dn.status not in ('Closed', 'Stopped')
			and ifnull(dn_item.against_sales_order, '') = ''
			and ifnull(dn_item.against_sales_invoice, '') = ''
		""", (customer, company), as_dict=True)

	outstanding_based_on_dn = 0.0

	for dn_item in unmarked_delivery_note_items:
		si_amount = frappe.db.sql("""select sum(amount)
			from `tabSales Invoice Item`
			where dn_detail = %s and docstatus = 1""", dn_item.name)[0][0]

		if flt(dn_item.amount) > flt(si_amount) and dn_item.base_net_total:
			outstanding_based_on_dn += ((flt(dn_item.amount) - flt(si_amount)) \
				/ dn_item.base_net_total) * dn_item.base_grand_total

	return outstanding_based_on_gle + outstanding_based_on_so + outstanding_based_on_dn


def get_credit_limit(customer, company):
	credit_limit = None

	if customer:
		credit_limit = frappe.db.get_value("Customer Credit Limit",
			{'parent': customer, 'parenttype': 'Customer', 'company': company}, 'credit_limit')

		if not credit_limit:
			customer_group = frappe.get_cached_value("Customer", customer, 'customer_group')
			credit_limit = frappe.db.get_value("Customer Credit Limit",
				{'parent': customer_group, 'parenttype': 'Customer Group', 'company': company}, 'credit_limit')

	if not credit_limit:
		credit_limit = frappe.get_cached_value('Company',  company,  "credit_limit")

	return flt(credit_limit)

def make_contact(args, is_primary_contact=1):
	contact = frappe.get_doc({
		'doctype': 'Contact',
		'first_name': args.get('name'),
		'is_primary_contact': is_primary_contact,
		'links': [{
			'link_doctype': args.get('doctype'),
			'link_name': args.get('name')
		}]
	})
	if args.get('email_id'):
		contact.add_email(args.get('email_id'), is_primary=True)
	if args.get('mobile_no'):
		contact.add_phone(args.get('mobile_no'), is_primary_mobile_no=True)
	contact.insert()

	return contact

def make_address(args, is_primary_address=1):
	reqd_fields = []
	for field in ['city', 'country']:
		if not args.get(field):
			reqd_fields.append( '<li>' + field.title() + '</li>')

	if reqd_fields:
		msg = _("Following fields are mandatory to create address:")
		frappe.throw("{0} <br><br> <ul>{1}</ul>".format(msg, '\n'.join(reqd_fields)),
			title = _("Missing Values Required"))

	address = frappe.get_doc({
		'doctype': 'Address',
		'address_title': args.get('name'),
		'address_line1': args.get('address_line1'),
		'address_line2': args.get('address_line2'),
		'city': args.get('city'),
		'state': args.get('state'),
		'pincode': args.get('pincode'),
		'country': args.get('country'),
		'links': [{
			'link_doctype': args.get('doctype'),
			'link_name': args.get('name')
		}]
	}).insert()

	return address

@frappe.whitelist()
@frappe.validate_and_sanitize_search_inputs
def get_customer_primary_contact(doctype, txt, searchfield, start, page_len, filters):
	customer = filters.get('customer')
	return frappe.db.sql("""
		select `tabContact`.name from `tabContact`, `tabDynamic Link`
			where `tabContact`.name = `tabDynamic Link`.parent and `tabDynamic Link`.link_name = %(customer)s
			and `tabDynamic Link`.link_doctype = 'Customer'
			and `tabContact`.name like %(txt)s
		""", {
			'customer': customer,
			'txt': '%%%s%%' % txt
		})<|MERGE_RESOLUTION|>--- conflicted
+++ resolved
@@ -404,11 +404,7 @@
 			# form a list of emails and names to show to the user
 			credit_controller_users_formatted = [get_formatted_email(user).replace("<", "(").replace(">", ")") for user in credit_controller_users]
 			if not credit_controller_users_formatted:
-<<<<<<< HEAD
 				frappe.throw(_("Please contact your administrator to extend the credit limits for {0}.").format(customer))
-=======
-				frappe.throw(_("Please contact your administrator to extend the credit limits for {0}.".format(customer)))
->>>>>>> 610eb508
 
 			message = """Please contact any of the following users to extend the credit limits for {0}:
 				<br><br><ul><li>{1}</li></ul>""".format(customer, '<li>'.join(credit_controller_users_formatted))
