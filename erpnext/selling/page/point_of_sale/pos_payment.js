--- conflicted
+++ resolved
@@ -166,21 +166,12 @@
 				request_button.removeClass('btn-default').addClass('btn-primary');
 			} else {
 				request_button.removeClass('btn-primary').addClass('btn-default');
-<<<<<<< HEAD
-      		}
-    	});
-
-		this.setup_listener_for_payments();
-
-		this.$payment_modes.on('click', '.shortcut', function(e) {
-=======
       }
     });
 
 		this.setup_listener_for_payments();
 
 		this.$payment_modes.on('click', '.shortcut', () => {
->>>>>>> b5792872
 			const value = $(this).attr('data-value');
 			me.selected_mode.set_value(value);
 		});
