--- conflicted
+++ resolved
@@ -238,17 +238,9 @@
 				get_frm: () => this.frm,
 
 				cart_item_clicked: (item_code, batch_no, uom) => {
-<<<<<<< HEAD
-					const item_row = this.frm.doc.items.find(
-						i => i.item_code === item_code
-							&& i.uom === uom
-							&& (!batch_no || (batch_no && i.batch_no === batch_no))
-					);
-=======
 					const search_field = batch_no ? 'batch_no' : 'item_code';
 					const search_value = batch_no || item_code;
 					const item_row = this.frm.doc.items.find(i => i[search_field] === search_value && i.uom === uom);
->>>>>>> 989c853e
 					this.item_details.toggle_item_details_section(item_row);
 				},
 
