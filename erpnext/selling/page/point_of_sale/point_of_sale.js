/* global Clusterize */
frappe.provide('erpnext.pos');

frappe.pages['point-of-sale'].on_page_load = function(wrapper) {
	frappe.ui.make_app_page({
		parent: wrapper,
		title: 'Point of Sale',
		single_column: true
	});

	frappe.db.get_value('POS Settings', {name: 'POS Settings'}, 'is_online', (r) => {
		if (r && !cint(r.use_pos_in_offline_mode)) {
			// online
			wrapper.pos = new erpnext.pos.PointOfSale(wrapper);
			window.cur_pos = wrapper.pos;
		} else {
			// offline
			frappe.flags.is_offline = true;
			frappe.set_route('pos');
		}
	});
};

frappe.pages['point-of-sale'].refresh = function(wrapper) {
	if (wrapper.pos) {
		wrapper.pos.make_new_invoice();
	}

	if (frappe.flags.is_offline) {
		frappe.set_route('pos');
	}
}

erpnext.pos.PointOfSale = class PointOfSale {
	constructor(wrapper) {
		this.wrapper = $(wrapper).find('.layout-main-section');
		this.page = wrapper.page;

		const assets = [
			'assets/erpnext/js/pos/clusterize.js',
			'assets/erpnext/css/pos.css'
		];

		frappe.require(assets, () => {
			this.make();
		});
	}

	make() {
		return frappe.run_serially([
			() => frappe.dom.freeze(),
			() => {
				this.prepare_dom();
				this.prepare_menu();
				this.set_online_status();
			},
			() => this.setup_company(),
			() => this.make_new_invoice(),
			() => {
				frappe.dom.unfreeze();
			},
			() => this.page.set_title(__('Point of Sale'))
		]);
	}

	set_online_status() {
		this.connection_status = false;
		this.page.set_indicator(__("Offline"), "grey");
		frappe.call({
			method: "frappe.handler.ping",
			callback: r => {
				if (r.message) {
					this.connection_status = true;
					this.page.set_indicator(__("Online"), "green");
				}
			}
		});
	}

	prepare_dom() {
		this.wrapper.append(`
			<div class="pos">
				<section class="cart-container">

				</section>
				<section class="item-container">

				</section>
			</div>
		`);
	}

	make_cart() {
		this.cart = new POSCart({
			frm: this.frm,
			wrapper: this.wrapper.find('.cart-container'),
			events: {
				on_customer_change: (customer) => this.frm.set_value('customer', customer),
				on_field_change: (item_code, field, value, batch_no) => {
					this.update_item_in_cart(item_code, field, value, batch_no);
				},
				on_numpad: (value) => {
					if (value == 'Pay') {
						if (!this.payment) {
							this.make_payment_modal();
						} else {
							this.frm.doc.payments.map(p => {
								this.payment.dialog.set_value(p.mode_of_payment, p.amount);
							});

							this.payment.set_title();
						}
						this.payment.open_modal();
					}
				},
				on_select_change: () => {
					this.cart.numpad.set_inactive();
					this.set_form_action();
				},
				get_item_details: (item_code) => {
					return this.items.get(item_code);
				}
			}
		});
	}

	toggle_editing(flag) {
		let disabled;
		if (flag !== undefined) {
			disabled = !flag;
		} else {
			disabled = this.frm.doc.docstatus == 1 ? true: false;
		}
		const pointer_events = disabled ? 'none' : 'inherit';

		this.wrapper.find('input, button, select').prop("disabled", disabled);
		this.wrapper.find('.number-pad-container').toggleClass("hide", disabled);

		this.wrapper.find('.cart-container').css('pointer-events', pointer_events);
		this.wrapper.find('.item-container').css('pointer-events', pointer_events);

		this.page.clear_actions();
	}

	make_items() {
		this.items = new POSItems({
			wrapper: this.wrapper.find('.item-container'),
			frm: this.frm,
			events: {
				update_cart: (item, field, value) => {
					if(!this.frm.doc.customer) {
						frappe.throw(__('Please select a customer'));
					}
					this.update_item_in_cart(item, field, value);
					this.cart && this.cart.unselect_all();
				}
			}
		});
	}

	update_item_in_cart(item_code, field='qty', value=1, batch_no) {
		frappe.dom.freeze();
		if(this.cart.exists(item_code, batch_no)) {
			const search_field = batch_no ? 'batch_no' : 'item_code';
			const search_value = batch_no || item_code;
			const item = this.frm.doc.items.find(i => i[search_field] === search_value);
			frappe.flags.hide_serial_batch_dialog = false;

			if (typeof value === 'string' && !in_list(['serial_no', 'batch_no'], field)) {
				// value can be of type '+1' or '-1'
				value = item[field] + flt(value);
			}

			if(field === 'serial_no') {
				value = item.serial_no + '\n'+ value;
			}

			// if actual_batch_qty and actual_qty if there is only one batch. In such
			// a case, no point showing the dialog
			const show_dialog = item.has_serial_no || item.has_batch_no;

			if (show_dialog && field == 'qty' && ((!item.batch_no && item.has_batch_no) ||
				(item.has_serial_no) || (item.actual_batch_qty != item.actual_qty)) ) {
				this.select_batch_and_serial_no(item);
			} else {
				this.update_item_in_frm(item, field, value)
					.then(() => {
						// update cart
						this.update_cart_data(item);
						this.set_form_action();
					});
			}
			return;
		}

		let args = { item_code: item_code };
		if (in_list(['serial_no', 'batch_no'], field)) {
			args[field] = value;
		}

		// add to cur_frm
		const item = this.frm.add_child('items', args);
		frappe.flags.hide_serial_batch_dialog = true;

		frappe.run_serially([
			() => this.frm.script_manager.trigger('item_code', item.doctype, item.name),
			() => {
				const show_dialog = item.has_serial_no || item.has_batch_no;

				// if actual_batch_qty and actual_qty if then there is only one batch. In such
				// a case, no point showing the dialog
				if (show_dialog && field == 'qty' && ((!item.batch_no && item.has_batch_no) ||
					(item.has_serial_no) || (item.actual_batch_qty != item.actual_qty)) ) {
					// check has serial no/batch no and update cart
					this.select_batch_and_serial_no(item);
				} else {
					// update cart
					this.update_cart_data(item);
				}
			}
		]);
	}

	select_batch_and_serial_no(row) {
		frappe.dom.unfreeze();

		erpnext.show_serial_batch_selector(this.frm, row, () => {
			this.frm.doc.items.forEach(item => {
				this.update_item_in_frm(item, 'qty', item.qty)
					.then(() => {
						// update cart
						frappe.run_serially([
							() => {
								if (item.qty === 0) {
									frappe.model.clear_doc(item.doctype, item.name);
								}
							},
							() => this.update_cart_data(item)
						]);
					});
			})
		}, () => {
			this.on_close(row);
		}, true);
	}

	on_close(item) {
		if (!this.cart.exists(item.item_code, item.batch_no) && item.qty) {
			frappe.model.clear_doc(item.doctype, item.name);
		}
	}

	update_cart_data(item) {
		this.cart.add_item(item);
		this.cart.update_taxes_and_totals();
		this.cart.update_grand_total();
		this.cart.update_qty_total();
		frappe.dom.unfreeze();
	}

	update_item_in_frm(item, field, value) {
		if (field == 'qty' && value < 0) {
			frappe.msgprint(__("Quantity must be positive"));
			value = item.qty;
		} else {
			if (in_list(["qty", "serial_no", "batch"], field)) {
				item[field] = value;
				if (field == "serial_no" && value) {
					let serial_nos = value.split("\n");
					item["qty"] = serial_nos.filter(d => {
						return d!=="";
					}).length;
				}
			} else {
				return frappe.model.set_value(item.doctype, item.name, field, value);
			}
		}

		return this.frm.script_manager.trigger('qty', item.doctype, item.name)
			.then(() => {
				if (field === 'qty' && item.qty === 0) {
					frappe.model.clear_doc(item.doctype, item.name);
				}
			})

		return Promise.resolve();
	}

	make_payment_modal() {
		this.payment = new Payment({
			frm: this.frm,
			events: {
				submit_form: () => {
					this.submit_sales_invoice();
				}
			}
		});
	}

	submit_sales_invoice() {
		this.frm.savesubmit()
			.then((r) => {
				if (r && r.doc) {
					this.frm.doc.docstatus = r.doc.docstatus;
					frappe.show_alert({
						indicator: 'green',
						message: __(`Sales invoice ${r.doc.name} created succesfully`)
					});

					this.toggle_editing();
					this.set_form_action();
					this.set_primary_action_in_modal();
				}
			});
	}

	set_primary_action_in_modal() {
		if (!this.frm.msgbox) {
			this.frm.msgbox = frappe.msgprint(
				`<a class="btn btn-primary" onclick="cur_frm.print_preview.printit(true)" style="margin-right: 5px;">
					${__('Print')}</a>
				<a class="btn btn-default">
					${__('New')}</a>`
			);

			$(this.frm.msgbox.body).find('.btn-default').on('click', () => {
				this.frm.msgbox.hide();
				this.make_new_invoice();
			})
		}
	}

	change_pos_profile() {
		return new Promise((resolve) => {
			const on_submit = ({ pos_profile, set_as_default }) => {
				if (pos_profile) {
					this.pos_profile = pos_profile;
				}

				if (set_as_default) {
					frappe.call({
						method: "erpnext.accounts.doctype.pos_profile.pos_profile.set_default_profile",
						args: {
							'pos_profile': pos_profile,
							'company': this.frm.doc.company
						}
					}).then(() => {
						this.on_change_pos_profile();
					});
				} else {
					this.on_change_pos_profile();
				}
			}

			frappe.prompt(this.get_promopt_fields(),
				on_submit,
				__('Select POS Profile')
			);
		});
	}

	on_change_pos_profile() {
		return frappe.run_serially([
			() => this.make_sales_invoice_frm(),
			() => {
				this.frm.doc.pos_profile = this.pos_profile;
				this.set_pos_profile_data()
					.then(() => {
						this.reset_cart();
						if (this.items) {
							this.items.reset_items();
						}
					});
			}
		]);
	}

	get_promopt_fields() {
		return [{
			fieldtype: 'Link',
			label: __('POS Profile'),
			options: 'POS Profile',
			reqd: 1,
			get_query: () => {
				return {
					query: 'erpnext.accounts.doctype.pos_profile.pos_profile.pos_profile_query',
					filters: {
						company: this.frm.doc.company
					}
				};
			}
		}, {
			fieldtype: 'Check',
			label: __('Set as default')
		}];
	}

	setup_company() {
		this.company = frappe.sys_defaults.company;
		return new Promise(resolve => {
			if(!this.company) {
				frappe.prompt({fieldname:"company", options: "Company", fieldtype:"Link",
					label: __("Select Company"), reqd: 1}, (data) => {
						this.company = data.company;
						resolve(this.company);
				}, __("Select Company"));
			} else {
				resolve(this.company);
			}
		})
	}

	make_new_invoice() {
		return frappe.run_serially([
			() => this.make_sales_invoice_frm(),
			() => this.set_pos_profile_data(),
			() => {
				if (this.cart) {
					this.cart.frm = this.frm;
					this.cart.reset();
				} else {
					this.make_items();
					this.make_cart();
				}
				this.toggle_editing(true);
			},
		]);
	}

	reset_cart() {
		this.cart.frm = this.frm;
		this.cart.reset();
		this.items.reset_search_field();
	}

	make_sales_invoice_frm() {
		const doctype = 'Sales Invoice';
		return new Promise(resolve => {
			if (this.frm) {
				this.frm = get_frm(this.frm);
				resolve();
			} else {
				frappe.model.with_doctype(doctype, () => {
					this.frm = get_frm();
					resolve();
				});
			}
		});

		function get_frm(_frm) {
			const page = $('<div>');
			const frm = _frm || new _f.Frm(doctype, page, false);
			const name = frappe.model.make_new_doc_and_get_name(doctype, true);
			frm.refresh(name);
			frm.doc.items = [];
			frm.doc.is_pos = 1;
			return frm;
		}
	}

	set_pos_profile_data() {
		this.frm.doc.company = this.company;

		return new Promise(resolve => {
			return this.frm.call({
				doc: this.frm.doc,
				method: "set_missing_values",
			}).then((r) => {
				if(!r.exc) {
					if (!this.frm.doc.pos_profile) {
						frappe.dom.unfreeze();
						frappe.throw(__("POS Profile is required to use Point-of-Sale"));
					}
					this.frm.script_manager.trigger("update_stock");
					frappe.model.set_default_values(this.frm.doc);
					this.frm.cscript.calculate_taxes_and_totals();

					if (r.message) {
						this.frm.meta.default_print_format = r.message.print_format || 'POS Invoice';
						this.frm.allow_edit_rate = r.message.allow_edit_rate;
						this.frm.allow_edit_discount = r.message.allow_edit_discount;
					}
				}

				resolve();
			});
		});
	}

	prepare_menu() {
		var me = this;
		this.page.clear_menu();

		// for mobile
		// this.page.add_menu_item(__("Pay"), function () {
		//
		// }).addClass('visible-xs');

		this.page.add_menu_item(__("Form View"), function () {
			frappe.model.sync(me.frm.doc);
			frappe.set_route("Form", me.frm.doc.doctype, me.frm.doc.name);
		});

		this.page.add_menu_item(__("POS Profile"), function () {
			frappe.set_route('List', 'POS Profile');
		});

		this.page.add_menu_item(__('POS Settings'), function() {
			frappe.set_route('Form', 'POS Settings');
		});

		this.page.add_menu_item(__('Change POS Profile'), function() {
			me.change_pos_profile();
		});
	}

	set_form_action() {
		if(this.frm.doc.docstatus == 1 || (this.frm.doc.allow_print_before_pay == 1&&this.frm.doc.items.length>0)){
			this.page.set_secondary_action(__("Print"), async() => {
				if(this.frm.doc.docstatus != 1 ){
					await this.frm.save();
				}
				this.frm.print_preview.printit(true);
			});
		}
		if(this.frm.doc.items.length == 0){
			this.page.clear_secondary_action();
		}

		if (this.frm.doc.docstatus == 1) {
			this.page.set_primary_action(__("New"), () => {
				this.make_new_invoice();
			});
			this.page.add_menu_item(__("Email"), () => {
				this.frm.email_doc();
			});
		}
	}
};

class POSCart {
	constructor({frm, wrapper, events}) {
		this.frm = frm;
		this.item_data = {};
		this.wrapper = wrapper;
		this.events = events;
		this.make();
		this.bind_events();
	}

	make() {
		this.make_dom();
		this.make_customer_field();
		this.make_numpad();
	}

	make_dom() {
		this.wrapper.append(`
			<div class="pos-cart">
				<div class="customer-field">
				</div>
				<div class="cart-wrapper">
					<div class="list-item-table">
						<div class="list-item list-item--head">
							<div class="list-item__content list-item__content--flex-1.5 text-muted">${__('Item Name')}</div>
							<div class="list-item__content text-muted text-right">${__('Quantity')}</div>
							<div class="list-item__content text-muted text-right">${__('Discount')}</div>
							<div class="list-item__content text-muted text-right">${__('Rate')}</div>
						</div>
						<div class="cart-items">
							<div class="empty-state">
								<span>No Items added to cart</span>
							</div>
						</div>
						<div class="taxes-and-totals">
							${this.get_taxes_and_totals()}
						</div>
						<div class="discount-amount">`+
						(!this.frm.allow_edit_discount ? `` : `${this.get_discount_amount()}`)+
						`</div>
						<div class="grand-total">
							${this.get_grand_total()}
						</div>
						<div class="quantity-total">
							${this.get_item_qty_total()}
						</div>
					</div>
				</div>
				<div class="number-pad-container">
				</div>
			</div>
		`);
		this.$cart_items = this.wrapper.find('.cart-items');
		this.$empty_state = this.wrapper.find('.cart-items .empty-state');
		this.$taxes_and_totals = this.wrapper.find('.taxes-and-totals');
		this.$discount_amount = this.wrapper.find('.discount-amount');
		this.$grand_total = this.wrapper.find('.grand-total');
		this.$qty_total = this.wrapper.find('.quantity-total');

		this.toggle_taxes_and_totals(false);
		this.$grand_total.on('click', () => {
			this.toggle_taxes_and_totals();
		});
	}

	reset() {
		this.$cart_items.find('.list-item').remove();
		this.$empty_state.show();
		this.$taxes_and_totals.html(this.get_taxes_and_totals());
		this.numpad && this.numpad.reset_value();
		this.customer_field.set_value("");
		this.frm.msgbox = "";

		let total_item_qty = 0.0;
		this.frm.set_value("pos_total_qty",total_item_qty);

		this.$discount_amount.find('input:text').val('');
		this.wrapper.find('.grand-total-value').text(
			format_currency(this.frm.doc.grand_total, this.frm.currency));
		this.wrapper.find('.rounded-total-value').text(
			format_currency(this.frm.doc.rounded_total, this.frm.currency));
		this.$qty_total.find(".quantity-total").text(total_item_qty);

		const customer = this.frm.doc.customer;
		this.customer_field.set_value(customer);
	}

	get_grand_total() {
		let total = this.get_total_template('Grand Total', 'grand-total-value');

		if (!cint(frappe.sys_defaults.disable_rounded_total)) {
			total += this.get_total_template('Rounded Total', 'rounded-total-value');
		}

		return total;
	}

	get_item_qty_total() {
		let total = this.get_total_template('Total Qty', 'quantity-total');
		return total;
	}

	get_total_template(label, class_name) {
		return `
			<div class="list-item">
				<div class="list-item__content text-muted">${__(label)}</div>
				<div class="list-item__content list-item__content--flex-2 ${class_name}">0.00</div>
			</div>
		`;
	}

	get_discount_amount() {
		const get_currency_symbol = window.get_currency_symbol;

		return `
			<div class="list-item">
				<div class="list-item__content list-item__content--flex-2 text-muted">${__('Discount')}</div>
				<div class="list-item__content discount-inputs">
					<input type="text"
						class="form-control additional_discount_percentage text-right"
						placeholder="% 0.00"
					>
					<input type="text"
						class="form-control discount_amount text-right"
						placeholder="${get_currency_symbol(this.frm.doc.currency)} 0.00"
					>
				</div>
			</div>
		`;
	}

	get_taxes_and_totals() {
		return `
			<div class="list-item">
				<div class="list-item__content list-item__content--flex-2 text-muted">${__('Net Total')}</div>
				<div class="list-item__content net-total">0.00</div>
			</div>
			<div class="list-item">
				<div class="list-item__content list-item__content--flex-2 text-muted">${__('Taxes')}</div>
				<div class="list-item__content taxes">0.00</div>
			</div>
		`;
	}

	toggle_taxes_and_totals(flag) {
		if (flag !== undefined) {
			this.tax_area_is_shown = flag;
		} else {
			this.tax_area_is_shown = !this.tax_area_is_shown;
		}

		this.$taxes_and_totals.toggle(this.tax_area_is_shown);
		this.$discount_amount.toggle(this.tax_area_is_shown);
	}

	update_taxes_and_totals() {
		if (!this.frm.doc.taxes) { return; }

		const currency = this.frm.doc.currency;
		this.frm.refresh_field('taxes');

		// Update totals
		this.$taxes_and_totals.find('.net-total')
			.html(format_currency(this.frm.doc.total, currency));

		// Update taxes
		const taxes_html = this.frm.doc.taxes.map(tax => {
			return `
				<div>
					<span>${tax.description}</span>
					<span class="text-right bold">
						${format_currency(tax.tax_amount, currency)}
					</span>
				</div>
			`;
		}).join("");
		this.$taxes_and_totals.find('.taxes').html(taxes_html);
	}

	update_grand_total() {
		this.$grand_total.find('.grand-total-value').text(
			format_currency(this.frm.doc.grand_total, this.frm.currency)
		);

		this.$grand_total.find('.rounded-total-value').text(
			format_currency(this.frm.doc.rounded_total, this.frm.currency)
		);
	}

	update_qty_total() {		
		var total_item_qty = 0;
		$.each(this.frm.doc["items"] || [], function (i, d) {
				if (d.qty > 0) {
					total_item_qty += d.qty;
				}
		});
		this.$qty_total.find('.quantity-total').text(total_item_qty);
		this.frm.set_value("pos_total_qty",total_item_qty);
	}

	make_customer_field() {
		this.customer_field = frappe.ui.form.make_control({
			df: {
				fieldtype: 'Link',
				label: 'Customer',
				fieldname: 'customer',
				options: 'Customer',
				reqd: 1,
				get_query: function() {
					return {
						query: 'erpnext.controllers.queries.customer_query'
					}
				},
				onchange: () => {
					this.events.on_customer_change(this.customer_field.get_value());
				}
			},
			parent: this.wrapper.find('.customer-field'),
			render_input: true
		});

		this.customer_field.set_value(this.frm.doc.customer);
	}

	disable_numpad_control() {
		let disabled_btns = [];
		if(!this.frm.allow_edit_rate) {
			disabled_btns.push('Rate');
		}
		if(!this.frm.allow_edit_discount) {
			disabled_btns.push('Disc');
		}
		return disabled_btns;
	}

	make_numpad() {
		this.numpad = new NumberPad({
			button_array: [
				[1, 2, 3, 'Qty'],
				[4, 5, 6, 'Disc'],
				[7, 8, 9, 'Rate'],
				['Del', 0, '.', 'Pay']
			],
			add_class: {
				'Pay': 'brand-primary'
			},
			disable_highlight: ['Qty', 'Disc', 'Rate', 'Pay'],
			reset_btns: ['Qty', 'Disc', 'Rate', 'Pay'],
			del_btn: 'Del',
			disable_btns: this.disable_numpad_control(),
			wrapper: this.wrapper.find('.number-pad-container'),
			onclick: (btn_value) => {
				// on click
				if (!this.selected_item && btn_value !== 'Pay') {
					frappe.show_alert({
						indicator: 'red',
						message: __('Please select an item in the cart')
					});
					return;
				}
				if (['Qty', 'Disc', 'Rate'].includes(btn_value)) {
					this.set_input_active(btn_value);
				} else if (btn_value !== 'Pay') {
					if (!this.selected_item.active_field) {
						frappe.show_alert({
							indicator: 'red',
							message: __('Please select a field to edit from numpad')
						});
						return;
					}

					if (this.selected_item.active_field == 'discount_percentage' && this.numpad.get_value() > cint(100)) {
						frappe.show_alert({
							indicator: 'red',
							message: __('Discount amount cannot be greater than 100%')
						});
						this.numpad.reset_value();
					} else {
<<<<<<< HEAD
						const item_code = this.selected_item.attr('data-item-code');
						const batch_no = this.selected_item.attr('data-batch-no');
=======
						const item_code = unescape(this.selected_item.attr('data-item-code'));
>>>>>>> 8f29159f
						const field = this.selected_item.active_field;
						const value = this.numpad.get_value();

						this.events.on_field_change(item_code, field, value, batch_no);
					}
				}

				this.events.on_numpad(btn_value);
			}
		});
	}

	set_input_active(btn_value) {
		this.selected_item.removeClass('qty disc rate');

		this.numpad.set_active(btn_value);
		if (btn_value === 'Qty') {
			this.selected_item.addClass('qty');
			this.selected_item.active_field = 'qty';
		} else if (btn_value == 'Disc') {
			this.selected_item.addClass('disc');
			this.selected_item.active_field = 'discount_percentage';
		} else if (btn_value == 'Rate') {
			this.selected_item.addClass('rate');
			this.selected_item.active_field = 'rate';
		}
	}

	add_item(item) {
		this.$empty_state.hide();

		if (this.exists(item.item_code, item.batch_no)) {
			// update quantity
			this.update_item(item);
		} else if (flt(item.qty) > 0.0) {
			// add to cart
			const $item = $(this.get_item_html(item));
			$item.appendTo(this.$cart_items);
		}
		this.highlight_item(item.item_code);
		this.scroll_to_item(item.item_code);
	}

	update_item(item) {
<<<<<<< HEAD
		const item_selector = item.batch_no ?
			`[data-batch-no="${item.batch_no}"]` : `[data-item-code="${item.item_code}"]`;

		const $item = this.$cart_items.find(item_selector);
=======
		const $item = this.$cart_items.find(`[data-item-code="${escape(item.item_code)}"]`);
>>>>>>> 8f29159f

		if(item.qty > 0) {
			const is_stock_item = this.get_item_details(item.item_code).is_stock_item;
			const indicator_class = (!is_stock_item || item.actual_qty >= item.qty) ? 'green' : 'red';
			const remove_class = indicator_class == 'green' ? 'red' : 'green';

			$item.find('.quantity input').val(item.qty);
			$item.find('.discount').text(item.discount_percentage + '%');
			$item.find('.rate').text(format_currency(item.rate, this.frm.doc.currency));
			$item.addClass(indicator_class);
			$item.removeClass(remove_class);
		} else {
			$item.remove();
		}
	}

	get_item_html(item) {
		const is_stock_item = this.get_item_details(item.item_code).is_stock_item;
		const rate = format_currency(item.rate, this.frm.doc.currency);
		const indicator_class = (!is_stock_item || item.actual_qty >= item.qty) ? 'green' : 'red';
		const batch_no = item.batch_no || '';

		return `
<<<<<<< HEAD
			<div class="list-item indicator ${indicator_class}" data-item-code="${item.item_code}"
				data-batch-no="${batch_no}" title="Item: ${item.item_name}  Available Qty: ${item.actual_qty}">
=======
			<div class="list-item indicator ${indicator_class}" data-item-code="${escape(item.item_code)}" title="Item: ${item.item_name}  Available Qty: ${item.actual_qty}">
>>>>>>> 8f29159f
				<div class="item-name list-item__content list-item__content--flex-1.5 ellipsis">
					${item.item_name}
				</div>
				<div class="quantity list-item__content text-right">
					${get_quantity_html(item.qty)}
				</div>
				<div class="discount list-item__content text-right">
					${item.discount_percentage}%
				</div>
				<div class="rate list-item__content text-right">
					${rate}
				</div>
			</div>
		`;

		function get_quantity_html(value) {
			return `
				<div class="input-group input-group-xs">
					<span class="input-group-btn">
						<button class="btn btn-default btn-xs" data-action="increment">+</button>
					</span>

					<input class="form-control" type="number" value="${value}">

					<span class="input-group-btn">
						<button class="btn btn-default btn-xs" data-action="decrement">-</button>
					</span>
				</div>
			`;
		}
	}

	get_item_details(item_code) {
		if (!this.item_data[item_code]) {
			this.item_data[item_code] = this.events.get_item_details(item_code);
		}

		return this.item_data[item_code];
	}

<<<<<<< HEAD
	exists(item_code, batch_no) {
		const is_exists = batch_no ?
			`[data-batch-no="${batch_no}"]` : `[data-item-code="${item_code}"]`;

		let $item = this.$cart_items.find(is_exists);
=======
	exists(item_code) {
		let $item = this.$cart_items.find(`[data-item-code="${escape(item_code)}"]`);
>>>>>>> 8f29159f
		return $item.length > 0;
	}

	highlight_item(item_code) {
		const $item = this.$cart_items.find(`[data-item-code="${escape(item_code)}"]`);
		$item.addClass('highlight');
		setTimeout(() => $item.removeClass('highlight'), 1000);
	}

	scroll_to_item(item_code) {
		const $item = this.$cart_items.find(`[data-item-code="${escape(item_code)}"]`);
		if ($item.length === 0) return;
		const scrollTop = $item.offset().top - this.$cart_items.offset().top + this.$cart_items.scrollTop();
		this.$cart_items.animate({ scrollTop });
	}

	bind_events() {
		const me = this;
		const events = this.events;

		// quantity change
		this.$cart_items.on('click',
			'[data-action="increment"], [data-action="decrement"]', function() {
				const $btn = $(this);
				const $item = $btn.closest('.list-item[data-item-code]');
				const item_code = unescape($item.attr('data-item-code'));
				const action = $btn.attr('data-action');

				if(action === 'increment') {
					events.on_field_change(item_code, 'qty', '+1');
				} else if(action === 'decrement') {
					events.on_field_change(item_code, 'qty', '-1');
				}
			});

		// this.$cart_items.on('focus', '.quantity input', function(e) {
		// 	const $input = $(this);
		// 	const $item = $input.closest('.list-item[data-item-code]');
		// 	me.set_selected_item($item);
		// 	me.set_input_active('Qty');
		// 	e.preventDefault();
		// 	e.stopPropagation();
		// 	return false;
		// });

		this.$cart_items.on('change', '.quantity input', function() {
			const $input = $(this);
			const $item = $input.closest('.list-item[data-item-code]');
			const item_code = unescape($item.attr('data-item-code'));
			events.on_field_change(item_code, 'qty', flt($input.val()));
		});

		// current item
		this.$cart_items.on('click', '.list-item', function() {
			me.set_selected_item($(this));
		});

		// disable current item
		// $('body').on('click', function(e) {
		// 	console.log(e);
		// 	if($(e.target).is('.list-item')) {
		// 		return;
		// 	}
		// 	me.$cart_items.find('.list-item').removeClass('current-item qty disc rate');
		// 	me.selected_item = null;
		// });

		this.wrapper.find('.additional_discount_percentage').on('change', (e) => {
			const discount_percentage = flt(e.target.value,
				precision("additional_discount_percentage"));

			frappe.model.set_value(this.frm.doctype, this.frm.docname,
				'additional_discount_percentage', discount_percentage)
				.then(() => {
					let discount_wrapper = this.wrapper.find('.discount_amount');
					discount_wrapper.val(flt(this.frm.doc.discount_amount,
						precision('discount_amount')));
					discount_wrapper.trigger('change');
				});
		});

		this.wrapper.find('.discount_amount').on('change', (e) => {
			const discount_amount = flt(e.target.value, precision('discount_amount'));
			frappe.model.set_value(this.frm.doctype, this.frm.docname,
				'discount_amount', discount_amount);
			this.frm.trigger('discount_amount')
				.then(() => {
					this.update_discount_fields();
					this.update_taxes_and_totals();
					this.update_grand_total();
				});
		});
	}

	update_discount_fields() {
		let discount_wrapper = this.wrapper.find('.additional_discount_percentage');
		let discount_amt_wrapper = this.wrapper.find('.discount_amount');
		discount_wrapper.val(flt(this.frm.doc.additional_discount_percentage,
			precision('additional_discount_percentage')));
		discount_amt_wrapper.val(flt(this.frm.doc.discount_amount,
			precision('discount_amount')));
	}

	set_selected_item($item) {
		this.selected_item = $item;
		this.$cart_items.find('.list-item').removeClass('current-item qty disc rate');
		this.selected_item.addClass('current-item');
		this.events.on_select_change();
	}

	unselect_all() {
		this.$cart_items.find('.list-item').removeClass('current-item qty disc rate');
		this.selected_item = null;
		this.events.on_select_change();
	}
}

class POSItems {
	constructor({wrapper, frm, events}) {
		this.wrapper = wrapper;
		this.frm = frm;
		this.items = {};
		this.events = events;
		this.currency = this.frm.doc.currency;

		this.make_dom();
		this.make_fields();

		this.init_clusterize();
		this.bind_events();
		this.load_items_data();
	}

	load_items_data() {
		// bootstrap with 20 items
		this.get_items()
			.then(({ items }) => {
				this.all_items = items;
				this.items = items;
				this.render_items(items);
			});
	}

	reset_items() {
		this.wrapper.find('.pos-items').empty();
		this.init_clusterize();
		this.load_items_data();
	}

	make_dom() {
		this.wrapper.html(`
			<div class="fields">
				<div class="search-field">
				</div>
				<div class="item-group-field">
				</div>
			</div>
			<div class="items-wrapper">
			</div>
		`);

		this.items_wrapper = this.wrapper.find('.items-wrapper');
		this.items_wrapper.append(`
			<div class="list-item-table pos-items-wrapper">
				<div class="pos-items image-view-container">
				</div>
			</div>
		`);
	}

	make_fields() {
		// Search field
		this.search_field = frappe.ui.form.make_control({
			df: {
				fieldtype: 'Data',
				label: 'Search Item (Ctrl + i)',
				placeholder: 'Search by item code, serial number, batch no or barcode'
			},
			parent: this.wrapper.find('.search-field'),
			render_input: true,
		});

		frappe.ui.keys.on('ctrl+i', () => {
			this.search_field.set_focus();
		});

		this.search_field.$input.on('input', (e) => {
			clearTimeout(this.last_search);
			this.last_search = setTimeout(() => {
				const search_term = e.target.value;
				this.filter_items({ search_term });
			}, 300);
		});

		this.item_group_field = frappe.ui.form.make_control({
			df: {
				fieldtype: 'Link',
				label: 'Item Group',
				options: 'Item Group',
				default: 'All Item Groups',
				onchange: () => {
					const item_group = this.item_group_field.get_value();
					if (item_group) {
						this.filter_items({ item_group: item_group });
					}
				},
				get_query: () => {
					return {
						query: 'erpnext.selling.page.point_of_sale.point_of_sale.item_group_query',
						filters: {
							pos_profile: this.frm.doc.pos_profile
						}
					};
				}
			},
			parent: this.wrapper.find('.item-group-field'),
			render_input: true
		});
	}

	init_clusterize() {
		this.clusterize = new Clusterize({
			scrollElem: this.wrapper.find('.pos-items-wrapper')[0],
			contentElem: this.wrapper.find('.pos-items')[0],
			rows_in_block: 6
		});
	}

	render_items(items) {
		let _items = items || this.items;

		const all_items = Object.values(_items).map(item => this.get_item_html(item));
		let row_items = [];

		const row_container = '<div class="image-view-row">';
		let curr_row = row_container;

		for (let i=0; i < all_items.length; i++) {
			// wrap 4 items in a div to emulate
			// a row for clusterize
			if(i % 4 === 0 && i !== 0) {
				curr_row += '</div>';
				row_items.push(curr_row);
				curr_row = row_container;
			}
			curr_row += all_items[i];

			if(i == all_items.length - 1) {
				row_items.push(curr_row);
			}
		}

		this.clusterize.update(row_items);
	}

	filter_items({ search_term='', item_group='All Item Groups' }={}) {
		if (search_term) {
			search_term = search_term.toLowerCase();

			// memoize
			this.search_index = this.search_index || {};
			if (this.search_index[search_term]) {
				const items = this.search_index[search_term];
				this.items = items;
				this.render_items(items);
				this.set_item_in_the_cart(items);
				return;
			}
		} else if (item_group == "All Item Groups") {
			this.items = this.all_items;
			return this.render_items(this.all_items);
		}

		this.get_items({search_value: search_term, item_group })
			.then(({ items, serial_no, batch_no, barcode }) => {
				if (search_term && !barcode) {
					this.search_index[search_term] = items;
				}

				this.items = items;
				this.render_items(items);
				this.set_item_in_the_cart(items, serial_no, batch_no, barcode);
			});
	}

	set_item_in_the_cart(items, serial_no, batch_no, barcode) {
		if (serial_no) {
			this.events.update_cart(items[0].item_code,
				'serial_no', serial_no);
			this.reset_search_field();
			return;
		}

		if (batch_no) {
			this.events.update_cart(items[0].item_code,
				'batch_no', batch_no);
			this.reset_search_field();
			return;
		}

		if (items.length === 1 && (serial_no || batch_no || barcode)) {
			this.events.update_cart(items[0].item_code,
				'qty', '+1');
			this.reset_search_field();
		}
	}

	reset_search_field() {
		this.search_field.set_value('');
		this.search_field.$input.trigger("input");
	}

	bind_events() {
		var me = this;
		this.wrapper.on('click', '.pos-item-wrapper', function() {
			const $item = $(this);
			const item_code = unescape($item.attr('data-item-code'));
			me.events.update_cart(item_code, 'qty', '+1');
		});
	}

	get(item_code) {
		let item = {};
		this.items.map(data => {
			if (data.item_code === item_code) {
				item = data;
			}
		})

		return item
	}

	get_all() {
		return this.items;
	}

	get_item_html(item) {
		const price_list_rate = format_currency(item.price_list_rate, this.currency);
		const { item_code, item_name, item_image} = item;
		const item_title = item_name || item_code;

		const template = `
			<div class="pos-item-wrapper image-view-item" data-item-code="${escape(item_code)}">
				<div class="image-view-header">
					<div>
						<a class="grey list-id" data-name="${item_code}" title="${item_title}">
							${item_title}
						</a>
					</div>
				</div>
				<div class="image-view-body">
					<a	data-item-code="${item_code}"
						title="${item_title}"
					>
						<div class="image-field"
							style="${!item_image ? 'background-color: #fafbfc;' : ''} border: 0px;"
						>
							${!item_image ? `<span class="placeholder-text">
									${frappe.get_abbr(item_title)}
								</span>` : '' }
							${item_image ? `<img src="${item_image}" alt="${item_title}">` : '' }
						</div>
						<span class="price-info">
							${price_list_rate}
						</span>
					</a>
				</div>
			</div>
		`;

		return template;
	}

	get_items({start = 0, page_length = 40, search_value='', item_group="All Item Groups"}={}) {
		return new Promise(res => {
			frappe.call({
				method: "erpnext.selling.page.point_of_sale.point_of_sale.get_items",
				freeze: true,
				args: {
					start,
					page_length,
					'price_list': this.frm.doc.selling_price_list,
					item_group,
					search_value,
					'pos_profile': this.frm.doc.pos_profile
				}
			}).then(r => {
				// const { items, serial_no, batch_no } = r.message;

				// this.serial_no = serial_no || "";
				res(r.message);
			});
		});
	}
}

class NumberPad {
	constructor({
		wrapper, onclick, button_array,
		add_class={}, disable_highlight=[],
		reset_btns=[], del_btn='', disable_btns
	}) {
		this.wrapper = wrapper;
		this.onclick = onclick;
		this.button_array = button_array;
		this.add_class = add_class;
		this.disable_highlight = disable_highlight;
		this.reset_btns = reset_btns;
		this.del_btn = del_btn;
		this.disable_btns = disable_btns || [];
		this.make_dom();
		this.bind_events();
		this.value = '';
	}

	make_dom() {
		if (!this.button_array) {
			this.button_array = [
				[1, 2, 3],
				[4, 5, 6],
				[7, 8, 9],
				['', 0, '']
			];
		}

		this.wrapper.html(`
			<div class="number-pad">
				${this.button_array.map(get_row).join("")}
			</div>
		`);

		function get_row(row) {
			return '<div class="num-row">' + row.map(get_col).join("") + '</div>';
		}

		function get_col(col) {
			return `<div class="num-col" data-value="${col}"><div>${col}</div></div>`;
		}

		this.set_class();

		if(this.disable_btns) {
			this.disable_btns.forEach((btn) => {
				const $btn = this.get_btn(btn);
				$btn.prop("disabled", true)
				$btn.hover(() => {
					$btn.css('cursor','not-allowed');
				})
			})
		}
	}

	set_class() {
		for (const btn in this.add_class) {
			const class_name = this.add_class[btn];
			this.get_btn(btn).addClass(class_name);
		}
	}

	bind_events() {
		// bind click event
		const me = this;
		this.wrapper.on('click', '.num-col', function() {
			const $btn = $(this);
			const btn_value = $btn.attr('data-value');
			if (!me.disable_highlight.includes(btn_value)) {
				me.highlight_button($btn);
			}
			if (me.reset_btns.includes(btn_value)) {
				me.reset_value();
			} else {
				if (btn_value === me.del_btn) {
					me.value = me.value.substr(0, me.value.length - 1);
				} else {
					me.value += btn_value;
				}
			}
			me.onclick(btn_value);
		});
	}

	reset_value() {
		this.value = '';
	}

	get_value() {
		return flt(this.value);
	}

	get_btn(btn_value) {
		return this.wrapper.find(`.num-col[data-value="${btn_value}"]`);
	}

	highlight_button($btn) {
		$btn.addClass('highlight');
		setTimeout(() => $btn.removeClass('highlight'), 1000);
	}

	set_active(btn_value) {
		const $btn = this.get_btn(btn_value);
		this.wrapper.find('.num-col').removeClass('active');
		$btn.addClass('active');
	}

	set_inactive() {
		this.wrapper.find('.num-col').removeClass('active');
	}
}

class Payment {
	constructor({frm, events}) {
		this.frm = frm;
		this.events = events;
		this.make();
		this.bind_events();
		this.set_primary_action();
	}

	open_modal() {
		this.dialog.show();
	}

	make() {
		this.set_flag();
		this.dialog = new frappe.ui.Dialog({
			fields: this.get_fields(),
			width: 800
		});

		this.set_title();

		this.$body = this.dialog.body;

		this.numpad = new NumberPad({
			wrapper: $(this.$body).find('[data-fieldname="numpad"]'),
			button_array: [
				[1, 2, 3],
				[4, 5, 6],
				[7, 8, 9],
				['Del', 0, '.'],
			],
			onclick: () => {
				if(this.fieldname) {
					this.dialog.set_value(this.fieldname, this.numpad.get_value());
				}
			}
		});
	}

	set_title() {
		let title = __('Total Amount {0}',
			[format_currency(this.frm.doc.rounded_total || this.frm.doc.grand_total,
			this.frm.doc.currency)]);

		this.dialog.set_title(title);
	}

	bind_events() {
		var me = this;
		$(this.dialog.body).find('.input-with-feedback').focusin(function() {
			me.numpad.reset_value();
			me.fieldname = $(this).prop('dataset').fieldname;
			if (me.frm.doc.outstanding_amount > 0 &&
				!in_list(['write_off_amount', 'change_amount'], me.fieldname)) {
				me.frm.doc.payments.forEach((data) => {
					if (data.mode_of_payment == me.fieldname && !data.amount) {
						me.dialog.set_value(me.fieldname,
							me.frm.doc.outstanding_amount / me.frm.doc.conversion_rate);
						return;
					}
				})
			}
		});
	}

	set_primary_action() {
		var me = this;

		this.dialog.set_primary_action(__("Submit"), function() {
			me.dialog.hide();
			me.events.submit_form();
		});
	}

	get_fields() {
		const me = this;

		let fields = this.frm.doc.payments.map(p => {
			return {
				fieldtype: 'Currency',
				label: __(p.mode_of_payment),
				options: me.frm.doc.currency,
				fieldname: p.mode_of_payment,
				default: p.amount,
				onchange: () => {
					const value = this.dialog.get_value(this.fieldname) || 0;
					me.update_payment_value(this.fieldname, value);
				}
			};
		});

		fields = fields.concat([
			{
				fieldtype: 'Column Break',
			},
			{
				fieldtype: 'HTML',
				fieldname: 'numpad'
			},
			{
				fieldtype: 'Section Break',
			},
			{
				fieldtype: 'Currency',
				label: __("Write off Amount"),
				options: me.frm.doc.currency,
				fieldname: "write_off_amount",
				default: me.frm.doc.write_off_amount,
				onchange: () => {
					me.update_cur_frm_value('write_off_amount', () => {
						frappe.flags.change_amount = false;
						me.update_change_amount();
					});
				}
			},
			{
				fieldtype: 'Column Break',
			},
			{
				fieldtype: 'Currency',
				label: __("Change Amount"),
				options: me.frm.doc.currency,
				fieldname: "change_amount",
				default: me.frm.doc.change_amount,
				onchange: () => {
					me.update_cur_frm_value('change_amount', () => {
						frappe.flags.write_off_amount = false;
						me.update_write_off_amount();
					});
				}
			},
			{
				fieldtype: 'Section Break',
			},
			{
				fieldtype: 'Currency',
				label: __("Paid Amount"),
				options: me.frm.doc.currency,
				fieldname: "paid_amount",
				default: me.frm.doc.paid_amount,
				read_only: 1
			},
			{
				fieldtype: 'Column Break',
			},
			{
				fieldtype: 'Currency',
				label: __("Outstanding Amount"),
				options: me.frm.doc.currency,
				fieldname: "outstanding_amount",
				default: me.frm.doc.outstanding_amount,
				read_only: 1
			},
		]);

		return fields;
	}

	set_flag() {
		frappe.flags.write_off_amount = true;
		frappe.flags.change_amount = true;
	}

	update_cur_frm_value(fieldname, callback) {
		if (frappe.flags[fieldname]) {
			const value = this.dialog.get_value(fieldname);
			this.frm.set_value(fieldname, value)
				.then(() => {
					callback();
				});
		}

		frappe.flags[fieldname] = true;
	}

	update_payment_value(fieldname, value) {
		var me = this;
		$.each(this.frm.doc.payments, function(i, data) {
			if (__(data.mode_of_payment) == __(fieldname)) {
				frappe.model.set_value('Sales Invoice Payment', data.name, 'amount', value)
					.then(() => {
						me.update_change_amount();
						me.update_write_off_amount();
					});
			}
		});
	}

	update_change_amount() {
		this.dialog.set_value("change_amount", this.frm.doc.change_amount);
		this.show_paid_amount();
	}

	update_write_off_amount() {
		this.dialog.set_value("write_off_amount", this.frm.doc.write_off_amount);
	}

	show_paid_amount() {
		this.dialog.set_value("paid_amount", this.frm.doc.paid_amount);
		this.dialog.set_value("outstanding_amount", this.frm.doc.outstanding_amount);
	}
}<|MERGE_RESOLUTION|>--- conflicted
+++ resolved
@@ -816,12 +816,8 @@
 						});
 						this.numpad.reset_value();
 					} else {
-<<<<<<< HEAD
-						const item_code = this.selected_item.attr('data-item-code');
+						const item_code = unescape(this.selected_item.attr('data-item-code'));
 						const batch_no = this.selected_item.attr('data-batch-no');
-=======
-						const item_code = unescape(this.selected_item.attr('data-item-code'));
->>>>>>> 8f29159f
 						const field = this.selected_item.active_field;
 						const value = this.numpad.get_value();
 
@@ -866,14 +862,10 @@
 	}
 
 	update_item(item) {
-<<<<<<< HEAD
 		const item_selector = item.batch_no ?
-			`[data-batch-no="${item.batch_no}"]` : `[data-item-code="${item.item_code}"]`;
+			`[data-batch-no="${item.batch_no}"]` : `[data-item-code="${escape(item.item_code)}"]`;
 
 		const $item = this.$cart_items.find(item_selector);
-=======
-		const $item = this.$cart_items.find(`[data-item-code="${escape(item.item_code)}"]`);
->>>>>>> 8f29159f
 
 		if(item.qty > 0) {
 			const is_stock_item = this.get_item_details(item.item_code).is_stock_item;
@@ -897,12 +889,8 @@
 		const batch_no = item.batch_no || '';
 
 		return `
-<<<<<<< HEAD
-			<div class="list-item indicator ${indicator_class}" data-item-code="${item.item_code}"
+			<div class="list-item indicator ${indicator_class}" data-item-code="${escape(item.item_code)}"
 				data-batch-no="${batch_no}" title="Item: ${item.item_name}  Available Qty: ${item.actual_qty}">
-=======
-			<div class="list-item indicator ${indicator_class}" data-item-code="${escape(item.item_code)}" title="Item: ${item.item_name}  Available Qty: ${item.actual_qty}">
->>>>>>> 8f29159f
 				<div class="item-name list-item__content list-item__content--flex-1.5 ellipsis">
 					${item.item_name}
 				</div>
@@ -943,16 +931,12 @@
 		return this.item_data[item_code];
 	}
 
-<<<<<<< HEAD
 	exists(item_code, batch_no) {
 		const is_exists = batch_no ?
-			`[data-batch-no="${batch_no}"]` : `[data-item-code="${item_code}"]`;
+			`[data-batch-no="${batch_no}"]` : `[data-item-code="${escape(item_code)}"]`;
 
 		let $item = this.$cart_items.find(is_exists);
-=======
-	exists(item_code) {
-		let $item = this.$cart_items.find(`[data-item-code="${escape(item_code)}"]`);
->>>>>>> 8f29159f
+
 		return $item.length > 0;
 	}
 
