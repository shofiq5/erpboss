--- conflicted
+++ resolved
@@ -5,7 +5,6 @@
 		<div class="product-image-img">
 			{{ product_image_square(thumbnail or website_image) }}
 			<div class="product-text" itemprop="name">{{ item_name }}</div>
-<<<<<<< HEAD
 			{% if price_sales_uom %}
 				<div>{{ price_sales_uom }}</div>
 				<div style='font-size: small; margin-bottom: 10px;'>({{ price_stock_uom }} / {{ stock_uom }})</div>
@@ -13,12 +12,9 @@
 				<div>&nbsp</div>
 				<div style='font-size: small; margin-bottom: 10px;'>&nbsp</div>
 			{% endif %}
-			{% if show_stock_qty %}
-				{% if in_stock %}
-=======
+
 			{% if show_availability_status %}
 				{% if in_stock or not is_stock_item %}
->>>>>>> d982e8fc
 					<div style='color: green'> <i class='fa fa-check'></i> {{ _("In stock") }}</div>
 				{% else %}
 					<div style='color: red'> <i class='fa fa-close'></i> {{ _("Not in stock") }}</div>
