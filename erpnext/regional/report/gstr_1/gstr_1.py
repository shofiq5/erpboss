--- conflicted
+++ resolved
@@ -207,11 +207,7 @@
 		elif self.filters.get("type_of_business") ==  "EXPORT":
 			conditions += """ AND is_return !=1 and gst_category = 'Overseas' """
 
-<<<<<<< HEAD
-		conditions += " AND ifnull(billing_address_gstin, '') NOT IN %(company_gstins)s"
-=======
 		conditions += " AND IFNULL(billing_address_gstin, '') NOT IN %(company_gstins)s"
->>>>>>> 7b781b14
 
 		return conditions
 
