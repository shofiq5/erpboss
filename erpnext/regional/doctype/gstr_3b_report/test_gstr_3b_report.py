--- conflicted
+++ resolved
@@ -16,19 +16,11 @@
 class TestGSTR3BReport(unittest.TestCase):
 	def setUp(self):
 		frappe.set_user("Administrator")
-<<<<<<< HEAD
 
 		frappe.db.sql("delete from `tabSales Invoice` where company='_Test Company GST'")
 		frappe.db.sql("delete from `tabPurchase Invoice` where company='_Test Company GST'")
 		frappe.db.sql("delete from `tabGSTR 3B Report` where company='_Test Company GST'")
 
-=======
-
-		frappe.db.sql("delete from `tabSales Invoice` where company='_Test Company GST'")
-		frappe.db.sql("delete from `tabPurchase Invoice` where company='_Test Company GST'")
-		frappe.db.sql("delete from `tabGSTR 3B Report` where company='_Test Company GST'")
-
->>>>>>> 2fef2456
 		make_company()
 		make_item("Milk", properties = {"is_nil_exempt": 1, "standard_rate": 0.000000})
 		set_account_heads()
@@ -236,8 +228,6 @@
 
 	pi1.submit()
 
-<<<<<<< HEAD
-=======
 	pi2 = make_purchase_invoice(company="_Test Company GST",
 			customer = '_Test Registered Supplier',
 			currency = 'INR',
@@ -251,7 +241,6 @@
 		)
 	pi2.submit()
 
->>>>>>> 2fef2456
 def make_suppliers():
 	if not frappe.db.exists("Supplier", "_Test Registered Supplier"):
 		frappe.get_doc({
