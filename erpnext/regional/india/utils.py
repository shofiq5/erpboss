from __future__ import unicode_literals
import frappe, re, json
from frappe import _
import erpnext
from frappe.utils import cstr, flt, date_diff, nowdate, round_based_on_smallest_currency_fraction, money_in_words
from erpnext.regional.india import states, state_numbers
from erpnext.controllers.taxes_and_totals import get_itemised_tax, get_itemised_taxable_amount, calculate_outstanding_amount
from erpnext.controllers.accounts_controller import get_taxes_and_charges
from erpnext.hr.utils import get_salary_assignment
from erpnext.hr.doctype.salary_structure.salary_structure import make_salary_slip
from erpnext.regional.india import number_state_mapping
from six import string_types
from erpnext.accounts.general_ledger import make_gl_entries
from erpnext.accounts.utils import get_account_currency
<<<<<<< HEAD
=======
from frappe.contacts.doctype.address.address import get_address_display
>>>>>>> a8de2321
from frappe.model.utils import get_fetch_values

def validate_gstin_for_india(doc, method):
	if hasattr(doc, 'gst_state') and doc.gst_state:
		doc.gst_state_number = state_numbers[doc.gst_state]
	if not hasattr(doc, 'gstin') or not doc.gstin:
		return

	gst_category = []

	if len(doc.links):
		link_doctype = doc.links[0].get("link_doctype")
		link_name = doc.links[0].get("link_name")

		if link_doctype in ["Customer", "Supplier"]:
			gst_category = frappe.db.get_value(link_doctype, {'name': link_name}, ['gst_category'])

	doc.gstin = doc.gstin.upper().strip()
	if not doc.gstin or doc.gstin == 'NA':
		return

	if len(doc.gstin) != 15:
		frappe.throw(_("Invalid GSTIN! A GSTIN must have 15 characters."))

	if gst_category and gst_category == 'UIN Holders':
		p = re.compile("^[0-9]{4}[A-Z]{3}[0-9]{5}[0-9A-Z]{3}")
		if not p.match(doc.gstin):
			frappe.throw(_("Invalid GSTIN! The input you've entered doesn't match the GSTIN format for UIN Holders or Non-Resident OIDAR Service Providers"))
	else:
		p = re.compile("^[0-9]{2}[A-Z]{4}[0-9A-Z]{1}[0-9]{4}[A-Z]{1}[1-9A-Z]{1}[1-9A-Z]{1}[0-9A-Z]{1}$")
		if not p.match(doc.gstin):
			frappe.throw(_("Invalid GSTIN! The input you've entered doesn't match the format of GSTIN."))

		validate_gstin_check_digit(doc.gstin)
		set_gst_state_and_state_number(doc)

		if doc.gst_state_number != doc.gstin[:2]:
			frappe.throw(_("Invalid GSTIN! First 2 digits of GSTIN should match with State number {0}.")
				.format(doc.gst_state_number))

def validate_tax_category(doc, method):
	if doc.get('gst_state') and frappe.db.get_value('Tax Category', {'gst_state': doc.gst_state, 'is_inter_state': doc.is_inter_state}):
		if doc.is_inter_state:
			frappe.throw(_("Inter State tax category for GST State {0} already exists").format(doc.gst_state))
		else:
			frappe.throw(_("Intra State tax category for GST State {0} already exists").format(doc.gst_state))

def update_gst_category(doc, method):
	for link in doc.links:
		if link.link_doctype in ['Customer', 'Supplier']:
			if doc.get('gstin'):
				frappe.db.sql("""
					UPDATE `tab{0}` SET gst_category = %s WHERE name = %s AND gst_category = 'Unregistered'
				""".format(link.link_doctype), ("Registered Regular", link.link_name)) #nosec

def set_gst_state_and_state_number(doc):
	if not doc.gst_state:
		if not doc.state:
			return
		state = doc.state.lower()
		states_lowercase = {s.lower():s for s in states}
		if state in states_lowercase:
			doc.gst_state = states_lowercase[state]
		else:
			return

	doc.gst_state_number = state_numbers[doc.gst_state]

def validate_gstin_check_digit(gstin, label='GSTIN'):
	''' Function to validate the check digit of the GSTIN.'''
	factor = 1
	total = 0
	code_point_chars = '0123456789ABCDEFGHIJKLMNOPQRSTUVWXYZ'
	mod = len(code_point_chars)
	input_chars = gstin[:-1]
	for char in input_chars:
		digit = factor * code_point_chars.find(char)
		digit = (digit // mod) + (digit % mod)
		total += digit
		factor = 2 if factor == 1 else 1
	if gstin[-1] != code_point_chars[((mod - (total % mod)) % mod)]:
<<<<<<< HEAD
		frappe.throw(_("""Invalid {0}! The check digit validation has failed.
			Please ensure you've typed the {0} correctly.""").format(label))
=======
		frappe.throw(_("""Invalid {0}! The check digit validation has failed. Please ensure you've typed the {0} correctly.""").format(label))
>>>>>>> a8de2321

def get_itemised_tax_breakup_header(item_doctype, tax_accounts):
	if frappe.get_meta(item_doctype).has_field('gst_hsn_code'):
		return [_("HSN/SAC"), _("Taxable Amount")] + tax_accounts
	else:
		return [_("Item"), _("Taxable Amount")] + tax_accounts

def get_itemised_tax_breakup_data(doc, account_wise=False):
	itemised_tax = get_itemised_tax(doc.taxes, with_tax_account=account_wise)

	itemised_taxable_amount = get_itemised_taxable_amount(doc.items)

	if not frappe.get_meta(doc.doctype + " Item").has_field('gst_hsn_code'):
		return itemised_tax, itemised_taxable_amount

	item_hsn_map = frappe._dict()
	for d in doc.items:
		item_hsn_map.setdefault(d.item_code or d.item_name, d.get("gst_hsn_code"))

	hsn_tax = {}
	for item, taxes in itemised_tax.items():
		hsn_code = item_hsn_map.get(item)
		hsn_tax.setdefault(hsn_code, frappe._dict())
		for tax_desc, tax_detail in taxes.items():
			key = tax_desc
			if account_wise:
				key = tax_detail.get('tax_account')
			hsn_tax[hsn_code].setdefault(key, {"tax_rate": 0, "tax_amount": 0})
			hsn_tax[hsn_code][key]["tax_rate"] = tax_detail.get("tax_rate")
			hsn_tax[hsn_code][key]["tax_amount"] += tax_detail.get("tax_amount")

	# set taxable amount
	hsn_taxable_amount = frappe._dict()
	for item in itemised_taxable_amount:
		hsn_code = item_hsn_map.get(item)
		hsn_taxable_amount.setdefault(hsn_code, 0)
		hsn_taxable_amount[hsn_code] += itemised_taxable_amount.get(item)

	return hsn_tax, hsn_taxable_amount

def set_place_of_supply(doc, method=None):
	doc.place_of_supply = get_place_of_supply(doc, doc.doctype)

def set_transporter_address(doc, method=None):
	country = frappe.get_cached_value('Company', doc.company, 'country')
	if country != 'India':
		return

	if doc.get("transporter_address"):
		# once supplier is set, address can be selected from multiple transporter addresses
		doc.transporter_address_display = get_address_display(doc.get("transporter_address"))
		return

	transporter_address = frappe.db.get_value("Dynamic Link", {
		'link_doctype': 'Supplier',
		'link_name': doc.get('transporter'),
		'parenttype': 'Address'
	}, "parent")

	if not transporter_address:
		doc.transporter_address = ""
		doc.transporter_address_display = ""
		return

	doc.transporter_address = transporter_address
	doc.transporter_address_display = get_address_display(transporter_address)

# don't remove this function it is used in tests
def test_method():
	'''test function'''
	return 'overridden'

def get_place_of_supply(party_details, doctype):
	if not frappe.get_meta('Address').has_field('gst_state'): return

	if doctype in ("Sales Invoice", "Delivery Note", "Sales Order"):
		address_name = party_details.customer_address or party_details.shipping_address_name
	elif doctype in ("Purchase Invoice", "Purchase Order", "Purchase Receipt"):
		address_name = party_details.shipping_address or party_details.supplier_address

	if address_name:
		address = frappe.db.get_value("Address", address_name, ["gst_state", "gst_state_number"], as_dict=1)
		if address and address.gst_state and address.gst_state_number:
			return cstr(address.gst_state_number) + "-" + cstr(address.gst_state)

@frappe.whitelist()
def get_regional_address_details(party_details, doctype, company):
	if isinstance(party_details, string_types):
		party_details = json.loads(party_details)
		party_details = frappe._dict(party_details)

	update_party_details(party_details, doctype)

	party_details.place_of_supply = get_place_of_supply(party_details, doctype)

	if is_internal_transfer(party_details, doctype):
		party_details.taxes_and_charges = ''
		party_details.taxes = ''
		return party_details

	if doctype in ("Sales Invoice", "Delivery Note", "Sales Order"):
		master_doctype = "Sales Taxes and Charges Template"

		get_tax_template_for_sez(party_details, master_doctype, company, 'Customer')
		get_tax_template_based_on_category(master_doctype, company, party_details)

		if party_details.get('taxes_and_charges'):
			return party_details

		if not party_details.company_gstin:
			return party_details

	elif doctype in ("Purchase Invoice", "Purchase Order", "Purchase Receipt"):
		master_doctype = "Purchase Taxes and Charges Template"

		get_tax_template_for_sez(party_details, master_doctype, company, 'Supplier')
		get_tax_template_based_on_category(master_doctype, company, party_details)

		if party_details.get('taxes_and_charges'):
			return party_details

		if not party_details.supplier_gstin:
			return party_details

	if not party_details.place_of_supply: return party_details

	if not party_details.company_gstin: return party_details

	if ((doctype in ("Sales Invoice", "Delivery Note", "Sales Order") and party_details.company_gstin
		and party_details.company_gstin[:2] != party_details.place_of_supply[:2]) or (doctype in ("Purchase Invoice",
		"Purchase Order", "Purchase Receipt") and party_details.supplier_gstin and party_details.supplier_gstin[:2] != party_details.place_of_supply[:2])):
		default_tax = get_tax_template(master_doctype, company, 1, party_details.company_gstin[:2])
	else:
		default_tax = get_tax_template(master_doctype, company, 0, party_details.company_gstin[:2])

	if not default_tax:
		return party_details
	party_details["taxes_and_charges"] = default_tax
	party_details.taxes = get_taxes_and_charges(master_doctype, default_tax)

	return party_details

def update_party_details(party_details, doctype):
	for address_field in ['shipping_address', 'company_address', 'supplier_address', 'shipping_address_name', 'customer_address']:
		if party_details.get(address_field):
			party_details.update(get_fetch_values(doctype, address_field, party_details.get(address_field)))

def is_internal_transfer(party_details, doctype):
	if doctype in ("Sales Invoice", "Delivery Note", "Sales Order"):
		destination_gstin = party_details.company_gstin
	elif doctype in ("Purchase Invoice", "Purchase Order", "Purchase Receipt"):
		destination_gstin = party_details.supplier_gstin

	if party_details.gstin == destination_gstin:
		return True
	else:
		False

def get_tax_template_based_on_category(master_doctype, company, party_details):
	if not party_details.get('tax_category'):
		return

	default_tax = frappe.db.get_value(master_doctype, {'company': company, 'tax_category': party_details.get('tax_category')},
		'name')

	if default_tax:
		party_details["taxes_and_charges"] = default_tax
		party_details.taxes = get_taxes_and_charges(master_doctype, default_tax)

def get_tax_template(master_doctype, company, is_inter_state, state_code):
	tax_categories = frappe.get_all('Tax Category', fields = ['name', 'is_inter_state', 'gst_state'],
		filters = {'is_inter_state': is_inter_state})

	default_tax = ''

	for tax_category in tax_categories:
		if tax_category.gst_state == number_state_mapping[state_code] or \
			(not default_tax and not tax_category.gst_state):
			default_tax = frappe.db.get_value(master_doctype,
				{'company': company, 'disabled': 0, 'tax_category': tax_category.name}, 'name')
	return default_tax

def get_tax_template_for_sez(party_details, master_doctype, company, party_type):

	gst_details = frappe.db.get_value(party_type, {'name': party_details.get(frappe.scrub(party_type))},
			['gst_category', 'export_type'], as_dict=1)

	if gst_details:
		if gst_details.gst_category == 'SEZ' and gst_details.export_type == 'With Payment of Tax':
			default_tax = frappe.db.get_value(master_doctype, {"company": company, "is_inter_state":1, "disabled":0,
				"gst_state": number_state_mapping[party_details.company_gstin[:2]]})

			party_details["taxes_and_charges"] = default_tax
			party_details.taxes = get_taxes_and_charges(master_doctype, default_tax)


def calculate_annual_eligible_hra_exemption(doc):
	basic_component, hra_component = frappe.db.get_value('Company',  doc.company,  ["basic_component", "hra_component"])
	if not (basic_component and hra_component):
		frappe.throw(_("Please mention Basic and HRA component in Company"))
	annual_exemption, monthly_exemption, hra_amount = 0, 0, 0
	if hra_component and basic_component:
		assignment = get_salary_assignment(doc.employee, nowdate())
		if assignment:
			hra_component_exists = frappe.db.exists("Salary Detail", {
				"parent": assignment.salary_structure,
				"salary_component": hra_component,
				"parentfield": "earnings",
				"parenttype": "Salary Structure"
			})

			if hra_component_exists:
				basic_amount, hra_amount = get_component_amt_from_salary_slip(doc.employee,
					assignment.salary_structure, basic_component, hra_component)
				if hra_amount:
					if doc.monthly_house_rent:
						annual_exemption = calculate_hra_exemption(assignment.salary_structure,
							basic_amount, hra_amount, doc.monthly_house_rent, doc.rented_in_metro_city)
						if annual_exemption > 0:
							monthly_exemption = annual_exemption / 12
						else:
							annual_exemption = 0

		elif doc.docstatus == 1:
			frappe.throw(_("Salary Structure must be submitted before submission of Tax Ememption Declaration"))

	return frappe._dict({
		"hra_amount": hra_amount,
		"annual_exemption": annual_exemption,
		"monthly_exemption": monthly_exemption
	})

def get_component_amt_from_salary_slip(employee, salary_structure, basic_component, hra_component):
	salary_slip = make_salary_slip(salary_structure, employee=employee, for_preview=1, ignore_permissions=True)
	basic_amt, hra_amt = 0, 0
	for earning in salary_slip.earnings:
		if earning.salary_component == basic_component:
			basic_amt = earning.amount
		elif earning.salary_component == hra_component:
			hra_amt = earning.amount
		if basic_amt and hra_amt:
			return basic_amt, hra_amt
	return basic_amt, hra_amt

def calculate_hra_exemption(salary_structure, basic, monthly_hra, monthly_house_rent, rented_in_metro_city):
	# TODO make this configurable
	exemptions = []
	frequency = frappe.get_value("Salary Structure", salary_structure, "payroll_frequency")
	# case 1: The actual amount allotted by the employer as the HRA.
	exemptions.append(get_annual_component_pay(frequency, monthly_hra))

	actual_annual_rent = monthly_house_rent * 12
	annual_basic = get_annual_component_pay(frequency, basic)

	# case 2: Actual rent paid less 10% of the basic salary.
	exemptions.append(flt(actual_annual_rent) - flt(annual_basic * 0.1))
	# case 3: 50% of the basic salary, if the employee is staying in a metro city (40% for a non-metro city).
	exemptions.append(annual_basic * 0.5 if rented_in_metro_city else annual_basic * 0.4)
	# return minimum of 3 cases
	return min(exemptions)

def get_annual_component_pay(frequency, amount):
	if frequency == "Daily":
		return amount * 365
	elif frequency == "Weekly":
		return amount * 52
	elif frequency == "Fortnightly":
		return amount * 26
	elif frequency == "Monthly":
		return amount * 12
	elif frequency == "Bimonthly":
		return amount * 6

def validate_house_rent_dates(doc):
	if not doc.rented_to_date or not doc.rented_from_date:
		frappe.throw(_("House rented dates required for exemption calculation"))

	if date_diff(doc.rented_to_date, doc.rented_from_date) < 14:
		frappe.throw(_("House rented dates should be atleast 15 days apart"))

	proofs = frappe.db.sql("""
		select name
		from `tabEmployee Tax Exemption Proof Submission`
		where
			docstatus=1 and employee=%(employee)s and payroll_period=%(payroll_period)s
			and (rented_from_date between %(from_date)s and %(to_date)s or rented_to_date between %(from_date)s and %(to_date)s)
	""", {
		"employee": doc.employee,
		"payroll_period": doc.payroll_period,
		"from_date": doc.rented_from_date,
		"to_date": doc.rented_to_date
	})

	if proofs:
		frappe.throw(_("House rent paid days overlapping with {0}").format(proofs[0][0]))

def calculate_hra_exemption_for_period(doc):
	monthly_rent, eligible_hra = 0, 0
	if doc.house_rent_payment_amount:
		validate_house_rent_dates(doc)
		# TODO receive rented months or validate dates are start and end of months?
		# Calc monthly rent, round to nearest .5
		factor = flt(date_diff(doc.rented_to_date, doc.rented_from_date) + 1)/30
		factor = round(factor * 2)/2
		monthly_rent = doc.house_rent_payment_amount / factor
		# update field used by calculate_annual_eligible_hra_exemption
		doc.monthly_house_rent = monthly_rent
		exemptions = calculate_annual_eligible_hra_exemption(doc)

		if exemptions["monthly_exemption"]:
			# calc total exemption amount
			eligible_hra = exemptions["monthly_exemption"] * factor
		exemptions["monthly_house_rent"] = monthly_rent
		exemptions["total_eligible_hra_exemption"] = eligible_hra
		return exemptions

def get_ewb_data(dt, dn):
	if dt != 'Sales Invoice':
		frappe.throw(_('e-Way Bill JSON can only be generated from Sales Invoice'))

	ewaybills = []
	for doc_name in dn:
		doc = frappe.get_doc(dt, doc_name)

		validate_sales_invoice(doc)

		data = frappe._dict({
			"transporterId": "",
			"TotNonAdvolVal": 0,
		})

		data.userGstin = data.fromGstin = doc.company_gstin
		data.supplyType = 'O'

		if doc.gst_category in ['Registered Regular', 'SEZ']:
			data.subSupplyType = 1
		elif doc.gst_category in ['Overseas', 'Deemed Export']:
			data.subSupplyType = 3
		else:
			frappe.throw(_('Unsupported GST Category for e-Way Bill JSON generation'))

		data.docType = 'INV'
		data.docDate = frappe.utils.formatdate(doc.posting_date, 'dd/mm/yyyy')

		company_address = frappe.get_doc('Address', doc.company_address)
		billing_address = frappe.get_doc('Address', doc.customer_address)

		shipping_address = frappe.get_doc('Address', doc.shipping_address_name)

		data = get_address_details(data, doc, company_address, billing_address)

		data.itemList = []
		data.totalValue = doc.total

		data = get_item_list(data, doc)

		disable_rounded = frappe.db.get_single_value('Global Defaults', 'disable_rounded_total')
		data.totInvValue = doc.grand_total if disable_rounded else doc.rounded_total

		data = get_transport_details(data, doc)

		fields = {
			"/. -": {
				'docNo': doc.name,
				'fromTrdName': doc.company,
				'toTrdName': doc.customer_name,
				'transDocNo': doc.lr_no,
			},
			"@#/,&. -": {
				'fromAddr1': company_address.address_line1,
				'fromAddr2': company_address.address_line2,
				'fromPlace': company_address.city,
				'toAddr1': shipping_address.address_line1,
				'toAddr2': shipping_address.address_line2,
				'toPlace': shipping_address.city,
				'transporterName': doc.transporter_name
			}
		}

		for allowed_chars, field_map in fields.items():
			for key, value in field_map.items():
				if not value:
					data[key] = ''
				else:
					data[key] = re.sub(r'[^\w' + allowed_chars + ']', '', value)

		ewaybills.append(data)

	data = {
		'version': '1.0.1118',
		'billLists': ewaybills
	}

	return data

@frappe.whitelist()
def generate_ewb_json(dt, dn):
	dn = json.loads(dn)
	return get_ewb_data(dt, dn)

@frappe.whitelist()
def download_ewb_json():
	data = json.loads(frappe.local.form_dict.data)
	frappe.local.response.filecontent = json.dumps(data, indent=4, sort_keys=True)
	frappe.local.response.type = 'download'

	filename_prefix = 'Bulk'
	docname = frappe.local.form_dict.docname
	if docname:
		if docname.startswith('['):
			docname = json.loads(docname)
			if len(docname) == 1:
				docname = docname[0]

		if not isinstance(docname, list):
			# removes characters not allowed in a filename (https://stackoverflow.com/a/38766141/4767738)
			filename_prefix = re.sub('[^\w_.)( -]', '', docname)

	frappe.local.response.filename = '{0}_e-WayBill_Data_{1}.json'.format(filename_prefix, frappe.utils.random_string(5))

@frappe.whitelist()
def get_gstins_for_company(company):
	company_gstins =[]
	if company:
		company_gstins = frappe.db.sql("""select
			distinct `tabAddress`.gstin
		from
			`tabAddress`, `tabDynamic Link`
		where
			`tabDynamic Link`.parent = `tabAddress`.name and
			`tabDynamic Link`.parenttype = 'Address' and
			`tabDynamic Link`.link_doctype = 'Company' and
			`tabDynamic Link`.link_name = %(company)s""", {"company": company})
	return company_gstins

def get_address_details(data, doc, company_address, billing_address):
	data.fromPincode = validate_pincode(company_address.pincode, 'Company Address')
	data.fromStateCode = data.actualFromStateCode = validate_state_code(
		company_address.gst_state_number, 'Company Address')

	if not doc.billing_address_gstin or len(doc.billing_address_gstin) < 15:
		data.toGstin = 'URP'
		set_gst_state_and_state_number(billing_address)
	else:
		data.toGstin = doc.billing_address_gstin

	data.toPincode = validate_pincode(billing_address.pincode, 'Customer Address')
	data.toStateCode = validate_state_code(billing_address.gst_state_number, 'Customer Address')

	if doc.customer_address != doc.shipping_address_name:
		data.transType = 2
		shipping_address = frappe.get_doc('Address', doc.shipping_address_name)
		set_gst_state_and_state_number(shipping_address)
		data.toPincode = validate_pincode(shipping_address.pincode, 'Shipping Address')
		data.actualToStateCode = validate_state_code(shipping_address.gst_state_number, 'Shipping Address')
	else:
		data.transType = 1
		data.actualToStateCode = data.toStateCode
		shipping_address = billing_address

	if doc.gst_category == 'SEZ':
		data.toStateCode = 99

	return data

def get_item_list(data, doc):
	for attr in ['cgstValue', 'sgstValue', 'igstValue', 'cessValue', 'OthValue']:
		data[attr] = 0

	gst_accounts = get_gst_accounts(doc.company, account_wise=True)
	tax_map = {
		'sgst_account': ['sgstRate', 'sgstValue'],
		'cgst_account': ['cgstRate', 'cgstValue'],
		'igst_account': ['igstRate', 'igstValue'],
		'cess_account': ['cessRate', 'cessValue']
	}
	item_data_attrs = ['sgstRate', 'cgstRate', 'igstRate', 'cessRate', 'cessNonAdvol']
	hsn_wise_charges, hsn_taxable_amount = get_itemised_tax_breakup_data(doc, account_wise=True)
	for hsn_code, taxable_amount in hsn_taxable_amount.items():
		item_data = frappe._dict()
		if not hsn_code:
			frappe.throw(_('GST HSN Code does not exist for one or more items'))
		item_data.hsnCode = int(hsn_code)
		item_data.taxableAmount = taxable_amount
		item_data.qtyUnit = ""
		for attr in item_data_attrs:
			item_data[attr] = 0

		for account, tax_detail in hsn_wise_charges.get(hsn_code, {}).items():
			account_type = gst_accounts.get(account, '')
			for tax_acc, attrs in tax_map.items():
				if account_type == tax_acc:
					item_data[attrs[0]] = tax_detail.get('tax_rate')
					data[attrs[1]] += tax_detail.get('tax_amount')
					break
			else:
				data.OthValue += tax_detail.get('tax_amount')

		data.itemList.append(item_data)

		# Tax amounts rounded to 2 decimals to avoid exceeding max character limit
		for attr in ['sgstValue', 'cgstValue', 'igstValue', 'cessValue']:
			data[attr] = flt(data[attr], 2)

	return data

def validate_sales_invoice(doc):
	if doc.docstatus != 1:
		frappe.throw(_('e-Way Bill JSON can only be generated from submitted document'))

	if doc.is_return:
		frappe.throw(_('e-Way Bill JSON cannot be generated for Sales Return as of now'))

	if doc.ewaybill:
		frappe.throw(_('e-Way Bill already exists for this document'))

	reqd_fields = ['company_gstin', 'company_address', 'customer_address',
		'shipping_address_name', 'mode_of_transport', 'distance']

	for fieldname in reqd_fields:
		if not doc.get(fieldname):
			frappe.throw(_('{} is required to generate e-Way Bill JSON'.format(
				doc.meta.get_label(fieldname)
			)))

	if len(doc.company_gstin) < 15:
		frappe.throw(_('You must be a registered supplier to generate e-Way Bill'))

def get_transport_details(data, doc):
	if doc.distance > 4000:
		frappe.throw(_('Distance cannot be greater than 4000 kms'))

	data.transDistance = int(round(doc.distance))

	transport_modes = {
		'Road': 1,
		'Rail': 2,
		'Air': 3,
		'Ship': 4
	}

	vehicle_types = {
		'Regular': 'R',
		'Over Dimensional Cargo (ODC)': 'O'
	}

	data.transMode = transport_modes.get(doc.mode_of_transport)

	if doc.mode_of_transport == 'Road':
		if not doc.gst_transporter_id and not doc.vehicle_no:
			frappe.throw(_('Either GST Transporter ID or Vehicle No is required if Mode of Transport is Road'))
		if doc.vehicle_no:
			data.vehicleNo = doc.vehicle_no.replace(' ', '')
		if not doc.gst_vehicle_type:
			frappe.throw(_('Vehicle Type is required if Mode of Transport is Road'))
		else:
			data.vehicleType = vehicle_types.get(doc.gst_vehicle_type)
	else:
		if not doc.lr_no or not doc.lr_date:
			frappe.throw(_('Transport Receipt No and Date are mandatory for your chosen Mode of Transport'))

	if doc.lr_no:
		data.transDocNo = doc.lr_no

	if doc.lr_date:
		data.transDocDate = frappe.utils.formatdate(doc.lr_date, 'dd/mm/yyyy')

	if doc.gst_transporter_id:
		if doc.gst_transporter_id[0:2] != "88":
			validate_gstin_check_digit(doc.gst_transporter_id, label='GST Transporter ID')
		data.transporterId = doc.gst_transporter_id

	return data


def validate_pincode(pincode, address):
	pin_not_found = "Pin Code doesn't exist for {}"
	incorrect_pin = "Pin Code for {} is incorrecty formatted. It must be 6 digits (without spaces)"

	if not pincode:
		frappe.throw(_(pin_not_found.format(address)))

	pincode = pincode.replace(' ', '')
	if not pincode.isdigit() or len(pincode) != 6:
		frappe.throw(_(incorrect_pin.format(address)))
	else:
		return int(pincode)

def validate_state_code(state_code, address):
	no_state_code = "GST State Code not found for {0}. Please set GST State in {0}"
	if not state_code:
		frappe.throw(_(no_state_code.format(address)))
	else:
		return int(state_code)

@frappe.whitelist()
def get_gst_accounts(company, account_wise=False):
	gst_accounts = frappe._dict()
	gst_settings_accounts = frappe.get_all("GST Account",
		filters={"parent": "GST Settings", "company": company},
		fields=["cgst_account", "sgst_account", "igst_account", "cess_account"])

	if not gst_settings_accounts and not frappe.flags.in_test:
		frappe.throw(_("Please set GST Accounts in GST Settings"))

	for d in gst_settings_accounts:
		for acc, val in d.items():
			if not account_wise:
				gst_accounts.setdefault(acc, []).append(val)
			elif val:
				gst_accounts[val] = acc

	return gst_accounts

def update_grand_total_for_rcm(doc, method):
	country = frappe.get_cached_value('Company', doc.company, 'country')

	if country != 'India':
		return

	if not doc.total_taxes_and_charges:
		return

	if doc.reverse_charge == 'Y':
		gst_accounts = get_gst_accounts(doc.company)
		gst_account_list = gst_accounts.get('cgst_account') + gst_accounts.get('sgst_account') \
			+ gst_accounts.get('igst_account')

		base_gst_tax = 0
		gst_tax = 0

		for tax in doc.get('taxes'):
			if tax.category not in ("Total", "Valuation and Total"):
				continue

			if flt(tax.base_tax_amount_after_discount_amount) and tax.account_head in gst_account_list:
				base_gst_tax += tax.base_tax_amount_after_discount_amount
				gst_tax += tax.tax_amount_after_discount_amount

		doc.taxes_and_charges_added -= gst_tax
		doc.total_taxes_and_charges -= gst_tax
		doc.base_taxes_and_charges_added -= base_gst_tax
		doc.base_total_taxes_and_charges -= base_gst_tax

		update_totals(gst_tax, base_gst_tax, doc)

def update_totals(gst_tax, base_gst_tax, doc):
	doc.base_grand_total -= base_gst_tax
	doc.grand_total -= gst_tax

	if doc.meta.get_field("rounded_total"):
		if not doc.is_rounded_total_disabled():
			doc.rounded_total = round_based_on_smallest_currency_fraction(doc.grand_total,
				doc.currency, doc.precision("rounded_total"))

			doc.rounding_adjustment += flt(doc.rounded_total - doc.grand_total,
				doc.precision("rounding_adjustment"))

		calculate_outstanding_amount(doc)

	doc.in_words = money_in_words(doc.grand_total, doc.currency)
	doc.base_in_words = money_in_words(doc.base_grand_total, erpnext.get_company_currency(doc.company))
	doc.set_payment_schedule()

def make_regional_gl_entries(gl_entries, doc):
	country = frappe.get_cached_value('Company', doc.company, 'country')

	if country != 'India':
		return gl_entries

	if doc.reverse_charge == 'Y':
		gst_accounts = get_gst_accounts(doc.company)
		gst_account_list = gst_accounts.get('cgst_account') + gst_accounts.get('sgst_account') \
			+ gst_accounts.get('igst_account')

		for tax in doc.get('taxes'):
			if tax.category not in ("Total", "Valuation and Total"):
				continue

			dr_or_cr = "credit" if tax.add_deduct_tax == "Add" else "debit"
			if flt(tax.base_tax_amount_after_discount_amount) and tax.account_head in gst_account_list:
				account_currency = get_account_currency(tax.account_head)

				gl_entries.append(doc.get_gl_dict(
					{
						"account": tax.account_head,
						"cost_center": tax.cost_center,
						"posting_date": doc.posting_date,
						"against": doc.supplier,
						dr_or_cr: tax.base_tax_amount_after_discount_amount,
						dr_or_cr + "_in_account_currency": tax.base_tax_amount_after_discount_amount \
							if account_currency==doc.company_currency \
							else tax.tax_amount_after_discount_amount
					}, account_currency, item=tax)
				)

	return gl_entries<|MERGE_RESOLUTION|>--- conflicted
+++ resolved
@@ -12,10 +12,7 @@
 from six import string_types
 from erpnext.accounts.general_ledger import make_gl_entries
 from erpnext.accounts.utils import get_account_currency
-<<<<<<< HEAD
-=======
 from frappe.contacts.doctype.address.address import get_address_display
->>>>>>> a8de2321
 from frappe.model.utils import get_fetch_values
 
 def validate_gstin_for_india(doc, method):
@@ -97,12 +94,7 @@
 		total += digit
 		factor = 2 if factor == 1 else 1
 	if gstin[-1] != code_point_chars[((mod - (total % mod)) % mod)]:
-<<<<<<< HEAD
-		frappe.throw(_("""Invalid {0}! The check digit validation has failed.
-			Please ensure you've typed the {0} correctly.""").format(label))
-=======
 		frappe.throw(_("""Invalid {0}! The check digit validation has failed. Please ensure you've typed the {0} correctly.""").format(label))
->>>>>>> a8de2321
 
 def get_itemised_tax_breakup_header(item_doctype, tax_accounts):
 	if frappe.get_meta(item_doctype).has_field('gst_hsn_code'):
