--- conflicted
+++ resolved
@@ -1807,10 +1807,7 @@
 		]);
 	}
 
-<<<<<<< HEAD
-	item_tax_template(doc, cdt, cdn) {
-=======
-	update_item_tax_map: function() {
+	update_item_tax_map() {
 		let me = this;
 		let item_codes = [];
 		let item_rates = {};
@@ -1848,10 +1845,9 @@
 				}
 			});
 		}
-	},
-
-	item_tax_template: function(doc, cdt, cdn) {
->>>>>>> 338f436a
+	}
+
+	item_tax_template(doc, cdt, cdn) {
 		var me = this;
 		if(me.frm.updating_party_details) return;
 
