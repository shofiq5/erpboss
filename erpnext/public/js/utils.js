--- conflicted
+++ resolved
@@ -202,11 +202,7 @@
 					let found = filters.some(el => el.fieldname === dimension['fieldname']);
 
 					if (!found) {
-<<<<<<< HEAD
-						filters.splice(index, 0 ,{
-=======
 						filters.splice(index, 0, {
->>>>>>> 202ef92f
 							"fieldname": dimension["fieldname"],
 							"label": __(dimension["label"]),
 							"fieldtype": "Link",
