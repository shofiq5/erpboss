# Copyright (c) 2015, Frappe Technologies Pvt. Ltd. and Contributors
# License: GNU General Public License v3. See license.txt

from __future__ import unicode_literals
import frappe
import json
import math
from frappe import _
from frappe.utils import flt, get_datetime, getdate, date_diff, cint, nowdate, get_link_to_form, time_diff_in_hours
from frappe.model.document import Document
from erpnext.manufacturing.doctype.bom.bom import validate_bom_no, get_bom_items_as_dict, get_bom_item_rate
from dateutil.relativedelta import relativedelta
from erpnext.stock.doctype.item.item import validate_end_of_life, get_item_defaults
from erpnext.manufacturing.doctype.workstation.workstation import WorkstationHolidayError
from erpnext.projects.doctype.timesheet.timesheet import OverlapError
from erpnext.manufacturing.doctype.manufacturing_settings.manufacturing_settings import get_mins_between_operations
from erpnext.stock.stock_balance import get_planned_qty, update_bin_qty
from frappe.utils.csvutils import getlink
from erpnext.stock.utils import get_bin, validate_warehouse_company, get_latest_stock_qty
from erpnext.utilities.transaction_base import validate_uom_is_integer
from frappe.model.mapper import get_mapped_doc

class OverProductionError(frappe.ValidationError): pass
class CapacityError(frappe.ValidationError): pass
class StockOverProductionError(frappe.ValidationError): pass
class OperationTooLongError(frappe.ValidationError): pass
class ItemHasVariantError(frappe.ValidationError): pass

from six import string_types

form_grid_templates = {
	"operations": "templates/form_grid/work_order_grid.html"
}

class WorkOrder(Document):
	def onload(self):
		ms = frappe.get_doc("Manufacturing Settings")
		self.set_onload("material_consumption", ms.material_consumption)
		self.set_onload("backflush_raw_materials_based_on", ms.backflush_raw_materials_based_on)
		self.set_onload("overproduction_percentage", ms.overproduction_percentage_for_work_order)

	def validate(self):
		self.validate_production_item()
		if self.bom_no:
			validate_bom_no(self.production_item, self.bom_no)

		self.validate_sales_order()
		self.set_default_warehouse()
		self.validate_warehouse_belongs_to_company()
		self.calculate_operating_cost()
		self.validate_qty()
		self.validate_operation_time()
		self.status = self.get_status()

		validate_uom_is_integer(self, "stock_uom", ["qty", "produced_qty"])

		self.set_required_items(reset_only_qty = len(self.get("required_items")))

	def validate_sales_order(self):
		if self.sales_order:
			self.check_sales_order_on_hold_or_close()
			so = frappe.db.sql("""
				select so.name, so_item.delivery_date, so.project
				from `tabSales Order` so
				inner join `tabSales Order Item` so_item on so_item.parent = so.name
				left join `tabProduct Bundle Item` pk_item on so_item.item_code = pk_item.parent
				where so.name=%s and so.docstatus = 1
					and so.skip_delivery_note  = 0 and (
					so_item.item_code=%s or
					pk_item.item_code=%s )
			""", (self.sales_order, self.production_item, self.production_item), as_dict=1)

			if not so:
				so = frappe.db.sql("""
					select
						so.name, so_item.delivery_date, so.project
					from
						`tabSales Order` so, `tabSales Order Item` so_item, `tabPacked Item` packed_item
					where so.name=%s
						and so.name=so_item.parent
						and so.name=packed_item.parent
						and so.skip_delivery_note = 0
						and so_item.item_code = packed_item.parent_item
						and so.docstatus = 1 and packed_item.item_code=%s
				""", (self.sales_order, self.production_item), as_dict=1)

			if len(so):
				if not self.expected_delivery_date:
					self.expected_delivery_date = so[0].delivery_date

				if so[0].project:
					self.project = so[0].project

				if not self.material_request:
					self.validate_work_order_against_so()
			else:
				frappe.throw(_("Sales Order {0} is not valid").format(self.sales_order))

	def check_sales_order_on_hold_or_close(self):
		status = frappe.db.get_value("Sales Order", self.sales_order, "status")
		if status in ("Closed", "On Hold"):
			frappe.throw(_("Sales Order {0} is {1}").format(self.sales_order, status))

	def set_default_warehouse(self):
		if not self.wip_warehouse:
			self.wip_warehouse = frappe.db.get_single_value("Manufacturing Settings", "default_wip_warehouse")
		if not self.fg_warehouse:
			self.fg_warehouse = frappe.db.get_single_value("Manufacturing Settings", "default_fg_warehouse")

	def validate_warehouse_belongs_to_company(self):
		warehouses = [self.fg_warehouse, self.wip_warehouse]
		for d in self.get("required_items"):
			if d.source_warehouse not in warehouses:
				warehouses.append(d.source_warehouse)

		for wh in warehouses:
			validate_warehouse_company(wh, self.company)

	def calculate_operating_cost(self):
		self.planned_operating_cost, self.actual_operating_cost = 0.0, 0.0
		for d in self.get("operations"):
			d.planned_operating_cost = flt(d.hour_rate) * (flt(d.time_in_mins) / 60.0)
			d.actual_operating_cost = flt(d.hour_rate) * (flt(d.actual_operation_time) / 60.0)

			self.planned_operating_cost += flt(d.planned_operating_cost)
			self.actual_operating_cost += flt(d.actual_operating_cost)

		variable_cost = self.actual_operating_cost if self.actual_operating_cost \
			else self.planned_operating_cost
		self.total_operating_cost = flt(self.additional_operating_cost) + flt(variable_cost)

	def validate_work_order_against_so(self):
		# already ordered qty
		ordered_qty_against_so = frappe.db.sql("""select sum(qty) from `tabWork Order`
			where production_item = %s and sales_order = %s and docstatus < 2 and name != %s""",
			(self.production_item, self.sales_order, self.name))[0][0]

		total_qty = flt(ordered_qty_against_so) + flt(self.qty)

		# get qty from Sales Order Item table
		so_item_qty = frappe.db.sql("""select sum(stock_qty) from `tabSales Order Item`
			where parent = %s and item_code = %s""",
			(self.sales_order, self.production_item))[0][0]
		# get qty from Packing Item table
		dnpi_qty = frappe.db.sql("""select sum(qty) from `tabPacked Item`
			where parent = %s and parenttype = 'Sales Order' and item_code = %s""",
			(self.sales_order, self.production_item))[0][0]
		# total qty in SO
		so_qty = flt(so_item_qty) + flt(dnpi_qty)

		allowance_percentage = flt(frappe.db.get_single_value("Manufacturing Settings",
			"overproduction_percentage_for_sales_order"))

		if total_qty > so_qty + (allowance_percentage/100 * so_qty):
			frappe.throw(_("Cannot produce more Item {0} than Sales Order quantity {1}")
				.format(self.production_item, so_qty), OverProductionError)

	def update_status(self, status=None):
		'''Update status of work order if unknown'''
		if status != "Stopped":
			status = self.get_status(status)

		if status != self.status:
			self.db_set("status", status)

		self.update_required_items()

		return status

	def get_status(self, status=None):
		'''Return the status based on stock entries against this work order'''
		if not status:
			status = self.status

		if self.docstatus==0:
			status = 'Draft'
		elif self.docstatus==1:
			if status != 'Stopped':
				stock_entries = frappe._dict(frappe.db.sql("""select purpose, sum(fg_completed_qty)
					from `tabStock Entry` where work_order=%s and docstatus=1
					group by purpose""", self.name))

				status = "Not Started"
				if stock_entries:
					status = "In Process"
					produced_qty = stock_entries.get("Manufacture")
					if flt(produced_qty) >= flt(self.qty):
						status = "Completed"
		else:
			status = 'Cancelled'

		return status

	def update_work_order_qty(self):
		"""Update **Manufactured Qty** and **Material Transferred for Qty** in Work Order
			based on Stock Entry"""

		allowance_percentage = flt(frappe.db.get_single_value("Manufacturing Settings",
			"overproduction_percentage_for_work_order"))

		for purpose, fieldname in (("Manufacture", "produced_qty"),
			("Material Transfer for Manufacture", "material_transferred_for_manufacturing")):
			if (purpose == 'Material Transfer for Manufacture' and
				self.operations and self.transfer_material_against == 'Job Card'):
				continue

			qty = flt(frappe.db.sql("""select sum(fg_completed_qty)
				from `tabStock Entry` where work_order=%s and docstatus=1
				and purpose=%s""", (self.name, purpose))[0][0])

			completed_qty = self.qty + (allowance_percentage/100 * self.qty)
			if qty > completed_qty:
				frappe.throw(_("{0} ({1}) cannot be greater than planned quantity ({2}) in Work Order {3}").format(\
					self.meta.get_label(fieldname), qty, completed_qty, self.name), StockOverProductionError)

			self.db_set(fieldname, qty)

			from erpnext.selling.doctype.sales_order.sales_order import update_produced_qty_in_so_item

			if self.sales_order and self.sales_order_item:
				update_produced_qty_in_so_item(self.sales_order, self.sales_order_item)

		if self.production_plan:
			self.update_production_plan_status()

	def update_production_plan_status(self):
		production_plan = frappe.get_doc('Production Plan', self.production_plan)
		produced_qty = 0
		if self.production_plan_item:
			total_qty = frappe.get_all("Work Order", fields = "sum(produced_qty) as produced_qty",
				filters = {'docstatus': 1, 'production_plan': self.production_plan,
					'production_plan_item': self.production_plan_item}, as_list=1)

			produced_qty = total_qty[0][0] if total_qty else 0

		production_plan.run_method("update_produced_qty", produced_qty, self.production_plan_item)

	def on_submit(self):
		if not self.wip_warehouse:
			frappe.throw(_("Work-in-Progress Warehouse is required before Submit"))
		if not self.fg_warehouse:
			frappe.throw(_("For Warehouse is required before Submit"))

		self.update_work_order_qty_in_so()
		self.update_reserved_qty_for_production()
		self.update_completed_qty_in_material_request()
		self.update_planned_qty()
		self.update_ordered_qty()
		self.create_job_card()

	def on_cancel(self):
		self.validate_cancel()

		frappe.db.set(self,'status', 'Cancelled')
		self.update_work_order_qty_in_so()
		self.delete_job_card()
		self.update_completed_qty_in_material_request()
		self.update_planned_qty()
		self.update_ordered_qty()
		self.update_reserved_qty_for_production()

	def create_job_card(self):
		manufacturing_settings_doc = frappe.get_doc("Manufacturing Settings")

		enable_capacity_planning = not cint(manufacturing_settings_doc.disable_capacity_planning)
		plan_days = cint(manufacturing_settings_doc.capacity_planning_for_days) or 30

		for i, row in enumerate(self.operations):
			self.set_operation_start_end_time(i, row)

			if not row.workstation:
				frappe.throw(_("Row {0}: select the workstation against the operation {1}")
					.format(row.idx, row.operation))

			original_start_time = row.planned_start_time
			job_card_doc = create_job_card(self, row,
				enable_capacity_planning=enable_capacity_planning, auto_create=True)

			if enable_capacity_planning and job_card_doc:
				row.planned_start_time = job_card_doc.time_logs[-1].from_time
				row.planned_end_time = job_card_doc.time_logs[-1].to_time

				if date_diff(row.planned_start_time, original_start_time) > plan_days:
					frappe.message_log.pop()
					frappe.throw(_("Unable to find the time slot in the next {0} days for the operation {1}.")
						.format(plan_days, row.operation), CapacityError)

				row.db_update()

		planned_end_date = self.operations and self.operations[-1].planned_end_time
		if planned_end_date:
			self.db_set("planned_end_date", planned_end_date)

	def set_operation_start_end_time(self, idx, row):
		"""Set start and end time for given operation. If first operation, set start as
		`planned_start_date`, else add time diff to end time of earlier operation."""
		if idx==0:
			# first operation at planned_start date
			row.planned_start_time = self.planned_start_date
		else:
			row.planned_start_time = get_datetime(self.operations[idx-1].planned_end_time)\
				+ get_mins_between_operations()

		row.planned_end_time = get_datetime(row.planned_start_time) + relativedelta(minutes = row.time_in_mins)

		if row.planned_start_time == row.planned_end_time:
			frappe.throw(_("Capacity Planning Error, planned start time can not be same as end time"))

	def validate_cancel(self):
		if self.status == "Stopped":
			frappe.throw(_("Stopped Work Order cannot be cancelled, Unstop it first to cancel"))

		# Check whether any stock entry exists against this Work Order
		stock_entry = frappe.db.sql("""select name from `tabStock Entry`
			where work_order = %s and docstatus = 1""", self.name)
		if stock_entry:
			frappe.throw(_("Cannot cancel because submitted Stock Entry {0} exists").format(frappe.utils.get_link_to_form('Stock Entry', stock_entry[0][0])))

	def update_planned_qty(self):
		update_bin_qty(self.production_item, self.fg_warehouse, {
			"planned_qty": get_planned_qty(self.production_item, self.fg_warehouse)
		})

		if self.material_request:
			mr_obj = frappe.get_doc("Material Request", self.material_request)
			mr_obj.update_requested_qty([self.material_request_item])

	def update_ordered_qty(self):
		if self.production_plan and self.production_plan_item:
			qty = self.qty if self.docstatus == 1 else 0
			frappe.db.set_value('Production Plan Item',
				self.production_plan_item, 'ordered_qty', qty)

			doc = frappe.get_doc('Production Plan', self.production_plan)
			doc.set_status()
			doc.db_set('status', doc.status)

	def update_work_order_qty_in_so(self):
		if not self.sales_order and not self.sales_order_item:
			return

		total_bundle_qty = 1
		if self.product_bundle_item:
			total_bundle_qty = frappe.db.sql(""" select sum(qty) from
				`tabProduct Bundle Item` where parent = %s""", (frappe.db.escape(self.product_bundle_item)))[0][0]

			if not total_bundle_qty:
				# product bundle is 0 (product bundle allows 0 qty for items)
				total_bundle_qty = 1

		cond = "product_bundle_item = %s" if self.product_bundle_item else "production_item = %s"

		qty = frappe.db.sql(""" select sum(qty) from
			`tabWork Order` where sales_order = %s and docstatus = 1 and {0}
			""".format(cond), (self.sales_order, (self.product_bundle_item or self.production_item)), as_list=1)

		work_order_qty = qty[0][0] if qty and qty[0][0] else 0
		frappe.db.set_value('Sales Order Item',
			self.sales_order_item, 'work_order_qty', flt(work_order_qty/total_bundle_qty, 2))

	def update_completed_qty_in_material_request(self):
		if self.material_request:
			frappe.get_doc("Material Request", self.material_request).update_completed_qty([self.material_request_item])

	def set_work_order_operations(self):
		"""Fetch operations from BOM and set in 'Work Order'"""
		self.set('operations', [])

		if not self.bom_no:
			return

		if self.use_multi_level_bom:
			bom_list = frappe.get_doc("BOM", self.bom_no).traverse_tree()
		else:
			bom_list = [self.bom_no]

		operations = frappe.db.sql("""
			select
				operation, description, workstation, idx,
				base_hour_rate as hour_rate, time_in_mins,
				"Pending" as status, parent as bom, batch_size
			from
				`tabBOM Operation`
			where
				 parent in (%s) order by idx
		"""	% ", ".join(["%s"]*len(bom_list)), tuple(bom_list), as_dict=1)

		self.set('operations', operations)

		if self.use_multi_level_bom and self.get('operations') and self.get('items'):
			raw_material_operations = [d.operation for d in self.get('items')]
			operations = [d.operation for d in self.get('operations')]

			for operation in raw_material_operations:
				if operation not in operations:
					self.append('operations', {
						'operation': operation
					})

		self.calculate_time()

	def calculate_time(self):
		bom_qty = frappe.db.get_value("BOM", self.bom_no, "quantity")

		for d in self.get("operations"):
			d.time_in_mins = flt(d.time_in_mins) / flt(bom_qty) * math.ceil(flt(self.qty) / flt(d.batch_size))

		self.calculate_operating_cost()

	def get_holidays(self, workstation):
		holiday_list = frappe.db.get_value("Workstation", workstation, "holiday_list")

		holidays = {}

		if holiday_list not in holidays:
			holiday_list_days = [getdate(d[0]) for d in frappe.get_all("Holiday", fields=["holiday_date"],
				filters={"parent": holiday_list}, order_by="holiday_date", limit_page_length=0, as_list=1)]

			holidays[holiday_list] = holiday_list_days

		return holidays[holiday_list]

	def update_operation_status(self):
		allowance_percentage = flt(frappe.db.get_single_value("Manufacturing Settings", "overproduction_percentage_for_work_order"))
		max_allowed_qty_for_wo = flt(self.qty) + (allowance_percentage/100 * flt(self.qty))

		for d in self.get("operations"):
			if not d.completed_qty:
				d.status = "Pending"
			elif flt(d.completed_qty) < flt(self.qty):
				d.status = "Work in Progress"
			elif flt(d.completed_qty) == flt(self.qty):
				d.status = "Completed"
			elif flt(d.completed_qty) <= max_allowed_qty_for_wo:
				d.status = "Completed"
			else:
				frappe.throw(_("Completed Qty can not be greater than 'Qty to Manufacture'"))

	def set_actual_dates(self):
		if self.get("operations"):
			actual_start_dates = [d.actual_start_time for d in self.get("operations") if d.actual_start_time]
			if actual_start_dates:
				self.actual_start_date = min(actual_start_dates)

			actual_end_dates = [d.actual_end_time for d in self.get("operations") if d.actual_end_time]
			if actual_end_dates:
				self.actual_end_date = max(actual_end_dates)
		else:
			data = frappe.get_all("Stock Entry",
				fields = ["timestamp(posting_date, posting_time) as posting_datetime"],
				filters = {
					"work_order": self.name,
					"purpose": ("in", ["Material Transfer for Manufacture", "Manufacture"])
				}
			)

			if data and len(data):
				dates = [d.posting_datetime for d in data]
				self.actual_start_date = min(dates)

				if self.status == "Completed":
					self.actual_end_date = max(dates)

		self.set_lead_time()

	def set_lead_time(self):
		if self.actual_start_date and self.actual_end_date:
			self.lead_time = flt(time_diff_in_hours(self.actual_end_date, self.actual_start_date) * 60)

	def delete_job_card(self):
		for d in frappe.get_all("Job Card", ["name"], {"work_order": self.name}):
			frappe.delete_doc("Job Card", d.name)

	def validate_production_item(self):
		if frappe.db.get_value("Item", self.production_item, "has_variants"):
			frappe.throw(_("Work Order cannot be raised against a Item Template"), ItemHasVariantError)

		if self.production_item:
			validate_end_of_life(self.production_item)

	def validate_qty(self):
		if not self.qty > 0:
			frappe.throw(_("Quantity to Manufacture must be greater than 0."))

	def validate_operation_time(self):
		for d in self.operations:
			if not d.time_in_mins > 0:
				frappe.throw(_("Operation Time must be greater than 0 for Operation {0}").format(d.operation))

	def update_required_items(self):
		'''
		update bin reserved_qty_for_production
		called from Stock Entry for production, after submit, cancel
		'''
		# calculate consumed qty based on submitted stock entries
		self.update_consumed_qty_for_required_items()

		if self.docstatus==1:
			# calculate transferred qty based on submitted stock entries
			self.update_transaferred_qty_for_required_items()

			# update in bin
			self.update_reserved_qty_for_production()

	def update_reserved_qty_for_production(self, items=None):
		'''update reserved_qty_for_production in bins'''
		for d in self.required_items:
			if d.source_warehouse:
				stock_bin = get_bin(d.item_code, d.source_warehouse)
				stock_bin.update_reserved_qty_for_production()

	def get_items_and_operations_from_bom(self):
		self.set_required_items()
		self.set_work_order_operations()

		return check_if_scrap_warehouse_mandatory(self.bom_no)

	def set_available_qty(self):
		for d in self.get("required_items"):
			if d.source_warehouse:
				d.available_qty_at_source_warehouse = get_latest_stock_qty(d.item_code, d.source_warehouse)

			if self.wip_warehouse:
				d.available_qty_at_wip_warehouse = get_latest_stock_qty(d.item_code, self.wip_warehouse)

	def set_required_items(self, reset_only_qty=False):
		'''set required_items for production to keep track of reserved qty'''
		if not reset_only_qty:
			self.required_items = []

		if self.bom_no and self.qty:
			item_dict = get_bom_items_as_dict(self.bom_no, self.company, qty=self.qty,
				fetch_exploded = self.use_multi_level_bom)

			if reset_only_qty:
				for d in self.get("required_items"):
					if item_dict.get(d.item_code):
						d.required_qty = item_dict.get(d.item_code).get("qty")
			else:
				# Attribute a big number (999) to idx for sorting putpose in case idx is NULL
				# For instance in BOM Explosion Item child table, the items coming from sub assembly items
				for item in sorted(item_dict.values(), key=lambda d: d['idx'] or 9999):
					self.append('required_items', {
						'rate': item.rate,
						'amount': item.amount,
						'operation': item.operation,
						'item_code': item.item_code,
						'item_name': item.item_name,
						'description': item.description,
						'allow_alternative_item': item.allow_alternative_item,
						'required_qty': item.qty,
						'source_warehouse': item.source_warehouse or item.default_warehouse,
						'include_item_in_manufacturing': item.include_item_in_manufacturing
					})

					if not self.project:
						self.project = item.get("project")

			self.set_available_qty()

	def update_transaferred_qty_for_required_items(self):
		'''update transferred qty from submitted stock entries for that item against
			the work order'''

		for d in self.required_items:
			transferred_qty = frappe.db.sql('''select sum(qty)
				from `tabStock Entry` entry, `tabStock Entry Detail` detail
				where
					entry.work_order = %(name)s
					and entry.purpose = "Material Transfer for Manufacture"
					and entry.docstatus = 1
					and detail.parent = entry.name
					and (detail.item_code = %(item)s or detail.original_item = %(item)s)''', {
						'name': self.name,
						'item': d.item_code
					})[0][0]

			d.db_set('transferred_qty', flt(transferred_qty), update_modified = False)

	def update_consumed_qty_for_required_items(self):
		'''
			Update consumed qty from submitted stock entries
			against a work order for each stock item
		'''

		for item in self.required_items:
			consumed_qty = frappe.db.sql('''
				SELECT
					SUM(qty)
				FROM
					`tabStock Entry` entry,
					`tabStock Entry Detail` detail
				WHERE
					entry.work_order = %(name)s
						AND (entry.purpose = "Material Consumption for Manufacture"
							OR entry.purpose = "Manufacture")
						AND entry.docstatus = 1
						AND detail.parent = entry.name
						AND detail.s_warehouse IS NOT null
						AND (detail.item_code = %(item)s
							OR detail.original_item = %(item)s)
				''', {
					'name': self.name,
					'item': item.item_code
				})[0][0]

			item.db_set('consumed_qty', flt(consumed_qty), update_modified=False)

	def make_bom(self):
		data = frappe.db.sql(""" select sed.item_code, sed.qty, sed.s_warehouse
			from `tabStock Entry Detail` sed, `tabStock Entry` se
			where se.name = sed.parent and se.purpose = 'Manufacture'
			and (sed.t_warehouse is null or sed.t_warehouse = '') and se.docstatus = 1
			and se.work_order = %s""", (self.name), as_dict=1)

		bom = frappe.new_doc("BOM")
		bom.item = self.production_item
		bom.conversion_rate = 1

		for d in data:
			bom.append('items', {
				'item_code': d.item_code,
				'qty': d.qty,
				'source_warehouse': d.s_warehouse
			})

		if self.operations:
			bom.set('operations', self.operations)
			bom.with_operations = 1

		bom.set_bom_material_details()
		return bom

@frappe.whitelist()
<<<<<<< HEAD
=======
@frappe.validate_and_sanitize_search_inputs
>>>>>>> 8aeb20ca
def get_bom_operations(doctype, txt, searchfield, start, page_len, filters):
	if txt:
		filters['operation'] = ('like', '%%%s%%' % txt)

	return frappe.get_all('BOM Operation',
		filters = filters, fields = ['operation'], as_list=1)

@frappe.whitelist()
def get_item_details(item, project = None, skip_bom_info=False):
	res = frappe.db.sql("""
		select stock_uom, description, item_name, allow_alternative_item,
			include_item_in_manufacturing
		from `tabItem`
		where disabled=0
			and (end_of_life is null or end_of_life='0000-00-00' or end_of_life > %s)
			and name=%s
	""", (nowdate(), item), as_dict=1)

	if not res:
		return {}

	res = res[0]
	if skip_bom_info: return res

	filters = {"item": item, "is_default": 1}

	if project:
		filters = {"item": item, "project": project}

	res["bom_no"] = frappe.db.get_value("BOM", filters = filters)

	if not res["bom_no"]:
		variant_of= frappe.db.get_value("Item", item, "variant_of")

		if variant_of:
			res["bom_no"] = frappe.db.get_value("BOM", filters={"item": variant_of, "is_default": 1})

	if not res["bom_no"]:
		if project:
			res = get_item_details(item)
			frappe.msgprint(_("Default BOM not found for Item {0} and Project {1}").format(item, project), alert=1)
		else:
			frappe.throw(_("Default BOM for {0} not found").format(item))

	bom_data = frappe.db.get_value('BOM', res['bom_no'],
		['project', 'allow_alternative_item', 'transfer_material_against', 'item_name'], as_dict=1)

	res['project'] = project or bom_data.pop("project")
	res.update(bom_data)
	res.update(check_if_scrap_warehouse_mandatory(res["bom_no"]))

	return res

@frappe.whitelist()
def make_work_order(bom_no, item, qty=0, project=None, variant_items=None):
	if not frappe.has_permission("Work Order", "write"):
		frappe.throw(_("Not permitted"), frappe.PermissionError)

	item_details = get_item_details(item, project)

	wo_doc = frappe.new_doc("Work Order")
	wo_doc.production_item = item
	wo_doc.update(item_details)
	wo_doc.bom_no = bom_no

	if flt(qty) > 0:
		wo_doc.qty = flt(qty)
		wo_doc.get_items_and_operations_from_bom()

	if variant_items:
		add_variant_item(variant_items, wo_doc, bom_no, "required_items")

	return wo_doc

def add_variant_item(variant_items, wo_doc, bom_no, table_name="items"):
	if isinstance(variant_items, string_types):
		variant_items = json.loads(variant_items)

	for item in variant_items:
		args = frappe._dict({
			"item_code": item.get("varint_item_code"),
			"required_qty": item.get("qty"),
			"qty": item.get("qty"), # for bom
			"source_warehouse": item.get("source_warehouse"),
			"operation": item.get("operation")
		})

		bom_doc = frappe.get_cached_doc("BOM", bom_no)
		item_data = get_item_details(args.item_code, skip_bom_info=True)
		args.update(item_data)

		args["rate"] = get_bom_item_rate({
			"item_code": args.get("item_code"),
			"qty": args.get("required_qty"),
			"uom": args.get("stock_uom"),
			"stock_uom": args.get("stock_uom"),
			"conversion_factor": 1
		}, bom_doc)

		if not args.source_warehouse:
			args["source_warehouse"] = get_item_defaults(item.get("varint_item_code"),
				wo_doc.company).default_warehouse

		args["amount"] = flt(args.get("required_qty")) * flt(args.get("rate"))
		args["uom"] = item_data.stock_uom
		wo_doc.append(table_name, args)

@frappe.whitelist()
def check_if_scrap_warehouse_mandatory(bom_no):
	res = {"set_scrap_wh_mandatory": False }
	if bom_no:
		bom = frappe.get_doc("BOM", bom_no)

		if len(bom.scrap_items) > 0:
			res["set_scrap_wh_mandatory"] = True

	return res

@frappe.whitelist()
def set_work_order_ops(name):
	po = frappe.get_doc('Work Order', name)
	po.set_work_order_operations()
	po.save()

@frappe.whitelist()
def make_stock_entry(work_order_id, purpose, qty=None):
	work_order = frappe.get_doc("Work Order", work_order_id)
	if not frappe.db.get_value("Warehouse", work_order.wip_warehouse, "is_group"):
		wip_warehouse = work_order.wip_warehouse
	else:
		wip_warehouse = None

	stock_entry = frappe.new_doc("Stock Entry")
	stock_entry.purpose = purpose
	stock_entry.work_order = work_order_id
	stock_entry.company = work_order.company
	stock_entry.from_bom = 1
	stock_entry.bom_no = work_order.bom_no
	stock_entry.use_multi_level_bom = work_order.use_multi_level_bom
	stock_entry.fg_completed_qty = qty or (flt(work_order.qty) - flt(work_order.produced_qty))
	if work_order.bom_no:
		stock_entry.inspection_required = frappe.db.get_value('BOM',
			work_order.bom_no, 'inspection_required')

	if purpose=="Material Transfer for Manufacture":
		stock_entry.to_warehouse = wip_warehouse
		stock_entry.project = work_order.project
	else:
		stock_entry.from_warehouse = wip_warehouse
		stock_entry.to_warehouse = work_order.fg_warehouse
		stock_entry.project = work_order.project

	stock_entry.set_stock_entry_type()
	stock_entry.get_items()
	return stock_entry.as_dict()

@frappe.whitelist()
def get_default_warehouse():
	doc = frappe.get_cached_doc("Manufacturing Settings")

	return {
		"wip_warehouse": doc.default_wip_warehouse,
		"fg_warehouse": doc.default_fg_warehouse,
		"scrap_warehouse": doc.default_scrap_warehouse
	}

@frappe.whitelist()
def stop_unstop(work_order, status):
	""" Called from client side on Stop/Unstop event"""

	if not frappe.has_permission("Work Order", "write"):
		frappe.throw(_("Not permitted"), frappe.PermissionError)

	pro_order = frappe.get_doc("Work Order", work_order)
	pro_order.update_status(status)
	pro_order.update_planned_qty()
	frappe.msgprint(_("Work Order has been {0}").format(status))
	pro_order.notify_update()

	return pro_order.status

@frappe.whitelist()
def query_sales_order(production_item):
	out = frappe.db.sql_list("""
		select distinct so.name from `tabSales Order` so, `tabSales Order Item` so_item
		where so_item.parent=so.name and so_item.item_code=%s and so.docstatus=1
	union
		select distinct so.name from `tabSales Order` so, `tabPacked Item` pi_item
		where pi_item.parent=so.name and pi_item.item_code=%s and so.docstatus=1
	""", (production_item, production_item))

	return out

@frappe.whitelist()
def make_job_card(work_order, operations):
	if isinstance(operations, string_types):
		operations = json.loads(operations)

	work_order = frappe.get_doc('Work Order', work_order)
	for row in operations:
		validate_operation_data(row)
		create_job_card(work_order, row, row.get("qty"), auto_create=True)

def validate_operation_data(row):
	if row.get("qty") <= 0:
		frappe.throw(_("Quantity to Manufacture can not be zero for the operation {0}")
			.format(
				frappe.bold(row.get("operation"))
			)
		)

	if row.get("qty") > row.get("pending_qty"):
		frappe.throw(_("For operation {0}: Quantity ({1}) can not be greter than pending quantity({2})")
			.format(
				frappe.bold(row.get("operation")),
				frappe.bold(row.get("qty")),
				frappe.bold(row.get("pending_qty"))
			)
		)

def create_job_card(work_order, row, qty=0, enable_capacity_planning=False, auto_create=False):
	doc = frappe.new_doc("Job Card")
	doc.update({
		'work_order': work_order.name,
		'operation': row.get("operation"),
		'workstation': row.get("workstation"),
		'posting_date': nowdate(),
		'for_quantity': qty or work_order.get('qty', 0),
		'operation_id': row.get("name"),
		'bom_no': work_order.bom_no,
		'project': work_order.project,
		'company': work_order.company,
		'wip_warehouse': work_order.wip_warehouse
	})

	if work_order.transfer_material_against == 'Job Card' and not work_order.skip_transfer:
		doc.get_required_items()

	if auto_create:
		doc.flags.ignore_mandatory = True
		if enable_capacity_planning:
			doc.schedule_time_logs(row)

		doc.insert()
		frappe.msgprint(_("Job card {0} created").format(get_link_to_form("Job Card", doc.name)))

	return doc

def get_work_order_operation_data(work_order, operation, workstation):
	for d in work_order.operations:
		if d.operation == operation and d.workstation == workstation:
			return d

@frappe.whitelist()
def create_pick_list(source_name, target_doc=None, for_qty=None):
	for_qty = for_qty or json.loads(target_doc).get('for_qty')
	max_finished_goods_qty = frappe.db.get_value('Work Order', source_name, 'qty')
	def update_item_quantity(source, target, source_parent):
		pending_to_issue = flt(source.required_qty) - flt(source.transferred_qty)
		desire_to_transfer = flt(source.required_qty) / max_finished_goods_qty * flt(for_qty)

		qty = 0
		if desire_to_transfer <= pending_to_issue:
			qty = desire_to_transfer
		elif pending_to_issue > 0:
			qty = pending_to_issue

		if qty:
			target.qty = qty
			target.stock_qty = qty
			target.uom = frappe.get_value('Item', source.item_code, 'stock_uom')
			target.stock_uom = target.uom
			target.conversion_factor = 1
		else:
			target.delete()

	doc = get_mapped_doc('Work Order', source_name, {
		'Work Order': {
			'doctype': 'Pick List',
			'validation': {
				'docstatus': ['=', 1]
			}
		},
		'Work Order Item': {
			'doctype': 'Pick List Item',
			'postprocess': update_item_quantity,
			'condition': lambda doc: abs(doc.transferred_qty) < abs(doc.required_qty)
		},
	}, target_doc)

	doc.for_qty = for_qty

	doc.set_item_locations()

	return doc<|MERGE_RESOLUTION|>--- conflicted
+++ resolved
@@ -632,10 +632,7 @@
 		return bom
 
 @frappe.whitelist()
-<<<<<<< HEAD
-=======
 @frappe.validate_and_sanitize_search_inputs
->>>>>>> 8aeb20ca
 def get_bom_operations(doctype, txt, searchfield, start, page_len, filters):
 	if txt:
 		filters['operation'] = ('like', '%%%s%%' % txt)
