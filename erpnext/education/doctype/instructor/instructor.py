--- conflicted
+++ resolved
@@ -27,10 +27,6 @@
 		self.validate_duplicate_employee()
 
 	def validate_duplicate_employee(self):
-<<<<<<< HEAD
-		if self.employee and frappe.db.get_value("Instructor", {'employee': self.employee}, 'name'):
-=======
 		if self.employee and frappe.db.get_value("Instructor", {'employee': self.employee, 'name': ['!=', self.name]}, 'name'):
->>>>>>> e2ea11c4
 			frappe.throw(_("Employee ID is linked with another instructor"))
 
