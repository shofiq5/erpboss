--- conflicted
+++ resolved
@@ -1315,11 +1315,7 @@
  "istable": 0, 
  "max_attachments": 5, 
  "menu_index": 0, 
-<<<<<<< HEAD
- "modified": "2018-05-10 03:47:12.256088", 
-=======
  "modified": "2018-06-26 11:46:06.678115", 
->>>>>>> 0b9129e5
  "modified_by": "Administrator", 
  "module": "Projects", 
  "name": "Task", 
