{
 "actions": [],
 "allow_import": 1,
 "autoname": "naming_series:",
 "creation": "2013-02-28 17:57:33",
 "doctype": "DocType",
 "document_type": "Document",
 "editable_grid": 1,
 "engine": "InnoDB",
 "field_order": [
  "title",
  "naming_series",
  "company",
  "customer",
  "currency",
  "exchange_rate",
  "column_break_3",
  "status",
  "parent_project",
  "salary_slip",
  "sales_invoice",
  "employee_detail",
  "employee",
  "employee_name",
  "department",
  "column_break_9",
  "user",
  "start_date",
  "end_date",
  "section_break_5",
  "time_logs",
  "overtime_details_section",
  "overtime_type",
  "total_overtime_hours",
  "column_break_26",
  "total_hours",
  "billing_details",
  "total_billable_hours",
  "base_total_billable_amount",
  "base_total_billed_amount",
  "base_total_costing_amount",
  "column_break_10",
  "total_billed_hours",
  "total_billable_amount",
  "total_billed_amount",
  "total_costing_amount",
  "per_billed",
  "section_break_18",
  "note",
  "amended_from"
 ],
 "fields": [
  {
   "allow_on_submit": 1,
   "default": "{employee_name}",
   "fieldname": "title",
   "fieldtype": "Data",
   "hidden": 1,
   "label": "Title",
   "no_copy": 1,
   "print_hide": 1
  },
  {
   "fieldname": "naming_series",
   "fieldtype": "Select",
   "label": "Series",
   "options": "TS-.YYYY.-",
   "reqd": 1,
   "set_only_once": 1
  },
  {
   "fieldname": "company",
   "fieldtype": "Link",
   "label": "Company",
   "options": "Company",
   "remember_last_selected_value": 1
  },
  {
   "fieldname": "sales_invoice",
   "fieldtype": "Link",
   "label": "Sales Invoice",
   "no_copy": 1,
   "options": "Sales Invoice",
   "print_hide": 1,
   "read_only": 1
  },
  {
   "fieldname": "column_break_3",
   "fieldtype": "Column Break"
  },
  {
   "fieldname": "salary_slip",
   "fieldtype": "Link",
   "label": "Salary Slip",
   "no_copy": 1,
   "options": "Salary Slip",
   "print_hide": 1,
   "read_only": 1
  },
  {
   "default": "Draft",
   "fieldname": "status",
   "fieldtype": "Select",
   "in_standard_filter": 1,
   "label": "Status",
   "no_copy": 1,
   "options": "Draft\nSubmitted\nBilled\nPayslip\nCompleted\nCancelled",
   "print_hide": 1,
   "read_only": 1
  },
  {
   "depends_on": "eval:!doc.work_order || doc.docstatus == 1",
   "fieldname": "employee_detail",
   "fieldtype": "Section Break",
   "label": "Employee Detail"
  },
  {
   "fieldname": "employee",
   "fieldtype": "Link",
   "in_standard_filter": 1,
   "label": "Employee",
   "options": "Employee",
   "reqd": 1
  },
  {
   "depends_on": "employee",
   "fieldname": "employee_name",
   "fieldtype": "Data",
   "in_global_search": 1,
   "label": "Employee Name",
   "print_hide": 1,
   "read_only": 1
  },
  {
   "fetch_from": "employee.department",
   "fieldname": "department",
   "fieldtype": "Link",
   "label": "Department",
   "options": "Department",
   "read_only": 1
  },
  {
   "fieldname": "column_break_9",
   "fieldtype": "Column Break"
  },
  {
   "fieldname": "user",
   "fieldtype": "Link",
   "in_global_search": 1,
   "label": "User",
   "options": "User",
   "read_only": 1
  },
  {
   "fieldname": "start_date",
   "fieldtype": "Date",
   "in_list_view": 1,
   "label": "Start Date",
   "print_hide": 1,
   "read_only": 1
  },
  {
   "fieldname": "end_date",
   "fieldtype": "Date",
   "label": "End Date",
   "print_hide": 1,
   "read_only": 1
  },
  {
   "fieldname": "section_break_5",
   "fieldtype": "Section Break"
  },
  {
   "fieldname": "time_logs",
   "fieldtype": "Table",
   "label": "Time Sheets",
   "options": "Timesheet Detail",
   "reqd": 1
  },
  {
   "allow_on_submit": 1,
   "default": "0",
   "fieldname": "total_hours",
   "fieldtype": "Float",
   "label": "Total Working Hours",
   "read_only": 1
  },
  {
   "collapsible": 1,
   "fieldname": "billing_details",
   "fieldtype": "Section Break",
   "label": "Billing Details",
   "permlevel": 1
  },
  {
   "allow_on_submit": 1,
   "fieldname": "total_billable_hours",
   "fieldtype": "Float",
   "label": "Total Billable Hours",
   "print_hide": 1,
   "read_only": 1
  },
  {
   "allow_on_submit": 1,
   "fieldname": "total_billed_hours",
   "fieldtype": "Float",
   "label": "Total Billed Hours",
   "print_hide": 1,
   "read_only": 1
  },
  {
   "allow_on_submit": 1,
   "fieldname": "total_costing_amount",
   "fieldtype": "Currency",
   "label": "Total Costing Amount",
   "options": "currency",
   "print_hide": 1,
   "read_only": 1
  },
  {
   "fieldname": "column_break_10",
   "fieldtype": "Column Break"
  },
  {
   "allow_on_submit": 1,
   "default": "0",
   "fieldname": "total_billable_amount",
   "fieldtype": "Currency",
   "label": "Total Billable Amount",
   "options": "currency",
   "read_only": 1
  },
  {
   "allow_on_submit": 1,
   "fieldname": "total_billed_amount",
   "fieldtype": "Currency",
   "label": "Total Billed Amount",
   "options": "currency",
   "print_hide": 1,
   "read_only": 1
  },
  {
   "allow_on_submit": 1,
   "fieldname": "per_billed",
   "fieldtype": "Percent",
   "in_list_view": 1,
   "label": "% Amount Billed",
   "no_copy": 1,
   "print_hide": 1,
   "read_only": 1
  },
  {
   "fieldname": "section_break_18",
   "fieldtype": "Section Break"
  },
  {
   "fieldname": "note",
   "fieldtype": "Text Editor",
   "label": "Note"
  },
  {
   "fieldname": "amended_from",
   "fieldtype": "Link",
   "ignore_user_permissions": 1,
   "label": "Amended From",
   "no_copy": 1,
   "options": "Timesheet",
   "print_hide": 1,
   "read_only": 1
  },
  {
   "fieldname": "parent_project",
   "fieldtype": "Link",
   "label": "Project",
   "options": "Project"
  },
  {
   "fieldname": "customer",
   "fieldtype": "Link",
   "label": "Customer",
   "options": "Customer"
  },
  {
   "fetch_from": "customer.default_currency",
   "fetch_if_empty": 1,
   "fieldname": "currency",
   "fieldtype": "Link",
   "label": "Currency",
   "options": "Currency"
  },
  {
   "fieldname": "base_total_costing_amount",
   "fieldtype": "Currency",
   "label": "Total Costing Amount",
   "print_hide": 1,
   "read_only": 1
  },
  {
   "fieldname": "base_total_billable_amount",
   "fieldtype": "Currency",
   "label": "Total Billable Amount",
   "print_hide": 1,
   "read_only": 1
  },
  {
   "fieldname": "base_total_billed_amount",
   "fieldtype": "Currency",
   "label": "Total Billed Amount",
   "print_hide": 1,
   "read_only": 1
  },
  {
   "default": "1",
   "fieldname": "exchange_rate",
   "fieldtype": "Float",
   "label": "Exchange Rate"
  },
  {
   "depends_on": "eval: doc.total_overtime_hours",
   "fieldname": "overtime_details_section",
   "fieldtype": "Section Break",
   "label": "Overtime Details"
  },
  {
   "fieldname": "overtime_type",
   "fieldtype": "Link",
   "label": "Overtime Type",
   "options": "Overtime Type",
   "read_only": 1
  },
  {
   "fieldname": "total_overtime_hours",
   "fieldtype": "Float",
   "label": "Total Overtime Hours",
   "read_only": 1
  },
  {
   "fieldname": "column_break_26",
   "fieldtype": "Column Break"
  }
 ],
 "icon": "fa fa-clock-o",
 "idx": 1,
 "is_submittable": 1,
 "links": [],
<<<<<<< HEAD
 "modified": "2021-06-17 17:45:12.064677",
=======
 "modified": "2021-06-09 12:08:53.930200",
>>>>>>> f3ae956e
 "modified_by": "Administrator",
 "module": "Projects",
 "name": "Timesheet",
 "owner": "Administrator",
 "permissions": [
  {
   "amend": 1,
   "cancel": 1,
   "create": 1,
   "delete": 1,
   "email": 1,
   "print": 1,
   "read": 1,
   "report": 1,
   "role": "Projects User",
   "share": 1,
   "submit": 1,
   "write": 1
  },
  {
   "amend": 1,
   "cancel": 1,
   "create": 1,
   "delete": 1,
   "email": 1,
   "export": 1,
   "print": 1,
   "read": 1,
   "report": 1,
   "role": "HR User",
   "share": 1,
   "submit": 1,
   "write": 1
  },
  {
   "amend": 1,
   "cancel": 1,
   "create": 1,
   "delete": 1,
   "email": 1,
   "export": 1,
   "print": 1,
   "read": 1,
   "report": 1,
   "role": "Manufacturing User",
   "share": 1,
   "submit": 1,
   "write": 1
  },
  {
   "create": 1,
   "read": 1,
   "role": "Employee",
   "write": 1
  },
  {
   "amend": 1,
   "cancel": 1,
   "create": 1,
   "delete": 1,
   "email": 1,
   "read": 1,
   "report": 1,
   "role": "Accounts User",
   "submit": 1,
   "write": 1
  },
  {
   "permlevel": 1,
   "read": 1,
   "role": "Accounts User",
   "write": 1
  }
 ],
 "sort_field": "modified",
 "sort_order": "ASC",
 "title_field": "title"
}<|MERGE_RESOLUTION|>--- conflicted
+++ resolved
@@ -343,11 +343,7 @@
  "idx": 1,
  "is_submittable": 1,
  "links": [],
-<<<<<<< HEAD
  "modified": "2021-06-17 17:45:12.064677",
-=======
- "modified": "2021-06-09 12:08:53.930200",
->>>>>>> f3ae956e
  "modified_by": "Administrator",
  "module": "Projects",
  "name": "Timesheet",
