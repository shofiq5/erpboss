--- conflicted
+++ resolved
@@ -3202,7 +3202,7 @@
 	margin-bottom: 7px;
 	background-color: #fff;
 	height: 18px;
-	border: 2px solid #aaa;
+	border: 1px solid #aaa;
 	border-radius: 9px;
 	overflow: hidden;
 }
@@ -3629,20 +3629,8 @@
 .ui-icon-grip-diagonal-se { background-position: -80px -224px; }
 
 
-<<<<<<< HEAD
-div.stat-item {
-	position: relative;
-	margin-bottom: 7px;
-	background-color: #fff;
-	height: 18px;
-	border: 1px solid #aaa;
-	border-radius: 9px;
-	overflow: hidden;
-}
-=======
 /* Misc visuals
 ----------------------------------*/
->>>>>>> a3851758
 
 /* Corner radius */
 .ui-corner-tl { -moz-border-radius-topleft: 3px; -webkit-border-top-left-radius: 3px; border-top-left-radius: 3px; }
