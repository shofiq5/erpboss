--- conflicted
+++ resolved
@@ -38,33 +38,6 @@
 
 def respond():
 	import webnotes
-<<<<<<< HEAD
-	from webnotes.utils import get_encoded_string
-	try:
-		if 'page' in webnotes.form_dict:
-			html = get_html(webnotes.form_dict['page'])
-		else:
-			# show home page
-			html = get_html('index')
-	except Exception, e:
-		html = get_html('404')
-		
-	content = []
-	import webnotes.handler
-	html = get_encoded_string(html)
-	html, content = webnotes.handler.gzip_response(html, content)
-	
-	content += [
-		"Content-Type: text/html",
-		"",
-	]
-	
-	webnotes.handler.print_content(content)
-	print html
-
-def get_html(page_name):
-=======
->>>>>>> c0fded82
 	import website.utils
 	return website.utils.render(webnotes.form_dict.get('page'))
 
