---
{
	"_label": "Data Import Tool"
}
---
The ￼Data Import Tool is a great way to upload (or edit) bulk data, specially master data, into the system. To start the tool go to:

To Open the data import tool, you either go to Setup or go to the Transaction you want to Import. If Data Import is allowed, you will see an Import Button:

![Start Import](img/import-1.png)

The tool has two sections, one to download a template and the second to upload the data.

(Note: Only those DocTypes are allowed for Import whose Document Type is "Master" or Allow Import property is set.)

### 1. Downloading The Template

Data in ERPNext is stored in tables, much like a spreadsheet with columns and rows of data. Each entity in ERPNext can have multiple child tables associated with it too. The child tables are linked to the parent tables and are implemented where are multiple values for any property. For example an Item can have multiple prices, An Invoice has multiple Items and so on.

You can import each table separately, or all at a time. In the child table, you must mention the parent of the row in the “parent” column so that ERPNext knows which Item’s price or tax you are trying to set if you are importing separately.

![Download The Template](img/import-2.png)

- Click on the table you want to download or "All Tables"
- For bulk editing, you can click on "Download With Data"

### 2. Fill in the Template

After downloading the template, open it in a spreadsheet application and fill in the data below the column headings.

![Spreadsheet](img/import-3.png)

Then export your template or save it as a **Comma Separated Values** (CSV) file.

![Spreadsheet](img/import-4.png)

### 3. Upload the .csv File

Finally attach the .csv file in the section section click on the "Upload and Import" button.

![Attach and Upload](img/import-5.png)

Notes:

- Make sure that if your application allows, use encoding as UTF-8. 
- Keep the ID column blank for new records.
- Make sure you keep the modified column as it is for "All Tables".
- "Parent" column is mandatory for child type tables.

### 4. Uploading All Tables (Main + Child)

If you select all tables, you will get columns belonging to all the tables in one row separated by `-` columns.

If you have multiple child rows then you must start a new main item on a new row. See the example:

	Main Table							- 	Child Table
	Column 1	Column 2	Column 3	- 	Column 1	Column 2	Column 3
	v11			v12			v13				c11			c12			c13
											c14			c15			c17
	v21			v22			v23				c21			c22			c23
	
> To see how its done, enter a few records manually using forms and export "All Tables" with "Download with Data"

### 5. Overwriting

<<<<<<< HEAD
ERPNext also allows you to overwrite all / certain columns. If you want to update certain columns, you can download the template with data. Remember to check on the “Overwrite” box before uploading.

=======
ERPNext also allows you to overwrite all / certain columns. If you want to update certain columns, you can download the template with data.Remember to check on the “Overwrite” box before uploading.
git
>>>>>>> ca7e07e4
> Note: For child records, if you select Overwrite, it will delete all the child records of that parent.

### 6. Upload Limitations

ERPNext restricts the amount of data you can upload in one file. Though the number may vary based on the type of data. It is usually safe to upload around 1000 rows of a table at one go. If the system will not accept, then you will see an error.

Why is this? Uploading a lot of data can cause your system to crash, specially if there are other users doing things in parallel. Hence ERPNext restricts the number of “writes” you can process in one request.<|MERGE_RESOLUTION|>--- conflicted
+++ resolved
@@ -63,13 +63,8 @@
 
 ### 5. Overwriting
 
-<<<<<<< HEAD
-ERPNext also allows you to overwrite all / certain columns. If you want to update certain columns, you can download the template with data. Remember to check on the “Overwrite” box before uploading.
+ERPNext also allows you to overwrite all / certain columns. If you want to update certain columns, you can download the template with data.Remember to check on the “Overwrite” box before uploading.
 
-=======
-ERPNext also allows you to overwrite all / certain columns. If you want to update certain columns, you can download the template with data.Remember to check on the “Overwrite” box before uploading.
-git
->>>>>>> ca7e07e4
 > Note: For child records, if you select Overwrite, it will delete all the child records of that parent.
 
 ### 6. Upload Limitations
