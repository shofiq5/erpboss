--- conflicted
+++ resolved
@@ -1,10 +1,6 @@
 from setuptools import setup, find_packages
 
-<<<<<<< HEAD
-version = "4.25.7"
-=======
 version = "v5.0.0"
->>>>>>> cc8f204b
 
 with open("requirements.txt", "r") as f:
 	install_requires = f.readlines()
