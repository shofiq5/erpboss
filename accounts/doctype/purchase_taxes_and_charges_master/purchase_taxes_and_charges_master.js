// ERPNext - web based ERP (http://erpnext.com)
// Copyright (C) 2012 Web Notes Technologies Pvt Ltd
// 
// This program is free software: you can redistribute it and/or modify
// it under the terms of the GNU General Public License as published by
// the Free Software Foundation, either version 3 of the License, or
// (at your option) any later version.
// 
// This program is distributed in the hope that it will be useful,
// but WITHOUT ANY WARRANTY; without even the implied warranty of
// MERCHANTABILITY or FITNESS FOR A PARTICULAR PURPOSE.  See the
// GNU General Public License for more details.
// 
// You should have received a copy of the GNU General Public License
// along with this program.  If not, see <http://www.gnu.org/licenses/>.

// 

//--------- ONLOAD -------------
cur_frm.cscript.onload = function(doc, cdt, cdn) {
   
}

cur_frm.cscript.refresh = function(doc, cdt, cdn) {
   cur_frm.set_footnote(wn.markdown(cur_frm.meta.description));
}

cur_frm.pformat.purchase_tax_details= function(doc){
 
  //function to make row of table
  var make_row = function(title,val,bold){
    var bstart = '<b>'; var bend = '</b>';
    return '<tr><td style="width:50%;">'+(bold?bstart:'')+title+(bold?bend:'')+'</td>'
     +'<td style="width:25%;text-align:right;"></td>'
     +'<td style="width:25%;text-align:right;">'+format_currency(val, doc.currency)+'</td>'
     +'</tr>'
  }

  function convert_rate(val){
    var new_val = flt(val)/flt(doc.conversion_rate);
    return new_val;
  }

  var cl = getchildren('Purchase Taxes and Charges',doc.name,'purchase_tax_details');

  // outer table  
  var out='<div><table class="noborder" style="width:100%">\
		<tr><td style="width: 60%"></td><td>';
  
  // main table
  out +='<table class="noborder" style="width:100%">'
		+make_row('Net Total',convert_rate(doc.net_total),1);

  // add rows
  if(cl.length){
    for(var i=0;i<cl.length;i++){
      out += make_row(cl[i].description,convert_rate(cl[i].tax_amount),0);
    }
  }
  
  // grand total
  out +=make_row('Grand Total',doc.grand_total_import,1)
  if(doc.in_words_import){
    out +='</table></td></tr>';
    out += '<tr><td colspan = "2">';
    out += '<table><tr><td style="width:25%;"><b>In Words</b></td>';
    out+= '<td style="width:50%;">'+doc.in_words_import+'</td></tr>';
  }
  out +='</table></td></tr></table></div>';   
  return out;
}

cur_frm.cscript.add_deduct_tax = function(doc, cdt, cdn) {
  var d = locals[cdt][cdn];
  if(!d.category && d.add_deduct_tax){
    alert("Please select Category first");
    d.add_deduct_tax = '';
  }
  else if(d.category != 'Total' && d.add_deduct_tax == 'Deduct') {
	console.log([d.category, d.add_deduct_tax]);
    msgprint("You cannot deduct when category is for 'Valuation' or 'Valuation and Total'");
    d.add_deduct_tax = '';
  }

}

cur_frm.cscript.charge_type = function(doc, cdt, cdn) {
  var d = locals[cdt][cdn];
  if(!d.category && d.charge_type){
    alert("Please select Category first");
    d.charge_type = '';
  }  
  else if(d.idx == 1 && (d.charge_type == 'On Previous Row Amount' || d.charge_type == 'On Previous Row Total')){
    alert("You cannot select Charge Type as 'On Previous Row Amount' or 'On Previous Row Total' for first row");
    d.charge_type = '';
  }
  else if((d.category == 'Valuation' || d.category == 'Valuation and Total') && (d.charge_type == 'On Previous Row Amount' || d.charge_type == 'On Previous Row Total')){
    alert("You cannot select charge type as 'On Previous Row Amount' or 'On Previous Row Total' for valuation. You can select only 'Total' option for previous row amount or previous row total")
    d.charge_type = '';
  }
  validated = false;
  refresh_field('charge_type',d.name,'purchase_tax_details');

  cur_frm.cscript.row_id(doc, cdt, cdn);
  cur_frm.cscript.rate(doc, cdt, cdn);
  cur_frm.cscript.tax_amount(doc, cdt, cdn);
}


cur_frm.cscript.row_id = function(doc, cdt, cdn) {
  var d = locals[cdt][cdn];
  if(!d.charge_type && d.row_id){
    alert("Please select Charge Type first");
    d.row_id = '';
  }
  else if((d.charge_type == 'Actual' || d.charge_type == 'On Net Total') && d.row_id) {
    alert("You can Enter Row only if your Charge Type is 'On Previous Row Amount' or ' Previous Row Total'");
    d.row_id = '';
  }
  else if((d.charge_type == 'On Previous Row Amount' || d.charge_type == 'On Previous Row Total') && d.row_id){
    if(d.row_id >= d.idx){
      alert("You cannot Enter Row no. greater than or equal to current row no. for this Charge type");
      d.row_id = '';
    }
  }
  validated = false;
  refresh_field('row_id',d.name,'purchase_tax_details');
}

cur_frm.set_query("account_head", "purchase_tax_details", function() {
  return {
    filters: [
      ["Account", "group_or_ledger", "=", "Ledger"],
      ["Account", "docstatus", "!=", 2],
      ["Account", "account_type", "in", "Tax, Chargeable, Expense Account"],
      ["Account", "is_pl_account", "=", "Yes"],
      ["Account", "debit_or_credit", "=", "Debit"],
      ["Account", "company", "=", doc.company]
    ]
  }
});

cur_frm.fields_dict['purchase_tax_details'].grid.get_field("cost_center").get_query = function(doc) {
<<<<<<< HEAD
  return {
    filters: {
      'company_name': doc.company,
      'group_or_ledger': "Ledger"
    }
  }
=======
	return 'SELECT `tabCost Center`.`name` FROM `tabCost Center` WHERE `tabCost Center`.`company` = "' +doc.company+'" AND `tabCost Center`.%(key)s LIKE "%s" AND `tabCost Center`.`group_or_ledger` = "Ledger" AND `tabCost Center`.`docstatus`!= 2 ORDER BY	`tabCost Center`.`name` ASC LIMIT 50';
>>>>>>> d33244ce
}


cur_frm.cscript.account_head = function(doc, cdt, cdn) {
  var d = locals[cdt][cdn];
  if(!d.charge_type && d.account_head){
    alert("Please select Charge Type first");
    validated = false;
    d.account_head = '';
  }
  else if(d.account_head && d.charge_type) {
    arg = "{'charge_type' : '" + d.charge_type + "', 'account_head' : '" + d.account_head + "'}";
    get_server_fields('get_rate', arg, 'purchase_tax_details', doc, cdt, cdn, 1);
  }
  refresh_field('account_head',d.name,'purchase_tax_details');
}

cur_frm.cscript.rate = function(doc, cdt, cdn) {
  var d = locals[cdt][cdn];
  if(!d.charge_type && d.rate) {
    alert("Please select Charge Type first");
    d.rate = '';
  }
  validated = false;
  refresh_field('rate',d.name,'purchase_tax_details');
}

cur_frm.cscript.tax_amount = function(doc, cdt, cdn) {
  var d = locals[cdt][cdn];
  if(!d.charge_type && d.tax_amount){
    alert("Please select Charge Type first");
    d.tax_amount = '';
  }
  else if(d.charge_type && d.tax_amount) {
    alert("You cannot directly enter Amount and if your Charge Type is Actual enter your amount in Rate");
    d.tax_amount = '';
  }
  validated = false;
  refresh_field('tax_amount',d.name,'purchase_tax_details');
}<|MERGE_RESOLUTION|>--- conflicted
+++ resolved
@@ -141,18 +141,13 @@
 });
 
 cur_frm.fields_dict['purchase_tax_details'].grid.get_field("cost_center").get_query = function(doc) {
-<<<<<<< HEAD
   return {
     filters: {
       'company_name': doc.company,
       'group_or_ledger': "Ledger"
     }
   }
-=======
-	return 'SELECT `tabCost Center`.`name` FROM `tabCost Center` WHERE `tabCost Center`.`company` = "' +doc.company+'" AND `tabCost Center`.%(key)s LIKE "%s" AND `tabCost Center`.`group_or_ledger` = "Ledger" AND `tabCost Center`.`docstatus`!= 2 ORDER BY	`tabCost Center`.`name` ASC LIMIT 50';
->>>>>>> d33244ce
 }
-
 
 cur_frm.cscript.account_head = function(doc, cdt, cdn) {
   var d = locals[cdt][cdn];
