// ERPNext - web based ERP (http://erpnext.com)
// Copyright (C) 2012 Web Notes Technologies Pvt Ltd
// 
// This program is free software: you can redistribute it and/or modify
// it under the terms of the GNU General Public License as published by
// the Free Software Foundation, either version 3 of the License, or
// (at your option) any later version.
// 
// This program is distributed in the hope that it will be useful,
// but WITHOUT ANY WARRANTY; without even the implied warranty of
// MERCHANTABILITY or FITNESS FOR A PARTICULAR PURPOSE.  See the
// GNU General Public License for more details.
// 
// You should have received a copy of the GNU General Public License
// along with this program.  If not, see <http://www.gnu.org/licenses/>.

cur_frm.cscript.tname = "Sales Invoice Item";
cur_frm.cscript.fname = "entries";
cur_frm.cscript.other_fname = "other_charges";
cur_frm.cscript.sales_team_fname = "sales_team";

// print heading
cur_frm.pformat.print_heading = 'Invoice';

wn.require('app/accounts/doctype/sales_taxes_and_charges_master/sales_taxes_and_charges_master.js');
wn.require('app/utilities/doctype/sms_control/sms_control.js');
wn.require('app/selling/doctype/sales_common/sales_common.js');

wn.provide("erpnext.accounts");
erpnext.accounts.SalesInvoiceController = erpnext.selling.SellingController.extend({
	onload: function() {
		this._super();
		
		if(!this.frm.doc.__islocal) {
			// show debit_to in print format
			if(!this.frm.doc.customer && this.frm.doc.debit_to) {
				this.frm.set_df_property("debit_to", "print_hide", 0);
			}
		}
	},
	
	refresh: function(doc, dt, dn) {
		this._super();
		
		cur_frm.cscript.is_opening(doc, dt, dn);
		cur_frm.dashboard.reset();

		if(doc.docstatus==1) {
			cur_frm.add_custom_button('View Ledger', function() {
				wn.route_options = {
					"voucher_no": doc.name,
					"from_date": doc.posting_date,
					"to_date": doc.posting_date,
				};
				wn.set_route("general-ledger");
			});
			
			var percent_paid = cint(flt(doc.grand_total - doc.outstanding_amount) / flt(doc.grand_total) * 100);
			cur_frm.dashboard.add_progress(percent_paid + "% Paid", percent_paid);

			cur_frm.add_custom_button('Send SMS', cur_frm.cscript.send_sms);

			if(doc.is_pos==1 && doc.update_stock!=1)
				cur_frm.add_custom_button('Make Delivery', cur_frm.cscript['Make Delivery Note']);

			if(doc.outstanding_amount!=0)
				cur_frm.add_custom_button('Make Payment Entry', cur_frm.cscript.make_bank_voucher);
		}

		if (this.frm.doc.docstatus===0) {
			cur_frm.add_custom_button(wn._('From Sales Order'), 
				function() {
					wn.model.map_current_doc({
						method: "selling.doctype.sales_order.sales_order.make_sales_invoice",
						source_doctype: "Sales Order",
						get_query_filters: {
							docstatus: 1,
							status: ["!=", "Stopped"],
							per_billed: ["<", 99.99],
							customer: cur_frm.doc.customer || undefined,
							company: cur_frm.doc.company
						}
					})
				});

			cur_frm.add_custom_button(wn._('From Delivery Note'), 
				function() {
					wn.model.map_current_doc({
						method: "stock.doctype.delivery_note.delivery_note.make_sales_invoice",
						source_doctype: "Delivery Note",
						get_query_filters: {
							docstatus: 1,
							customer: cur_frm.doc.customer || undefined,
							company: cur_frm.doc.company
						}
					})
				});

		}
		
		cur_frm.cscript.hide_fields(doc, dt, dn);
	},

	tc_name: function() {
		this.get_terms();
	},
	
	is_pos: function() {
		if(cint(this.frm.doc.is_pos)) {
			if(!this.frm.doc.company) {
				this.frm.set_value("is_pos", 0);
				msgprint(wn._("Please specify Company to proceed"));
			} else {
				var me = this;
				this.frm.call({
					doc: me.frm.doc,
					method: "set_missing_values",
				});
			}
		}
		
		// TODO toggle display of fields
	},
	
	debit_to: function() {
		this.customer();
	},
	
	allocated_amount: function() {
		this.calculate_total_advance("Sales Invoice", "advance_adjustment_details");
		this.frm.refresh_fields();
	},
	
	write_off_outstanding_amount_automatically: function() {
		if(cint(this.frm.doc.write_off_outstanding_amount_automatically)) {
			wn.model.round_floats_in(this.frm.doc, ["grand_total", "paid_amount"]);
			// this will make outstanding amount 0
			this.frm.set_value("write_off_amount", 
				flt(this.frm.doc.grand_total - this.frm.doc.paid_amount), precision("write_off_amount"));
		}
		
		this.frm.runclientscript("write_off_amount");
	},
	
	write_off_amount: function() {
		this.calculate_outstanding_amount();
		this.frm.refresh_fields();
	},
	
	paid_amount: function() {
		this.write_off_outstanding_amount_automatically();
	},
});

// for backward compatibility: combine new and previous states
$.extend(cur_frm.cscript, new erpnext.accounts.SalesInvoiceController({frm: cur_frm}));

// Hide Fields
// ------------
cur_frm.cscript.hide_fields = function(doc, cdt, cdn) {
	par_flds = ['project_name', 'due_date', 'is_opening', 'conversion_rate',
	'source', 'total_advance', 'gross_profit',
	'gross_profit_percent', 'get_advances_received',
	'advance_adjustment_details', 'sales_partner', 'commission_rate',
	'total_commission', 'advances'];
	
	item_flds_normal = ['sales_order', 'delivery_note']
	item_flds_pos = ['warehouse', 'serial_no', 'batch_no', 'actual_qty', 
		'delivered_qty', 'expense_account']
	
	if(cint(doc.is_pos) == 1) {
		hide_field(par_flds);
		unhide_field('payments_section');
		for(f in item_flds_normal) cur_frm.fields_dict['entries'].grid.set_column_disp(item_flds_normal[f], false);
	} else {
		hide_field('payments_section');
		unhide_field(par_flds);
		for(f in item_flds_normal) cur_frm.fields_dict['entries'].grid.set_column_disp(item_flds_normal[f], true);
	}
	for(f in item_flds_pos) cur_frm.fields_dict['entries'].grid.set_column_disp(item_flds_pos[f], (cint(doc.update_stock)==1?true:false));

	// India related fields
	var cp = wn.control_panel;
	if (cp.country == 'India') unhide_field(['c_form_applicable', 'c_form_no']);
	else hide_field(['c_form_applicable', 'c_form_no']);
}


cur_frm.cscript.mode_of_payment = function(doc) {
	cur_frm.call({
		method: "get_bank_cash_account",
		args: { mode_of_payment: doc.mode_of_payment }
	});
}

cur_frm.cscript.update_stock = function(doc, dt, dn) {
	cur_frm.cscript.hide_fields(doc, dt, dn);
}

cur_frm.cscript.customer_address = cur_frm.cscript.contact_person = function(doc,dt,dn) {
	if(doc.customer) get_server_fields('get_customer_address', JSON.stringify({customer: doc.customer, address: doc.customer_address, contact: doc.contact_person}),'', doc, dt, dn, 1);
}

cur_frm.fields_dict['entries'].grid.onrowadd = function(doc, cdt, cdn){

	cl = getchildren('Sales Invoice Item', doc.name, cur_frm.cscript.fname, doc.doctype);
	acc = '';
	cc = '';

	for(var i = 0; i<cl.length; i++) {

		if (cl[i].idx == 1){
			acc = cl[i].income_account;
			cc = cl[i].cost_center;
		}
		else{
			if (! cl[i].income_account) { cl[i].income_account = acc; refresh_field('income_account', cl[i].name, 'entries');}
			if (! cl[i].cost_center)	{cl[i].cost_center = cc;refresh_field('cost_center', cl[i].name, 'entries');}
		}
	}
}

cur_frm.cscript.is_opening = function(doc, dt, dn) {
	hide_field('aging_date');
	if (doc.is_opening == 'Yes') unhide_field('aging_date');
}

//Make Delivery Note Button
//-----------------------------

cur_frm.cscript['Make Delivery Note'] = function() {
	wn.model.open_mapped_doc({
		method: "accounts.doctype.sales_invoice.sales_invoice.make_delivery_note",
		source_name: cur_frm.doc.name
	})
}

cur_frm.cscript.make_bank_voucher = function() {
	wn.call({
		method: "accounts.doctype.journal_voucher.journal_voucher.get_default_bank_cash_account",
		args: {
			"company": cur_frm.doc.company,
			"voucher_type": "Bank Voucher"
		},
		callback: function(r) {
			cur_frm.cscript.make_jv(cur_frm.doc, null, null, r.message);
		}
	});
}

cur_frm.fields_dict.debit_to.get_query = function(doc) {
	return{
		filters: {
			'debit_or_credit': 'Debit',
			'is_pl_account': 'No',
			'group_or_ledger': 'Ledger',
			'company': doc.company
		}
	}
	// return 'SELECT tabAccount.name FROM tabAccount WHERE tabAccount.debit_or_credit="Debit" AND tabAccount.is_pl_account = "No" AND tabAccount.group_or_ledger="Ledger" AND tabAccount.docstatus!=2 AND tabAccount.company="'+doc.company+'" AND tabAccount.%(key)s LIKE "%s"'
}

cur_frm.fields_dict.cash_bank_account.get_query = function(doc) {
	return{
		filters: {
			'debit_or_credit': 'Debit',
			'is_pl_account': 'No',
			'group_or_ledger': 'Ledger',
			'company': doc.company
		}
	}	
	// return 'SELECT tabAccount.name FROM tabAccount WHERE tabAccount.debit_or_credit="Debit" AND tabAccount.is_pl_account = "No" AND tabAccount.group_or_ledger="Ledger" AND tabAccount.docstatus!=2 AND tabAccount.company="'+doc.company+'" AND tabAccount.%(key)s LIKE "%s"'
}

cur_frm.fields_dict.write_off_account.get_query = function(doc) {
	return{
		filters:{
			'debit_or_credit': 'Debit',
			'is_pl_account': 'Yes',
			'group_or_ledger': 'Ledger',
			'company': doc.company
		}
	}
	// return 'SELECT tabAccount.name FROM tabAccount WHERE tabAccount.debit_or_credit="Debit" AND tabAccount.is_pl_account = "Yes" AND tabAccount.group_or_ledger="Ledger" AND tabAccount.docstatus!=2 AND tabAccount.company="'+doc.company+'" AND tabAccount.%(key)s LIKE "%s"'
}

// Write off cost center
//-----------------------
cur_frm.fields_dict.write_off_cost_center.get_query = function(doc) {
	return{
		filters:{
			'group_or_ledger': 'Ledger',
			'company_name': doc.company
		}
	}	
	// return 'SELECT `tabCost Center`.name FROM `tabCost Center` WHERE `tabCost Center`.group_or_ledger="Ledger" AND `tabCost Center`.docstatus!=2 AND `tabCost Center`.company_name="'+doc.company+'" AND `tabCost Center`.%(key)s LIKE "%s"'
}

//project name
//--------------------------
cur_frm.fields_dict['project_name'].get_query = function(doc, cdt, cdn) {
	return{
		query: "controllers.queries.get_project_name",
		filters: {'customer': doc.customer}
	}	
	// var cond = '';
	// if(doc.customer) cond = '(`tabProject`.customer = "'+doc.customer+'" OR IFNULL(`tabProject`.customer,"")="") AND';
	// return repl('SELECT `tabProject`.name FROM `tabProject` \
	// 	WHERE `tabProject`.status not in ("Completed", "Cancelled") \
	// 	AND %(cond)s `tabProject`.name LIKE "%s" \
	// 	ORDER BY `tabProject`.name ASC LIMIT 50', {cond:cond});
}

//Territory
//-----------------------------
cur_frm.fields_dict['territory'].get_query = function(doc,cdt,cdn) {
	return{
		filters: {'is_group': 'NO'}
	}	
	// return 'SELECT `tabTerritory`.`name`,`tabTerritory`.`parent_territory` FROM `tabTerritory` WHERE `tabTerritory`.`is_group` = "No" AND `tabTerritory`.`docstatus`!= 2 AND `tabTerritory`.%(key)s LIKE "%s"	ORDER BY	`tabTerritory`.`name` ASC LIMIT 50';
}

// Income Account in Details Table
// --------------------------------
cur_frm.set_query("income_account", "entries", function(doc) {
	return 'SELECT tabAccount.name FROM tabAccount WHERE (tabAccount.debit_or_credit="Credit" OR tabAccount.account_type = "Income Account") AND tabAccount.group_or_ledger="Ledger" AND tabAccount.docstatus!=2 AND tabAccount.company="'+doc.company+'" AND tabAccount.%(key)s LIKE "%s"';	
})

// expense account
if (sys_defaults.auto_inventory_accounting) {
	cur_frm.fields_dict['entries'].grid.get_field('expense_account').get_query = function(doc) {
		return {
			// "query": "accounts.utils.get_account_list", 
			filters: {
				'is_pl_account': 'Yes',
				'debit_or_credit': 'Debit',
				'company': doc.company,
				'group_or_ledger': 'Ledger'
			}
		}
	}
}

// warehouse in detail table
//----------------------------
cur_frm.fields_dict['entries'].grid.get_field('warehouse').get_query= function(doc, cdt, cdn) {
	var d = locals[cdt][cdn];
	return{
		filters:[
			['Bin', 'item_code', '=', d.item_code],
			['Bin', 'actual_qty', '>', 0]
		]
	}	
	// return "SELECT `tabBin`.`warehouse`, `tabBin`.`actual_qty` FROM `tabBin` WHERE `tabBin`.`item_code` = '"+ d.item_code +"' AND ifnull(`tabBin`.`actual_qty`,0) > 0 AND `tabBin`.`warehouse` like '%s' ORDER BY `tabBin`.`warehouse` DESC LIMIT 50";
}

// Cost Center in Details Table
// -----------------------------
cur_frm.fields_dict["entries"].grid.get_field("cost_center").get_query = function(doc) {
	return {
		// query: "accounts.utils.get_cost_center_list",
		filters: { 
			'company_name': doc.company,
			'group_or_ledger': 'Ledger'
		}	
	}
}

<<<<<<< HEAD
// Sales Order
// -----------
cur_frm.fields_dict.sales_order_main.get_query = function(doc) {
	var filter = [
		['Sales Order','company','=',doc.company],
		['Sales Order','docstatus','=',1],
		['Sales Order','status','!=','Stopped'],
		['Sales Order','per_billed','<',99.99]
	];
	var cond = [];
	if (doc.customer) cond = ['Sales Order', 'customer', '=', doc.customer];
		// return 'SELECT DISTINCT `tabSales Order`.`name` FROM `tabSales Order` WHERE `tabSales Order`.company = "' + doc.company + '" and `tabSales Order`.`docstatus` = 1 and `tabSales Order`.`status` != "Stopped" and ifnull(`tabSales Order`.per_billed,0) < 99.99 and `tabSales Order`.`customer` =	"' + doc.customer + '" and `tabSales Order`.%(key)s LIKE "%s" ORDER BY `tabSales Order`.`name` DESC LIMIT 50';
	filter.push(cond);
	return{
		filters: filter
	}
}

// Delivery Note
// --------------
cur_frm.fields_dict.delivery_note_main.get_query = function(doc) {
	var filter = [
		['Delivery Note', 'company', '=', doc.company],
		['Delivery Note', 'docstatus', '=', 1],
		['Delivery Note', 'per_billed', '<', 99.99]
	];	
	var cond = [];
	if (doc.customer) ['Delivery Note', 'customer', '=', doc.customer];
		// return 'SELECT DISTINCT `tabDelivery Note`.`name` FROM `tabDelivery Note` \
		// 	WHERE `tabDelivery Note`.company = "' + doc.company 
		// 	+ '" and `tabDelivery Note`.`docstatus` = 1 and \
		// 	ifnull(`tabDelivery Note`.per_billed,0) < 99.99 and \
		// 	`tabDelivery Note`.`customer` =	"' 
		// 	+ doc.customer + '" and `tabDelivery Note`.%(key)s LIKE "%s" \
		// 	ORDER BY `tabDelivery Note`.`name` DESC LIMIT 50';
	filter.push(cond);
	return{
		filters: filter
	}
}



=======
>>>>>>> 7eee8531
cur_frm.cscript.income_account = function(doc, cdt, cdn){
	cur_frm.cscript.copy_account_in_all_row(doc, cdt, cdn, "income_account");
}

cur_frm.cscript.expense_account = function(doc, cdt, cdn){
	cur_frm.cscript.copy_account_in_all_row(doc, cdt, cdn, "expense_account");
}

cur_frm.cscript.copy_account_in_all_row = function(doc, cdt, cdn, fieldname) {
	var d = locals[cdt][cdn];
	if(d[fieldname]){
		var cl = getchildren('Sales Invoice Item', doc.name, cur_frm.cscript.fname, doc.doctype);
		for(var i = 0; i < cl.length; i++){
			if(!cl[i][fieldname]) cl[i][fieldname] = d[fieldname];
		}
	}
	refresh_field(cur_frm.cscript.fname);
}

cur_frm.cscript.cost_center = function(doc, cdt, cdn){
	var d = locals[cdt][cdn];
	if(d.cost_center){
		var cl = getchildren('Sales Invoice Item', doc.name, cur_frm.cscript.fname, doc.doctype);
		for(var i = 0; i < cl.length; i++){
			if(!cl[i].cost_center) cl[i].cost_center = d.cost_center;
		}
	}
	refresh_field(cur_frm.cscript.fname);
}

// Make Journal Voucher
// --------------------
cur_frm.cscript.make_jv = function(doc, dt, dn, bank_account) {
	var jv = wn.model.make_new_doc_and_get_name('Journal Voucher');
	jv = locals['Journal Voucher'][jv];
	jv.voucher_type = 'Bank Voucher';

	jv.company = doc.company;
	jv.remark = repl('Payment received against invoice %(vn)s for %(rem)s', {vn:doc.name, rem:doc.remarks});
	jv.fiscal_year = doc.fiscal_year;

	// debit to creditor
	var d1 = wn.model.add_child(jv, 'Journal Voucher Detail', 'entries');
	d1.account = doc.debit_to;
	d1.credit = doc.outstanding_amount;
	d1.against_invoice = doc.name;


	// credit to bank
	var d1 = wn.model.add_child(jv, 'Journal Voucher Detail', 'entries');
	d1.account = bank_account.account;
	d1.debit = doc.outstanding_amount;
	d1.balance = bank_account.balance;

	loaddoc('Journal Voucher', jv.name);
}


cur_frm.cscript.on_submit = function(doc, cdt, cdn) {
	if(cint(wn.boot.notification_settings.sales_invoice)) {
		cur_frm.email_doc(wn.boot.notification_settings.sales_invoice_message);
	}
}

cur_frm.cscript.convert_into_recurring_invoice = function(doc, dt, dn) {
	// set default values for recurring invoices
	if(doc.convert_into_recurring_invoice) {
		var owner_email = doc.owner=="Administrator"
			? wn.user_info("Administrator").email
			: doc.owner;
		
		doc.notification_email_address = $.map([cstr(owner_email),
			cstr(doc.contact_email)], function(v) { return v || null; }).join(", ");
		doc.repeat_on_day_of_month = wn.datetime.str_to_obj(doc.posting_date).getDate();
	}
		
	refresh_many(["notification_email_address", "repeat_on_day_of_month"]);
}

cur_frm.cscript.invoice_period_from_date = function(doc, dt, dn) {
	// set invoice_period_to_date
	if(doc.invoice_period_from_date) {
		var recurring_type_map = {'Monthly': 1, 'Quarterly': 3, 'Half-yearly': 6,
			'Yearly': 12};

		var months = recurring_type_map[doc.recurring_type];
		if(months) {
			var to_date = wn.datetime.add_months(doc.invoice_period_from_date,
				months);
			doc.invoice_period_to_date = wn.datetime.add_days(to_date, -1);
			refresh_field('invoice_period_to_date');
		}
	}
}<|MERGE_RESOLUTION|>--- conflicted
+++ resolved
@@ -366,7 +366,6 @@
 	}
 }
 
-<<<<<<< HEAD
 // Sales Order
 // -----------
 cur_frm.fields_dict.sales_order_main.get_query = function(doc) {
@@ -408,10 +407,6 @@
 	}
 }
 
-
-
-=======
->>>>>>> 7eee8531
 cur_frm.cscript.income_account = function(doc, cdt, cdn){
 	cur_frm.cscript.copy_account_in_all_row(doc, cdt, cdn, "income_account");
 }
