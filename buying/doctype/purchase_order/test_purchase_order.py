--- conflicted
+++ resolved
@@ -103,11 +103,7 @@
 		po.doc.company = "_Test Company 1"
 		po.doc.conversion_rate = 0.0167
 		self.assertRaises(InvalidWarehouseCompany, po.insert)
-<<<<<<< HEAD
-		
-=======
 
->>>>>>> 3ceba112
 	def test_uom_integer_validation(self):
 		from utilities.transaction_base import UOMMustBeIntegerError
 		po = webnotes.bean(copy=test_records[0])
