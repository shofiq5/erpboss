language: python
dist: trusty

python:
  - "2.7"

services:
  - mysql

install:
  # fix mongodb travis error
  - sudo rm /etc/apt/sources.list.d/mongodb*.list
  - pip install flake8==3.3.0
  - flake8 . --count --select=E901,E999,F821,F822,F823 --show-source --statistics
  - sudo rm /etc/apt/sources.list.d/docker.list
  - sudo apt-get install hhvm && rm -rf /home/travis/.kiex/
  - sudo apt-get purge -y mysql-common mysql-server mysql-client
  - nvm install v7.10.0
  - pip install python-coveralls
  - wget https://raw.githubusercontent.com/frappe/bench/master/playbooks/install.py
  - sudo python install.py --develop --user travis --without-bench-setup
  - sudo pip install -e ~/bench

  - rm $TRAVIS_BUILD_DIR/.git/shallow
  - bash $TRAVIS_BUILD_DIR/travis/bench_init.sh
  - cp -r $TRAVIS_BUILD_DIR/test_sites/test_site ~/frappe-bench/sites/

before_script:
  - mysql -u root -ptravis -e 'create database test_frappe'
  - echo "USE mysql;\nCREATE USER 'test_frappe'@'localhost' IDENTIFIED BY 'test_frappe';\nFLUSH PRIVILEGES;\n" | mysql -u root -ptravis
  - echo "USE mysql;\nGRANT ALL PRIVILEGES ON \`test_frappe\`.* TO 'test_frappe'@'localhost';\n" | mysql -u root -ptravis

  - cd ~/frappe-bench
  - bench get-app erpnext $TRAVIS_BUILD_DIR
  - bench use test_site
<<<<<<< HEAD
  - bench reinstall --mariadb-root-username root --mariadb-root-password travis --yes
  - bench build
  - bench scheduler disable
  - sed -i 's/9000/9001/g' sites/common_site_config.json
  - bench start &
  - sleep 10
=======
>>>>>>> 8c8e4fd1

jobs:
  include:
    - stage: test
      script:
        - bench reinstall --yes
        - bench scheduler disable
        - sed -i 's/9000/9001/g' sites/common_site_config.json
        - bench start &
        - sleep 10
        - set -e
        - bench run-tests --app erpnext --coverage
      after_script:
        - coveralls -b apps/erpnext -d ../../sites/.coverage
      env: Server Side Test
    - # stage
      script:
        - wget http://build.erpnext.com/20171108_190013_955977f8_database.sql.gz
        - bench --force restore ~/frappe-bench/20171108_190013_955977f8_database.sql.gz --mariadb-root-password travis
        - bench migrate
      env: Patch Testing<|MERGE_RESOLUTION|>--- conflicted
+++ resolved
@@ -33,21 +33,12 @@
   - cd ~/frappe-bench
   - bench get-app erpnext $TRAVIS_BUILD_DIR
   - bench use test_site
-<<<<<<< HEAD
-  - bench reinstall --mariadb-root-username root --mariadb-root-password travis --yes
-  - bench build
-  - bench scheduler disable
-  - sed -i 's/9000/9001/g' sites/common_site_config.json
-  - bench start &
-  - sleep 10
-=======
->>>>>>> 8c8e4fd1
 
 jobs:
   include:
     - stage: test
       script:
-        - bench reinstall --yes
+        - bench reinstall --mariadb-root-username root --mariadb-root-password travis --yes
         - bench scheduler disable
         - sed -i 's/9000/9001/g' sites/common_site_config.json
         - bench start &
