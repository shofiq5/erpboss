--- conflicted
+++ resolved
@@ -1,11 +1,7 @@
 # REMEMBER to update this
 # ========================
 
-<<<<<<< HEAD
-last_patch = 329
-=======
 last_patch = 332
->>>>>>> 7ce060ae
 
 #-------------------------------------------
 
@@ -60,13 +56,7 @@
 		pass
 
 	elif patch_no == 40:
-<<<<<<< HEAD
-		
 		import_from_files(record_list=[['stock','doctype','item']])
-=======
-
-		import_from_files(record_list=[['material_management','doctype','item']])
->>>>>>> 7ce060ae
 	elif patch_no == 42:
 		acc = sql("select name, lft, rgt from tabAccount where account_name in ('Incomes', 'Expenses')")
 		for d in acc:
@@ -134,13 +124,7 @@
 	elif patch_no == 56:
 		sql("delete from `tabModule Def Item` where parent = 'CRM' and doc_type = 'Reports' and doc_name = 'Delivery Note' and display_name = 'Territory, Item Group wise GP'")
 	elif patch_no == 57:
-<<<<<<< HEAD
-		
 		import_from_files(record_list=[['selling','doctype','sales_order_detail']])
-=======
-
-		import_from_files(record_list=[['crm','doctype','sales_order_detail']])
->>>>>>> 7ce060ae
 	elif patch_no == 58:
 		# module def patches
 		sql("update `tabModule Def` set module_page = NULL where name not in ('Event Updates', 'Setup', 'My Company')")
@@ -174,13 +158,7 @@
 		sql("delete from `tabTDS Category Account` where company not in (select name from tabCompany)")
 	elif patch_no == 62:
 		# Import Supplier Quotation
-<<<<<<< HEAD
-		
 		import_from_files(record_list=[['buying','doctype','supplier_quotation']])
-=======
-
-		import_from_files(record_list=[['srm','doctype','supplier_quotation']])
->>>>>>> 7ce060ae
 		# Adding Status Filter
 		sql("update tabDocType set search_fields = concat('status,',search_fields) where name IN ('Delivery Note','Leave Transaction')")
 		# Import Other Charges
@@ -188,13 +166,7 @@
 		import_from_files(record_list=[['setup','doctype','other_charges']])
 	elif patch_no == 63:
 		sql("update `tabDocField` set permlevel = 1 where fieldname in ('return_date', 'return_details') and parent = 'Sales and Purchase Return Wizard'")
-<<<<<<< HEAD
-		
 		import_from_files(record_list = [['accounts', 'doctype', 'rv_detail'], ['stock', 'doctype', 'sales_and_purchase_return_wizard'], ['stock', 'doctype', 'stock_entry']])
-=======
-
-		import_from_files(record_list = [['accounts', 'doctype', 'rv_detail'], ['material_management', 'doctype', 'sales_and_purchase_return_wizard'], ['material_management', 'doctype', 'stock_entry']])
->>>>>>> 7ce060ae
 	elif patch_no == 64:
 		sql("update tabDocField set `hidden` = 1, `print_hide` = 1, `report_hide` = 1 where options in ('RFQ','Supplier Quotation')")
 		sql("update tabDocType set `read_only` = 1, in_create = 1 where name in ('RFQ','Supplier Quotation')")
@@ -375,13 +347,7 @@
 		p.add_permission('Salary Slip', 'Employee', 1, read = 1, match = 'owner')
 	elif patch_no == 79:
 		# Import Modules
-<<<<<<< HEAD
-		
 		import_from_files(record_list=[['hr','doctype','leave_application'],['hr','doctype','leave_allocation'],['hr','doctype','leave_control_panel'],['hr','doctype','holiday_list'],['hr','doctype','holiday_list_detail'],['hr','Module Def','Payroll']])
-=======
-
-		import_from_files(record_list=[['payroll','doctype','leave_application'],['payroll','doctype','leave_allocation'],['payroll','doctype','leave_control_panel'],['payroll','doctype','holiday_list'],['payroll','doctype','holiday_list_detail'],['payroll','Module Def','Payroll']])
->>>>>>> 7ce060ae
 	elif patch_no == 80:
 		# Holiday List
 		sql("update `tabHoliday List Detail` set description = holiday_name")
@@ -434,13 +400,7 @@
 
 	elif patch_no == 81:
 		# Import Modules
-<<<<<<< HEAD
-		
 		import_from_files(record_list=[['hr','Module Def','Payroll']])
-=======
-
-		import_from_files(record_list=[['payroll','Module Def','Payroll']])
->>>>>>> 7ce060ae
 	elif patch_no == 82:
 		sql("update tabDocType set search_fields = 'employee,leave_type,total_leaves_allocated,fiscal_year' where name = 'Leave Allocation'")
 		sql("update tabDocType set search_fields = 'employee,leave_type,from_date,to_date,total_leave_days,fiscal_year' where name = 'Leave Application'")
@@ -466,24 +426,12 @@
 		sql("update tabDocPerm set `match` = '' where parent = 'Leave Application' and role = 'HR User'")
 	elif patch_no == 86:
 		# Import Modules
-<<<<<<< HEAD
-		
 		import_from_files(record_list=[['hr','doctype','leave_type']])
-=======
-
-		import_from_files(record_list=[['payroll','doctype','leave_type']])
->>>>>>> 7ce060ae
 	elif patch_no == 87:
 		sql("update `tabLeave Type` set is_lwp = 1 where name = 'Leave Without Pay'")
 	elif patch_no == 88:
 		# Import Modules
-<<<<<<< HEAD
-		
 		import_from_files(record_list=[['hr','doctype','leave_allocation']])
-=======
-
-		import_from_files(record_list=[['payroll','doctype','leave_allocation']])
->>>>>>> 7ce060ae
 	elif patch_no == 89:
 		sql("delete from `tabModule Def Item` where doc_type = 'Setup Forms' and doc_name in ('Payroll Rule', 'IT Checklist', 'Employee Profile') and parent = 'Payroll'")
 		sql("update `tabDocField` set `hidden` = 1, `print_hide` = 1, `report_hide` = 1 where parent = 'Leave Type' and fieldname = 'is_encash'")
@@ -501,15 +449,8 @@
 		sql("update `tabTable Mapper Detail` set validation_logic = 'qty > ifnull(billed_qty,0) and docstatus = 1' where parent = 'Sales Order-Receivable Voucher' and from_table = 'Sales Order Detail'")
 		sql("update `tabField Mapper Detail` set from_field = 'customer' where to_field = 'customer' and parent = 'Sales Order-Receivable Voucher'")
 	elif patch_no == 94:
-<<<<<<< HEAD
-		
 		import_from_files(record_list=[['selling','doctype','sms_center']])
-=======
-
-		import_from_files(record_list=[['crm','doctype','sms_center']])
->>>>>>> 7ce060ae
 	elif patch_no == 95:
-
 		import_from_files(record_list=[['mapper','DocType Mapper','Sales Order-Receivable Voucher'], ['mapper','DocType Mapper','Delivery Note-Receivable Voucher']])
 	elif patch_no == 96:
 		sql("delete from `tabModule Def Item` where doc_type = 'Reports' and display_name = 'Cenvat Credit - Input or Capital Goods' and parent = 'Accounts'")
@@ -539,13 +480,7 @@
 	elif patch_no == 103:
 		sql("update tabDocField set fieldname = '' where fieldtype = 'HTML'")
 	elif patch_no == 104:
-<<<<<<< HEAD
-		
 		import_from_files(record_list=[['hr','search_criteria','stdsrch_00001'],['hr','search_criteria','stdsrch_00002'],['hr','search_criteria','stdsrch_00003'],['hr','Module Def','Payroll'],['hr','doctype','leave_application'],['hr','doctype','leave_allocation']])
-=======
-
-		import_from_files(record_list=[['payroll','search_criteria','stdsrch_00001'],['payroll','search_criteria','stdsrch_00002'],['payroll','search_criteria','stdsrch_00003'],['payroll','Module Def','Payroll'],['payroll','doctype','leave_application'],['payroll','doctype','leave_allocation']])
->>>>>>> 7ce060ae
 	elif patch_no == 105:
 		# Employee Leave Balance
 		sql("delete from `tabModule Def Item` where parent = 'Payroll' and doc_type = 'Reports' and display_name IN ('Employeewise Leave Transaction Details','Employeewise Balance Leave Report')")
@@ -1005,13 +940,7 @@
 	elif patch_no == 239:
 		reload_doc('core', 'doctype', 'docfield')
 		reload_doc('core', 'doctype', 'doctype')
-<<<<<<< HEAD
-		
 		from patches.old_patches.feed_patch import set_subjects_and_tagfields
-=======
-
-		from patches.feed_patch import set_subjects_and_tagfields
->>>>>>> 7ce060ae
 		set_subjects_and_tagfields()
 	elif patch_no == 240:
 		# again for sales order (status)
@@ -1084,13 +1013,8 @@
 		sql("update `tabSingles` set value = replace(value, 'http://46.4.50.84/v170-test/', '') where field in ('letter_head', 'client_name') and doctype = 'Control Panel'")
 		sql("update `tabItem` set description_html = replace(description_html, 'http://46.4.50.84/v170-test/', '')")
 	elif patch_no == 257:
-<<<<<<< HEAD
 		from patches.old_patches.customer_address import run_old_data_sync_patch
-		run_old_data_sync_patch()	
-=======
-		from patches.customer_address import run_old_data_sync_patch
 		run_old_data_sync_patch()
->>>>>>> 7ce060ae
 	elif patch_no == 258:
 		sql("update tabDocField set `default`=NULL where fieldname = 'naming_series'")
 	elif patch_no == 259:
@@ -1399,7 +1323,7 @@
 		reload_doc('accounts', 'search_criteria', 'lease_agreement_list')
 		reload_doc('accounts', 'search_criteria', 'lease_monthly_future_installment_inflows')
 		reload_doc('accounts', 'search_criteria', 'lease_overdue_age_wise')
-		reload_doc('accounts', 'search_criteria', 'lease_overdue_list')
+		reload_doc('accounts', 'search_criteria', 'lease_over_due_list')
 		reload_doc('accounts', 'search_criteria', 'lease_receipts_client_wise')
 		reload_doc('accounts', 'search_criteria', 'lease_receipt_summary_year_to_date')
 		reload_doc('accounts', 'search_criteria', 'lease_yearly_future_installment_inflows')
