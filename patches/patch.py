--- conflicted
+++ resolved
@@ -1,10 +1,6 @@
 # REMEMBER to update this
 # ========================
-<<<<<<< HEAD
-last_patch = 288
-=======
 last_patch = 289
->>>>>>> 33dee783
 
 #-------------------------------------------
 
@@ -1152,17 +1148,7 @@
 	elif patch_no == 287:
 		sql("update `tabDocField` set no_copy = 1 where fieldname in ('per_received', 'per_billed', 'per_delivered') and parent in ('Purchase Order', 'Purchase Receipt', 'Sales Order', 'Delivery Note')")
 	elif patch_no == 288:
-<<<<<<< HEAD
-		count = sql("""SELECT * FROM  `tabModule Def` 
-			   WHERE `module_name` LIKE 'Home'""")
-		if not count:
-			md = Document('Module Def')
-			md.module_name = 'Home'
-			md.module_label = 'Home'
-			md.save(1)
-=======
 		reload_doc('accounts', 'doctype', 'payable_voucher')
 	elif patch_no == 289:
 		sql("update `tabDocType` set subject = 'From %(supplier_name)s worth %(grand_total)s due on %(due_date)s | %(outstanding_amount)s outstanding' where name = 'Payable Voucher'")
-		sql("update `tabDocType` set search_fields = 'status,transaction_date,customer,lead,order_type' where name = 'Quotation'")		
->>>>>>> 33dee783
+		sql("update `tabDocType` set search_fields = 'status,transaction_date,customer,lead,order_type' where name = 'Quotation'")		