--- conflicted
+++ resolved
@@ -2,11 +2,7 @@
  {
   "creation": "2013-05-03 10:45:46", 
   "docstatus": 0, 
-<<<<<<< HEAD
-  "modified": "2013-05-07 16:00:00", 
-=======
-  "modified": "2013-05-22 15:48:27", 
->>>>>>> ded5da5b
+  "modified": "2013-05-22 15:49:27", 
   "modified_by": "Administrator", 
   "owner": "Administrator"
  }, 
