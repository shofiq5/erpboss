--- conflicted
+++ resolved
@@ -10,14 +10,7 @@
 from webnotes import msgprint, _
 import webnotes.defaults
 from webnotes.model.mapper import get_mapped_doclist
-<<<<<<< HEAD
-
-
-
-
-=======
 from stock.utils import update_bin
->>>>>>> 7496b528
 from controllers.selling_controller import SellingController
 
 class DocType(SellingController):
